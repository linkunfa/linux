/* SPDX-License-Identifier: GPL-2.0 WITH Linux-syscall-note */
/* Copyright (c) 2011-2014 PLUMgrid, http://plumgrid.com
 *
 * This program is free software; you can redistribute it and/or
 * modify it under the terms of version 2 of the GNU General Public
 * License as published by the Free Software Foundation.
 */
#ifndef _UAPI__LINUX_BPF_H__
#define _UAPI__LINUX_BPF_H__

#include <linux/types.h>
#include <linux/bpf_common.h>

/* Extended instruction set based on top of classic BPF */

/* instruction classes */
#define BPF_ALU64	0x07	/* alu mode in double word width */

/* ld/ldx fields */
#define BPF_DW		0x18	/* double word */
#define BPF_XADD	0xc0	/* exclusive add */

/* alu/jmp fields */
#define BPF_MOV		0xb0	/* mov reg to reg */
#define BPF_ARSH	0xc0	/* sign extending arithmetic shift right */

/* change endianness of a register */
#define BPF_END		0xd0	/* flags for endianness conversion: */
#define BPF_TO_LE	0x00	/* convert to little-endian */
#define BPF_TO_BE	0x08	/* convert to big-endian */
#define BPF_FROM_LE	BPF_TO_LE
#define BPF_FROM_BE	BPF_TO_BE

/* jmp encodings */
#define BPF_JNE		0x50	/* jump != */
#define BPF_JLT		0xa0	/* LT is unsigned, '<' */
#define BPF_JLE		0xb0	/* LE is unsigned, '<=' */
#define BPF_JSGT	0x60	/* SGT is signed '>', GT in x86 */
#define BPF_JSGE	0x70	/* SGE is signed '>=', GE in x86 */
#define BPF_JSLT	0xc0	/* SLT is signed, '<' */
#define BPF_JSLE	0xd0	/* SLE is signed, '<=' */
#define BPF_CALL	0x80	/* function call */
#define BPF_EXIT	0x90	/* function return */

/* Register numbers */
enum {
	BPF_REG_0 = 0,
	BPF_REG_1,
	BPF_REG_2,
	BPF_REG_3,
	BPF_REG_4,
	BPF_REG_5,
	BPF_REG_6,
	BPF_REG_7,
	BPF_REG_8,
	BPF_REG_9,
	BPF_REG_10,
	__MAX_BPF_REG,
};

/* BPF has 10 general purpose 64-bit registers and stack frame. */
#define MAX_BPF_REG	__MAX_BPF_REG

struct bpf_insn {
	__u8	code;		/* opcode */
	__u8	dst_reg:4;	/* dest register */
	__u8	src_reg:4;	/* source register */
	__s16	off;		/* signed offset */
	__s32	imm;		/* signed immediate constant */
};

/* Key of an a BPF_MAP_TYPE_LPM_TRIE entry */
struct bpf_lpm_trie_key {
	__u32	prefixlen;	/* up to 32 for AF_INET, 128 for AF_INET6 */
	__u8	data[0];	/* Arbitrary size */
};

/* BPF syscall commands, see bpf(2) man-page for details. */
enum bpf_cmd {
	BPF_MAP_CREATE,
	BPF_MAP_LOOKUP_ELEM,
	BPF_MAP_UPDATE_ELEM,
	BPF_MAP_DELETE_ELEM,
	BPF_MAP_GET_NEXT_KEY,
	BPF_PROG_LOAD,
	BPF_OBJ_PIN,
	BPF_OBJ_GET,
	BPF_PROG_ATTACH,
	BPF_PROG_DETACH,
	BPF_PROG_TEST_RUN,
	BPF_PROG_GET_NEXT_ID,
	BPF_MAP_GET_NEXT_ID,
	BPF_PROG_GET_FD_BY_ID,
	BPF_MAP_GET_FD_BY_ID,
	BPF_OBJ_GET_INFO_BY_FD,
};

enum bpf_map_type {
	BPF_MAP_TYPE_UNSPEC,
	BPF_MAP_TYPE_HASH,
	BPF_MAP_TYPE_ARRAY,
	BPF_MAP_TYPE_PROG_ARRAY,
	BPF_MAP_TYPE_PERF_EVENT_ARRAY,
	BPF_MAP_TYPE_PERCPU_HASH,
	BPF_MAP_TYPE_PERCPU_ARRAY,
	BPF_MAP_TYPE_STACK_TRACE,
	BPF_MAP_TYPE_CGROUP_ARRAY,
	BPF_MAP_TYPE_LRU_HASH,
	BPF_MAP_TYPE_LRU_PERCPU_HASH,
	BPF_MAP_TYPE_LPM_TRIE,
	BPF_MAP_TYPE_ARRAY_OF_MAPS,
	BPF_MAP_TYPE_HASH_OF_MAPS,
	BPF_MAP_TYPE_DEVMAP,
	BPF_MAP_TYPE_SOCKMAP,
};

enum bpf_prog_type {
	BPF_PROG_TYPE_UNSPEC,
	BPF_PROG_TYPE_SOCKET_FILTER,
	BPF_PROG_TYPE_KPROBE,
	BPF_PROG_TYPE_SCHED_CLS,
	BPF_PROG_TYPE_SCHED_ACT,
	BPF_PROG_TYPE_TRACEPOINT,
	BPF_PROG_TYPE_XDP,
	BPF_PROG_TYPE_PERF_EVENT,
	BPF_PROG_TYPE_CGROUP_SKB,
	BPF_PROG_TYPE_CGROUP_SOCK,
	BPF_PROG_TYPE_LWT_IN,
	BPF_PROG_TYPE_LWT_OUT,
	BPF_PROG_TYPE_LWT_XMIT,
	BPF_PROG_TYPE_SOCK_OPS,
	BPF_PROG_TYPE_SK_SKB,
};

enum bpf_attach_type {
	BPF_CGROUP_INET_INGRESS,
	BPF_CGROUP_INET_EGRESS,
	BPF_CGROUP_INET_SOCK_CREATE,
	BPF_CGROUP_SOCK_OPS,
	BPF_SK_SKB_STREAM_PARSER,
	BPF_SK_SKB_STREAM_VERDICT,
	__MAX_BPF_ATTACH_TYPE
};

#define MAX_BPF_ATTACH_TYPE __MAX_BPF_ATTACH_TYPE

/* If BPF_F_ALLOW_OVERRIDE flag is used in BPF_PROG_ATTACH command
 * to the given target_fd cgroup the descendent cgroup will be able to
 * override effective bpf program that was inherited from this cgroup
 */
#define BPF_F_ALLOW_OVERRIDE	(1U << 0)

/* If BPF_F_STRICT_ALIGNMENT is used in BPF_PROG_LOAD command, the
 * verifier will perform strict alignment checking as if the kernel
 * has been built with CONFIG_EFFICIENT_UNALIGNED_ACCESS not set,
 * and NET_IP_ALIGN defined to 2.
 */
#define BPF_F_STRICT_ALIGNMENT	(1U << 0)

#define BPF_PSEUDO_MAP_FD	1

/* flags for BPF_MAP_UPDATE_ELEM command */
#define BPF_ANY		0 /* create new element or update existing */
#define BPF_NOEXIST	1 /* create new element if it didn't exist */
#define BPF_EXIST	2 /* update existing element */

/* flags for BPF_MAP_CREATE command */
#define BPF_F_NO_PREALLOC	(1U << 0)
/* Instead of having one common LRU list in the
 * BPF_MAP_TYPE_LRU_[PERCPU_]HASH map, use a percpu LRU list
 * which can scale and perform better.
 * Note, the LRU nodes (including free nodes) cannot be moved
 * across different LRU lists.
 */
#define BPF_F_NO_COMMON_LRU	(1U << 1)
/* Specify numa node during map creation */
#define BPF_F_NUMA_NODE		(1U << 2)

union bpf_attr {
	struct { /* anonymous struct used by BPF_MAP_CREATE command */
		__u32	map_type;	/* one of enum bpf_map_type */
		__u32	key_size;	/* size of key in bytes */
		__u32	value_size;	/* size of value in bytes */
		__u32	max_entries;	/* max number of entries in a map */
		__u32	map_flags;	/* BPF_MAP_CREATE related
					 * flags defined above.
					 */
		__u32	inner_map_fd;	/* fd pointing to the inner map */
		__u32	numa_node;	/* numa node (effective only if
					 * BPF_F_NUMA_NODE is set).
					 */
	};

	struct { /* anonymous struct used by BPF_MAP_*_ELEM commands */
		__u32		map_fd;
		__aligned_u64	key;
		union {
			__aligned_u64 value;
			__aligned_u64 next_key;
		};
		__u64		flags;
	};

	struct { /* anonymous struct used by BPF_PROG_LOAD command */
		__u32		prog_type;	/* one of enum bpf_prog_type */
		__u32		insn_cnt;
		__aligned_u64	insns;
		__aligned_u64	license;
		__u32		log_level;	/* verbosity level of verifier */
		__u32		log_size;	/* size of user buffer */
		__aligned_u64	log_buf;	/* user supplied buffer */
		__u32		kern_version;	/* checked when prog_type=kprobe */
		__u32		prog_flags;
	};

	struct { /* anonymous struct used by BPF_OBJ_* commands */
		__aligned_u64	pathname;
		__u32		bpf_fd;
	};

	struct { /* anonymous struct used by BPF_PROG_ATTACH/DETACH commands */
		__u32		target_fd;	/* container object to attach to */
		__u32		attach_bpf_fd;	/* eBPF program to attach */
		__u32		attach_type;
		__u32		attach_flags;
	};

	struct { /* anonymous struct used by BPF_PROG_TEST_RUN command */
		__u32		prog_fd;
		__u32		retval;
		__u32		data_size_in;
		__u32		data_size_out;
		__aligned_u64	data_in;
		__aligned_u64	data_out;
		__u32		repeat;
		__u32		duration;
	} test;

	struct { /* anonymous struct used by BPF_*_GET_*_ID */
		union {
			__u32		start_id;
			__u32		prog_id;
			__u32		map_id;
		};
		__u32		next_id;
	};

	struct { /* anonymous struct used by BPF_OBJ_GET_INFO_BY_FD */
		__u32		bpf_fd;
		__u32		info_len;
		__aligned_u64	info;
	} info;
} __attribute__((aligned(8)));

/* BPF helper function descriptions:
 *
 * void *bpf_map_lookup_elem(&map, &key)
 *     Return: Map value or NULL
 *
 * int bpf_map_update_elem(&map, &key, &value, flags)
 *     Return: 0 on success or negative error
 *
 * int bpf_map_delete_elem(&map, &key)
 *     Return: 0 on success or negative error
 *
 * int bpf_probe_read(void *dst, int size, void *src)
 *     Return: 0 on success or negative error
 *
 * u64 bpf_ktime_get_ns(void)
 *     Return: current ktime
 *
 * int bpf_trace_printk(const char *fmt, int fmt_size, ...)
 *     Return: length of buffer written or negative error
 *
 * u32 bpf_prandom_u32(void)
 *     Return: random value
 *
 * u32 bpf_raw_smp_processor_id(void)
 *     Return: SMP processor ID
 *
 * int bpf_skb_store_bytes(skb, offset, from, len, flags)
 *     store bytes into packet
 *     @skb: pointer to skb
 *     @offset: offset within packet from skb->mac_header
 *     @from: pointer where to copy bytes from
 *     @len: number of bytes to store into packet
 *     @flags: bit 0 - if true, recompute skb->csum
 *             other bits - reserved
 *     Return: 0 on success or negative error
 *
 * int bpf_l3_csum_replace(skb, offset, from, to, flags)
 *     recompute IP checksum
 *     @skb: pointer to skb
 *     @offset: offset within packet where IP checksum is located
 *     @from: old value of header field
 *     @to: new value of header field
 *     @flags: bits 0-3 - size of header field
 *             other bits - reserved
 *     Return: 0 on success or negative error
 *
 * int bpf_l4_csum_replace(skb, offset, from, to, flags)
 *     recompute TCP/UDP checksum
 *     @skb: pointer to skb
 *     @offset: offset within packet where TCP/UDP checksum is located
 *     @from: old value of header field
 *     @to: new value of header field
 *     @flags: bits 0-3 - size of header field
 *             bit 4 - is pseudo header
 *             other bits - reserved
 *     Return: 0 on success or negative error
 *
 * int bpf_tail_call(ctx, prog_array_map, index)
 *     jump into another BPF program
 *     @ctx: context pointer passed to next program
 *     @prog_array_map: pointer to map which type is BPF_MAP_TYPE_PROG_ARRAY
 *     @index: 32-bit index inside array that selects specific program to run
 *     Return: 0 on success or negative error
 *
 * int bpf_clone_redirect(skb, ifindex, flags)
 *     redirect to another netdev
 *     @skb: pointer to skb
 *     @ifindex: ifindex of the net device
 *     @flags: bit 0 - if set, redirect to ingress instead of egress
 *             other bits - reserved
 *     Return: 0 on success or negative error
 *
 * u64 bpf_get_current_pid_tgid(void)
 *     Return: current->tgid << 32 | current->pid
 *
 * u64 bpf_get_current_uid_gid(void)
 *     Return: current_gid << 32 | current_uid
 *
 * int bpf_get_current_comm(char *buf, int size_of_buf)
 *     stores current->comm into buf
 *     Return: 0 on success or negative error
 *
 * u32 bpf_get_cgroup_classid(skb)
 *     retrieve a proc's classid
 *     @skb: pointer to skb
 *     Return: classid if != 0
 *
 * int bpf_skb_vlan_push(skb, vlan_proto, vlan_tci)
 *     Return: 0 on success or negative error
 *
 * int bpf_skb_vlan_pop(skb)
 *     Return: 0 on success or negative error
 *
 * int bpf_skb_get_tunnel_key(skb, key, size, flags)
 * int bpf_skb_set_tunnel_key(skb, key, size, flags)
 *     retrieve or populate tunnel metadata
 *     @skb: pointer to skb
 *     @key: pointer to 'struct bpf_tunnel_key'
 *     @size: size of 'struct bpf_tunnel_key'
 *     @flags: room for future extensions
 *     Return: 0 on success or negative error
 *
 * u64 bpf_perf_event_read(map, flags)
 *     read perf event counter value
 *     @map: pointer to perf_event_array map
 *     @flags: index of event in the map or bitmask flags
 *     Return: value of perf event counter read or error code
 *
 * int bpf_redirect(ifindex, flags)
 *     redirect to another netdev
 *     @ifindex: ifindex of the net device
 *     @flags:
 *	  cls_bpf:
 *          bit 0 - if set, redirect to ingress instead of egress
 *          other bits - reserved
 *	  xdp_bpf:
 *	    all bits - reserved
 *     Return: cls_bpf: TC_ACT_REDIRECT on success or TC_ACT_SHOT on error
 *	       xdp_bfp: XDP_REDIRECT on success or XDP_ABORT on error
 * int bpf_redirect_map(map, key, flags)
 *     redirect to endpoint in map
 *     @map: pointer to dev map
 *     @key: index in map to lookup
 *     @flags: --
 *     Return: XDP_REDIRECT on success or XDP_ABORT on error
 *
 * u32 bpf_get_route_realm(skb)
 *     retrieve a dst's tclassid
 *     @skb: pointer to skb
 *     Return: realm if != 0
 *
 * int bpf_perf_event_output(ctx, map, flags, data, size)
 *     output perf raw sample
 *     @ctx: struct pt_regs*
 *     @map: pointer to perf_event_array map
 *     @flags: index of event in the map or bitmask flags
 *     @data: data on stack to be output as raw data
 *     @size: size of data
 *     Return: 0 on success or negative error
 *
 * int bpf_get_stackid(ctx, map, flags)
 *     walk user or kernel stack and return id
 *     @ctx: struct pt_regs*
 *     @map: pointer to stack_trace map
 *     @flags: bits 0-7 - numer of stack frames to skip
 *             bit 8 - collect user stack instead of kernel
 *             bit 9 - compare stacks by hash only
 *             bit 10 - if two different stacks hash into the same stackid
 *                      discard old
 *             other bits - reserved
 *     Return: >= 0 stackid on success or negative error
 *
 * s64 bpf_csum_diff(from, from_size, to, to_size, seed)
 *     calculate csum diff
 *     @from: raw from buffer
 *     @from_size: length of from buffer
 *     @to: raw to buffer
 *     @to_size: length of to buffer
 *     @seed: optional seed
 *     Return: csum result or negative error code
 *
 * int bpf_skb_get_tunnel_opt(skb, opt, size)
 *     retrieve tunnel options metadata
 *     @skb: pointer to skb
 *     @opt: pointer to raw tunnel option data
 *     @size: size of @opt
 *     Return: option size
 *
 * int bpf_skb_set_tunnel_opt(skb, opt, size)
 *     populate tunnel options metadata
 *     @skb: pointer to skb
 *     @opt: pointer to raw tunnel option data
 *     @size: size of @opt
 *     Return: 0 on success or negative error
 *
 * int bpf_skb_change_proto(skb, proto, flags)
 *     Change protocol of the skb. Currently supported is v4 -> v6,
 *     v6 -> v4 transitions. The helper will also resize the skb. eBPF
 *     program is expected to fill the new headers via skb_store_bytes
 *     and lX_csum_replace.
 *     @skb: pointer to skb
 *     @proto: new skb->protocol type
 *     @flags: reserved
 *     Return: 0 on success or negative error
 *
 * int bpf_skb_change_type(skb, type)
 *     Change packet type of skb.
 *     @skb: pointer to skb
 *     @type: new skb->pkt_type type
 *     Return: 0 on success or negative error
 *
 * int bpf_skb_under_cgroup(skb, map, index)
 *     Check cgroup2 membership of skb
 *     @skb: pointer to skb
 *     @map: pointer to bpf_map in BPF_MAP_TYPE_CGROUP_ARRAY type
 *     @index: index of the cgroup in the bpf_map
 *     Return:
 *       == 0 skb failed the cgroup2 descendant test
 *       == 1 skb succeeded the cgroup2 descendant test
 *        < 0 error
 *
 * u32 bpf_get_hash_recalc(skb)
 *     Retrieve and possibly recalculate skb->hash.
 *     @skb: pointer to skb
 *     Return: hash
 *
 * u64 bpf_get_current_task(void)
 *     Returns current task_struct
 *     Return: current
 *
 * int bpf_probe_write_user(void *dst, void *src, int len)
 *     safely attempt to write to a location
 *     @dst: destination address in userspace
 *     @src: source address on stack
 *     @len: number of bytes to copy
 *     Return: 0 on success or negative error
 *
 * int bpf_current_task_under_cgroup(map, index)
 *     Check cgroup2 membership of current task
 *     @map: pointer to bpf_map in BPF_MAP_TYPE_CGROUP_ARRAY type
 *     @index: index of the cgroup in the bpf_map
 *     Return:
 *       == 0 current failed the cgroup2 descendant test
 *       == 1 current succeeded the cgroup2 descendant test
 *        < 0 error
 *
 * int bpf_skb_change_tail(skb, len, flags)
 *     The helper will resize the skb to the given new size, to be used f.e.
 *     with control messages.
 *     @skb: pointer to skb
 *     @len: new skb length
 *     @flags: reserved
 *     Return: 0 on success or negative error
 *
 * int bpf_skb_pull_data(skb, len)
 *     The helper will pull in non-linear data in case the skb is non-linear
 *     and not all of len are part of the linear section. Only needed for
 *     read/write with direct packet access.
 *     @skb: pointer to skb
 *     @len: len to make read/writeable
 *     Return: 0 on success or negative error
 *
 * s64 bpf_csum_update(skb, csum)
 *     Adds csum into skb->csum in case of CHECKSUM_COMPLETE.
 *     @skb: pointer to skb
 *     @csum: csum to add
 *     Return: csum on success or negative error
 *
 * void bpf_set_hash_invalid(skb)
 *     Invalidate current skb->hash.
 *     @skb: pointer to skb
 *
 * int bpf_get_numa_node_id()
 *     Return: Id of current NUMA node.
 *
 * int bpf_skb_change_head()
 *     Grows headroom of skb and adjusts MAC header offset accordingly.
 *     Will extends/reallocae as required automatically.
 *     May change skb data pointer and will thus invalidate any check
 *     performed for direct packet access.
 *     @skb: pointer to skb
 *     @len: length of header to be pushed in front
 *     @flags: Flags (unused for now)
 *     Return: 0 on success or negative error
 *
 * int bpf_xdp_adjust_head(xdp_md, delta)
 *     Adjust the xdp_md.data by delta
 *     @xdp_md: pointer to xdp_md
 *     @delta: An positive/negative integer to be added to xdp_md.data
 *     Return: 0 on success or negative on error
 *
 * int bpf_probe_read_str(void *dst, int size, const void *unsafe_ptr)
 *     Copy a NUL terminated string from unsafe address. In case the string
 *     length is smaller than size, the target is not padded with further NUL
 *     bytes. In case the string length is larger than size, just count-1
 *     bytes are copied and the last byte is set to NUL.
 *     @dst: destination address
 *     @size: maximum number of bytes to copy, including the trailing NUL
 *     @unsafe_ptr: unsafe address
 *     Return:
 *       > 0 length of the string including the trailing NUL on success
 *       < 0 error
 *
 * u64 bpf_get_socket_cookie(skb)
 *     Get the cookie for the socket stored inside sk_buff.
 *     @skb: pointer to skb
 *     Return: 8 Bytes non-decreasing number on success or 0 if the socket
 *     field is missing inside sk_buff
 *
 * u32 bpf_get_socket_uid(skb)
 *     Get the owner uid of the socket stored inside sk_buff.
 *     @skb: pointer to skb
 *     Return: uid of the socket owner on success or overflowuid if failed.
 *
 * u32 bpf_set_hash(skb, hash)
 *     Set full skb->hash.
 *     @skb: pointer to skb
 *     @hash: hash to set
 *
 * int bpf_setsockopt(bpf_socket, level, optname, optval, optlen)
 *     Calls setsockopt. Not all opts are available, only those with
 *     integer optvals plus TCP_CONGESTION.
 *     Supported levels: SOL_SOCKET and IPROTO_TCP
 *     @bpf_socket: pointer to bpf_socket
 *     @level: SOL_SOCKET or IPROTO_TCP
 *     @optname: option name
 *     @optval: pointer to option value
 *     @optlen: length of optval in byes
 *     Return: 0 or negative error
 *
 * int bpf_skb_adjust_room(skb, len_diff, mode, flags)
 *     Grow or shrink room in sk_buff.
 *     @skb: pointer to skb
 *     @len_diff: (signed) amount of room to grow/shrink
 *     @mode: operation mode (enum bpf_adj_room_mode)
 *     @flags: reserved for future use
 *     Return: 0 on success or negative error code
 *
 * int bpf_sk_redirect_map(map, key, flags)
 *     Redirect skb to a sock in map using key as a lookup key for the
 *     sock in map.
 *     @map: pointer to sockmap
 *     @key: key to lookup sock in map
 *     @flags: reserved for future use
<<<<<<< HEAD
 *     Return: SK_REDIRECT
=======
 *     Return: SK_PASS
>>>>>>> 9abd04af
 *
 * int bpf_sock_map_update(skops, map, key, flags)
 *	@skops: pointer to bpf_sock_ops
 *	@map: pointer to sockmap to update
 *	@key: key to insert/update sock in map
 *	@flags: same flags as map update elem
 */
#define __BPF_FUNC_MAPPER(FN)		\
	FN(unspec),			\
	FN(map_lookup_elem),		\
	FN(map_update_elem),		\
	FN(map_delete_elem),		\
	FN(probe_read),			\
	FN(ktime_get_ns),		\
	FN(trace_printk),		\
	FN(get_prandom_u32),		\
	FN(get_smp_processor_id),	\
	FN(skb_store_bytes),		\
	FN(l3_csum_replace),		\
	FN(l4_csum_replace),		\
	FN(tail_call),			\
	FN(clone_redirect),		\
	FN(get_current_pid_tgid),	\
	FN(get_current_uid_gid),	\
	FN(get_current_comm),		\
	FN(get_cgroup_classid),		\
	FN(skb_vlan_push),		\
	FN(skb_vlan_pop),		\
	FN(skb_get_tunnel_key),		\
	FN(skb_set_tunnel_key),		\
	FN(perf_event_read),		\
	FN(redirect),			\
	FN(get_route_realm),		\
	FN(perf_event_output),		\
	FN(skb_load_bytes),		\
	FN(get_stackid),		\
	FN(csum_diff),			\
	FN(skb_get_tunnel_opt),		\
	FN(skb_set_tunnel_opt),		\
	FN(skb_change_proto),		\
	FN(skb_change_type),		\
	FN(skb_under_cgroup),		\
	FN(get_hash_recalc),		\
	FN(get_current_task),		\
	FN(probe_write_user),		\
	FN(current_task_under_cgroup),	\
	FN(skb_change_tail),		\
	FN(skb_pull_data),		\
	FN(csum_update),		\
	FN(set_hash_invalid),		\
	FN(get_numa_node_id),		\
	FN(skb_change_head),		\
	FN(xdp_adjust_head),		\
	FN(probe_read_str),		\
	FN(get_socket_cookie),		\
	FN(get_socket_uid),		\
	FN(set_hash),			\
	FN(setsockopt),			\
	FN(skb_adjust_room),		\
	FN(redirect_map),		\
	FN(sk_redirect_map),		\
	FN(sock_map_update),		\

/* integer value in 'imm' field of BPF_CALL instruction selects which helper
 * function eBPF program intends to call
 */
#define __BPF_ENUM_FN(x) BPF_FUNC_ ## x
enum bpf_func_id {
	__BPF_FUNC_MAPPER(__BPF_ENUM_FN)
	__BPF_FUNC_MAX_ID,
};
#undef __BPF_ENUM_FN

/* All flags used by eBPF helper functions, placed here. */

/* BPF_FUNC_skb_store_bytes flags. */
#define BPF_F_RECOMPUTE_CSUM		(1ULL << 0)
#define BPF_F_INVALIDATE_HASH		(1ULL << 1)

/* BPF_FUNC_l3_csum_replace and BPF_FUNC_l4_csum_replace flags.
 * First 4 bits are for passing the header field size.
 */
#define BPF_F_HDR_FIELD_MASK		0xfULL

/* BPF_FUNC_l4_csum_replace flags. */
#define BPF_F_PSEUDO_HDR		(1ULL << 4)
#define BPF_F_MARK_MANGLED_0		(1ULL << 5)
#define BPF_F_MARK_ENFORCE		(1ULL << 6)

/* BPF_FUNC_clone_redirect and BPF_FUNC_redirect flags. */
#define BPF_F_INGRESS			(1ULL << 0)

/* BPF_FUNC_skb_set_tunnel_key and BPF_FUNC_skb_get_tunnel_key flags. */
#define BPF_F_TUNINFO_IPV6		(1ULL << 0)

/* BPF_FUNC_get_stackid flags. */
#define BPF_F_SKIP_FIELD_MASK		0xffULL
#define BPF_F_USER_STACK		(1ULL << 8)
#define BPF_F_FAST_STACK_CMP		(1ULL << 9)
#define BPF_F_REUSE_STACKID		(1ULL << 10)

/* BPF_FUNC_skb_set_tunnel_key flags. */
#define BPF_F_ZERO_CSUM_TX		(1ULL << 1)
#define BPF_F_DONT_FRAGMENT		(1ULL << 2)

/* BPF_FUNC_perf_event_output and BPF_FUNC_perf_event_read flags. */
#define BPF_F_INDEX_MASK		0xffffffffULL
#define BPF_F_CURRENT_CPU		BPF_F_INDEX_MASK
/* BPF_FUNC_perf_event_output for sk_buff input context. */
#define BPF_F_CTXLEN_MASK		(0xfffffULL << 32)

/* Mode for BPF_FUNC_skb_adjust_room helper. */
enum bpf_adj_room_mode {
	BPF_ADJ_ROOM_NET,
};

/* user accessible mirror of in-kernel sk_buff.
 * new fields can only be added to the end of this structure
 */
struct __sk_buff {
	__u32 len;
	__u32 pkt_type;
	__u32 mark;
	__u32 queue_mapping;
	__u32 protocol;
	__u32 vlan_present;
	__u32 vlan_tci;
	__u32 vlan_proto;
	__u32 priority;
	__u32 ingress_ifindex;
	__u32 ifindex;
	__u32 tc_index;
	__u32 cb[5];
	__u32 hash;
	__u32 tc_classid;
	__u32 data;
	__u32 data_end;
	__u32 napi_id;

	/* accessed by BPF_PROG_TYPE_sk_skb types */
	__u32 family;
	__u32 remote_ip4;	/* Stored in network byte order */
	__u32 local_ip4;	/* Stored in network byte order */
	__u32 remote_ip6[4];	/* Stored in network byte order */
	__u32 local_ip6[4];	/* Stored in network byte order */
	__u32 remote_port;	/* Stored in network byte order */
	__u32 local_port;	/* stored in host byte order */
};

struct bpf_tunnel_key {
	__u32 tunnel_id;
	union {
		__u32 remote_ipv4;
		__u32 remote_ipv6[4];
	};
	__u8 tunnel_tos;
	__u8 tunnel_ttl;
	__u16 tunnel_ext;
	__u32 tunnel_label;
};

/* Generic BPF return codes which all BPF program types may support.
 * The values are binary compatible with their TC_ACT_* counter-part to
 * provide backwards compatibility with existing SCHED_CLS and SCHED_ACT
 * programs.
 *
 * XDP is handled seprately, see XDP_*.
 */
enum bpf_ret_code {
	BPF_OK = 0,
	/* 1 reserved */
	BPF_DROP = 2,
	/* 3-6 reserved */
	BPF_REDIRECT = 7,
	/* >127 are reserved for prog type specific return codes */
};

struct bpf_sock {
	__u32 bound_dev_if;
	__u32 family;
	__u32 type;
	__u32 protocol;
	__u32 mark;
	__u32 priority;
};

#define XDP_PACKET_HEADROOM 256

/* User return codes for XDP prog type.
 * A valid XDP program must return one of these defined values. All other
 * return codes are reserved for future use. Unknown return codes will
 * result in packet drops and a warning via bpf_warn_invalid_xdp_action().
 */
enum xdp_action {
	XDP_ABORTED = 0,
	XDP_DROP,
	XDP_PASS,
	XDP_TX,
	XDP_REDIRECT,
};

/* user accessible metadata for XDP packet hook
 * new fields must be added to the end of this structure
 */
struct xdp_md {
	__u32 data;
	__u32 data_end;
};

enum sk_action {
<<<<<<< HEAD
	SK_ABORTED = 0,
	SK_DROP,
	SK_REDIRECT,
=======
	SK_DROP = 0,
	SK_PASS,
>>>>>>> 9abd04af
};

#define BPF_TAG_SIZE	8

struct bpf_prog_info {
	__u32 type;
	__u32 id;
	__u8  tag[BPF_TAG_SIZE];
	__u32 jited_prog_len;
	__u32 xlated_prog_len;
	__aligned_u64 jited_prog_insns;
	__aligned_u64 xlated_prog_insns;
} __attribute__((aligned(8)));

struct bpf_map_info {
	__u32 type;
	__u32 id;
	__u32 key_size;
	__u32 value_size;
	__u32 max_entries;
	__u32 map_flags;
} __attribute__((aligned(8)));

/* User bpf_sock_ops struct to access socket values and specify request ops
 * and their replies.
 * Some of this fields are in network (bigendian) byte order and may need
 * to be converted before use (bpf_ntohl() defined in samples/bpf/bpf_endian.h).
 * New fields can only be added at the end of this structure
 */
struct bpf_sock_ops {
	__u32 op;
	union {
		__u32 reply;
		__u32 replylong[4];
	};
	__u32 family;
	__u32 remote_ip4;	/* Stored in network byte order */
	__u32 local_ip4;	/* Stored in network byte order */
	__u32 remote_ip6[4];	/* Stored in network byte order */
	__u32 local_ip6[4];	/* Stored in network byte order */
	__u32 remote_port;	/* Stored in network byte order */
	__u32 local_port;	/* stored in host byte order */
};

/* List of known BPF sock_ops operators.
 * New entries can only be added at the end
 */
enum {
	BPF_SOCK_OPS_VOID,
	BPF_SOCK_OPS_TIMEOUT_INIT,	/* Should return SYN-RTO value to use or
					 * -1 if default value should be used
					 */
	BPF_SOCK_OPS_RWND_INIT,		/* Should return initial advertized
					 * window (in packets) or -1 if default
					 * value should be used
					 */
	BPF_SOCK_OPS_TCP_CONNECT_CB,	/* Calls BPF program right before an
					 * active connection is initialized
					 */
	BPF_SOCK_OPS_ACTIVE_ESTABLISHED_CB,	/* Calls BPF program when an
						 * active connection is
						 * established
						 */
	BPF_SOCK_OPS_PASSIVE_ESTABLISHED_CB,	/* Calls BPF program when a
						 * passive connection is
						 * established
						 */
	BPF_SOCK_OPS_NEEDS_ECN,		/* If connection's congestion control
					 * needs ECN
					 */
};

#define TCP_BPF_IW		1001	/* Set TCP initial congestion window */
#define TCP_BPF_SNDCWND_CLAMP	1002	/* Set sndcwnd_clamp */

#endif /* _UAPI__LINUX_BPF_H__ */<|MERGE_RESOLUTION|>--- conflicted
+++ resolved
@@ -576,11 +576,7 @@
  *     @map: pointer to sockmap
  *     @key: key to lookup sock in map
  *     @flags: reserved for future use
-<<<<<<< HEAD
- *     Return: SK_REDIRECT
-=======
  *     Return: SK_PASS
->>>>>>> 9abd04af
  *
  * int bpf_sock_map_update(skops, map, key, flags)
  *	@skops: pointer to bpf_sock_ops
@@ -791,14 +787,8 @@
 };
 
 enum sk_action {
-<<<<<<< HEAD
-	SK_ABORTED = 0,
-	SK_DROP,
-	SK_REDIRECT,
-=======
 	SK_DROP = 0,
 	SK_PASS,
->>>>>>> 9abd04af
 };
 
 #define BPF_TAG_SIZE	8

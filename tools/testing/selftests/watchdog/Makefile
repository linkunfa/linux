--- conflicted
+++ resolved
@@ -1,7 +1,4 @@
-<<<<<<< HEAD
-=======
 # SPDX-License-Identifier: GPL-2.0
->>>>>>> 9abd04af
 TEST_GEN_PROGS := watchdog-test
 
 include ../lib.mk
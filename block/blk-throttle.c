// SPDX-License-Identifier: GPL-2.0
/*
 * Interface for controlling IO bandwidth on a request queue
 *
 * Copyright (C) 2010 Vivek Goyal <vgoyal@redhat.com>
 */

#include <linux/module.h>
#include <linux/slab.h>
#include <linux/blkdev.h>
#include <linux/bio.h>
#include <linux/blktrace_api.h>
#include <linux/blk-cgroup.h>
#include "blk.h"

/* Max dispatch from a group in 1 round */
static int throtl_grp_quantum = 8;

/* Total max dispatch from all groups in one round */
static int throtl_quantum = 32;

/* Throttling is performed over a slice and after that slice is renewed */
#define DFL_THROTL_SLICE_HD (HZ / 10)
#define DFL_THROTL_SLICE_SSD (HZ / 50)
#define MAX_THROTL_SLICE (HZ)
#define MAX_IDLE_TIME (5L * 1000 * 1000) /* 5 s */
#define MIN_THROTL_BPS (320 * 1024)
#define MIN_THROTL_IOPS (10)
#define DFL_LATENCY_TARGET (-1L)
#define DFL_IDLE_THRESHOLD (0)
#define DFL_HD_BASELINE_LATENCY (4000L) /* 4ms */
#define LATENCY_FILTERED_SSD (0)
/*
 * For HD, very small latency comes from sequential IO. Such IO is helpless to
 * help determine if its IO is impacted by others, hence we ignore the IO
 */
#define LATENCY_FILTERED_HD (1000L) /* 1ms */

#define SKIP_LATENCY (((u64)1) << BLK_STAT_RES_SHIFT)

static struct blkcg_policy blkcg_policy_throtl;

/* A workqueue to queue throttle related work */
static struct workqueue_struct *kthrotld_workqueue;

/*
 * To implement hierarchical throttling, throtl_grps form a tree and bios
 * are dispatched upwards level by level until they reach the top and get
 * issued.  When dispatching bios from the children and local group at each
 * level, if the bios are dispatched into a single bio_list, there's a risk
 * of a local or child group which can queue many bios at once filling up
 * the list starving others.
 *
 * To avoid such starvation, dispatched bios are queued separately
 * according to where they came from.  When they are again dispatched to
 * the parent, they're popped in round-robin order so that no single source
 * hogs the dispatch window.
 *
 * throtl_qnode is used to keep the queued bios separated by their sources.
 * Bios are queued to throtl_qnode which in turn is queued to
 * throtl_service_queue and then dispatched in round-robin order.
 *
 * It's also used to track the reference counts on blkg's.  A qnode always
 * belongs to a throtl_grp and gets queued on itself or the parent, so
 * incrementing the reference of the associated throtl_grp when a qnode is
 * queued and decrementing when dequeued is enough to keep the whole blkg
 * tree pinned while bios are in flight.
 */
struct throtl_qnode {
	struct list_head	node;		/* service_queue->queued[] */
	struct bio_list		bios;		/* queued bios */
	struct throtl_grp	*tg;		/* tg this qnode belongs to */
};

struct throtl_service_queue {
	struct throtl_service_queue *parent_sq;	/* the parent service_queue */

	/*
	 * Bios queued directly to this service_queue or dispatched from
	 * children throtl_grp's.
	 */
	struct list_head	queued[2];	/* throtl_qnode [READ/WRITE] */
	unsigned int		nr_queued[2];	/* number of queued bios */

	/*
	 * RB tree of active children throtl_grp's, which are sorted by
	 * their ->disptime.
	 */
	struct rb_root		pending_tree;	/* RB tree of active tgs */
	struct rb_node		*first_pending;	/* first node in the tree */
	unsigned int		nr_pending;	/* # queued in the tree */
	unsigned long		first_pending_disptime;	/* disptime of the first tg */
	struct timer_list	pending_timer;	/* fires on first_pending_disptime */
};

enum tg_state_flags {
	THROTL_TG_PENDING	= 1 << 0,	/* on parent's pending tree */
	THROTL_TG_WAS_EMPTY	= 1 << 1,	/* bio_lists[] became non-empty */
};

#define rb_entry_tg(node)	rb_entry((node), struct throtl_grp, rb_node)

enum {
	LIMIT_LOW,
	LIMIT_MAX,
	LIMIT_CNT,
};

struct throtl_grp {
	/* must be the first member */
	struct blkg_policy_data pd;

	/* active throtl group service_queue member */
	struct rb_node rb_node;

	/* throtl_data this group belongs to */
	struct throtl_data *td;

	/* this group's service queue */
	struct throtl_service_queue service_queue;

	/*
	 * qnode_on_self is used when bios are directly queued to this
	 * throtl_grp so that local bios compete fairly with bios
	 * dispatched from children.  qnode_on_parent is used when bios are
	 * dispatched from this throtl_grp into its parent and will compete
	 * with the sibling qnode_on_parents and the parent's
	 * qnode_on_self.
	 */
	struct throtl_qnode qnode_on_self[2];
	struct throtl_qnode qnode_on_parent[2];

	/*
	 * Dispatch time in jiffies. This is the estimated time when group
	 * will unthrottle and is ready to dispatch more bio. It is used as
	 * key to sort active groups in service tree.
	 */
	unsigned long disptime;

	unsigned int flags;

	/* are there any throtl rules between this group and td? */
	bool has_rules[2];

	/* internally used bytes per second rate limits */
	uint64_t bps[2][LIMIT_CNT];
	/* user configured bps limits */
	uint64_t bps_conf[2][LIMIT_CNT];

	/* internally used IOPS limits */
	unsigned int iops[2][LIMIT_CNT];
	/* user configured IOPS limits */
	unsigned int iops_conf[2][LIMIT_CNT];

	/* Number of bytes disptached in current slice */
	uint64_t bytes_disp[2];
	/* Number of bio's dispatched in current slice */
	unsigned int io_disp[2];

	unsigned long last_low_overflow_time[2];

	uint64_t last_bytes_disp[2];
	unsigned int last_io_disp[2];

	unsigned long last_check_time;

	unsigned long latency_target; /* us */
	unsigned long latency_target_conf; /* us */
	/* When did we start a new slice */
	unsigned long slice_start[2];
	unsigned long slice_end[2];

	unsigned long last_finish_time; /* ns / 1024 */
	unsigned long checked_last_finish_time; /* ns / 1024 */
	unsigned long avg_idletime; /* ns / 1024 */
	unsigned long idletime_threshold; /* us */
	unsigned long idletime_threshold_conf; /* us */

	unsigned int bio_cnt; /* total bios */
	unsigned int bad_bio_cnt; /* bios exceeding latency threshold */
	unsigned long bio_cnt_reset_time;
};

/* We measure latency for request size from <= 4k to >= 1M */
#define LATENCY_BUCKET_SIZE 9

struct latency_bucket {
	unsigned long total_latency; /* ns / 1024 */
	int samples;
};

struct avg_latency_bucket {
	unsigned long latency; /* ns / 1024 */
	bool valid;
};

struct throtl_data
{
	/* service tree for active throtl groups */
	struct throtl_service_queue service_queue;

	struct request_queue *queue;

	/* Total Number of queued bios on READ and WRITE lists */
	unsigned int nr_queued[2];

	unsigned int throtl_slice;

	/* Work for dispatching throttled bios */
	struct work_struct dispatch_work;
	unsigned int limit_index;
	bool limit_valid[LIMIT_CNT];

	unsigned long low_upgrade_time;
	unsigned long low_downgrade_time;

	unsigned int scale;

	struct latency_bucket tmp_buckets[LATENCY_BUCKET_SIZE];
	struct avg_latency_bucket avg_buckets[LATENCY_BUCKET_SIZE];
	struct latency_bucket __percpu *latency_buckets;
	unsigned long last_calculate_time;
	unsigned long filtered_latency;

	bool track_bio_latency;
};

static void throtl_pending_timer_fn(unsigned long arg);

static inline struct throtl_grp *pd_to_tg(struct blkg_policy_data *pd)
{
	return pd ? container_of(pd, struct throtl_grp, pd) : NULL;
}

static inline struct throtl_grp *blkg_to_tg(struct blkcg_gq *blkg)
{
	return pd_to_tg(blkg_to_pd(blkg, &blkcg_policy_throtl));
}

static inline struct blkcg_gq *tg_to_blkg(struct throtl_grp *tg)
{
	return pd_to_blkg(&tg->pd);
}

/**
 * sq_to_tg - return the throl_grp the specified service queue belongs to
 * @sq: the throtl_service_queue of interest
 *
 * Return the throtl_grp @sq belongs to.  If @sq is the top-level one
 * embedded in throtl_data, %NULL is returned.
 */
static struct throtl_grp *sq_to_tg(struct throtl_service_queue *sq)
{
	if (sq && sq->parent_sq)
		return container_of(sq, struct throtl_grp, service_queue);
	else
		return NULL;
}

/**
 * sq_to_td - return throtl_data the specified service queue belongs to
 * @sq: the throtl_service_queue of interest
 *
 * A service_queue can be embedded in either a throtl_grp or throtl_data.
 * Determine the associated throtl_data accordingly and return it.
 */
static struct throtl_data *sq_to_td(struct throtl_service_queue *sq)
{
	struct throtl_grp *tg = sq_to_tg(sq);

	if (tg)
		return tg->td;
	else
		return container_of(sq, struct throtl_data, service_queue);
}

/*
 * cgroup's limit in LIMIT_MAX is scaled if low limit is set. This scale is to
 * make the IO dispatch more smooth.
 * Scale up: linearly scale up according to lapsed time since upgrade. For
 *           every throtl_slice, the limit scales up 1/2 .low limit till the
 *           limit hits .max limit
 * Scale down: exponentially scale down if a cgroup doesn't hit its .low limit
 */
static uint64_t throtl_adjusted_limit(uint64_t low, struct throtl_data *td)
{
	/* arbitrary value to avoid too big scale */
	if (td->scale < 4096 && time_after_eq(jiffies,
	    td->low_upgrade_time + td->scale * td->throtl_slice))
		td->scale = (jiffies - td->low_upgrade_time) / td->throtl_slice;

	return low + (low >> 1) * td->scale;
}

static uint64_t tg_bps_limit(struct throtl_grp *tg, int rw)
{
	struct blkcg_gq *blkg = tg_to_blkg(tg);
	struct throtl_data *td;
	uint64_t ret;

	if (cgroup_subsys_on_dfl(io_cgrp_subsys) && !blkg->parent)
		return U64_MAX;

	td = tg->td;
	ret = tg->bps[rw][td->limit_index];
	if (ret == 0 && td->limit_index == LIMIT_LOW) {
		/* intermediate node or iops isn't 0 */
		if (!list_empty(&blkg->blkcg->css.children) ||
		    tg->iops[rw][td->limit_index])
			return U64_MAX;
		else
			return MIN_THROTL_BPS;
	}

	if (td->limit_index == LIMIT_MAX && tg->bps[rw][LIMIT_LOW] &&
	    tg->bps[rw][LIMIT_LOW] != tg->bps[rw][LIMIT_MAX]) {
		uint64_t adjusted;

		adjusted = throtl_adjusted_limit(tg->bps[rw][LIMIT_LOW], td);
		ret = min(tg->bps[rw][LIMIT_MAX], adjusted);
	}
	return ret;
}

static unsigned int tg_iops_limit(struct throtl_grp *tg, int rw)
{
	struct blkcg_gq *blkg = tg_to_blkg(tg);
	struct throtl_data *td;
	unsigned int ret;

	if (cgroup_subsys_on_dfl(io_cgrp_subsys) && !blkg->parent)
		return UINT_MAX;

	td = tg->td;
	ret = tg->iops[rw][td->limit_index];
	if (ret == 0 && tg->td->limit_index == LIMIT_LOW) {
		/* intermediate node or bps isn't 0 */
		if (!list_empty(&blkg->blkcg->css.children) ||
		    tg->bps[rw][td->limit_index])
			return UINT_MAX;
		else
			return MIN_THROTL_IOPS;
	}

	if (td->limit_index == LIMIT_MAX && tg->iops[rw][LIMIT_LOW] &&
	    tg->iops[rw][LIMIT_LOW] != tg->iops[rw][LIMIT_MAX]) {
		uint64_t adjusted;

		adjusted = throtl_adjusted_limit(tg->iops[rw][LIMIT_LOW], td);
		if (adjusted > UINT_MAX)
			adjusted = UINT_MAX;
		ret = min_t(unsigned int, tg->iops[rw][LIMIT_MAX], adjusted);
	}
	return ret;
}

#define request_bucket_index(sectors) \
	clamp_t(int, order_base_2(sectors) - 3, 0, LATENCY_BUCKET_SIZE - 1)

/**
 * throtl_log - log debug message via blktrace
 * @sq: the service_queue being reported
 * @fmt: printf format string
 * @args: printf args
 *
 * The messages are prefixed with "throtl BLKG_NAME" if @sq belongs to a
 * throtl_grp; otherwise, just "throtl".
 */
#define throtl_log(sq, fmt, args...)	do {				\
	struct throtl_grp *__tg = sq_to_tg((sq));			\
	struct throtl_data *__td = sq_to_td((sq));			\
									\
	(void)__td;							\
	if (likely(!blk_trace_note_message_enabled(__td->queue)))	\
		break;							\
	if ((__tg)) {							\
		blk_add_cgroup_trace_msg(__td->queue,			\
			tg_to_blkg(__tg)->blkcg, "throtl " fmt, ##args);\
	} else {							\
		blk_add_trace_msg(__td->queue, "throtl " fmt, ##args);	\
	}								\
} while (0)

static inline unsigned int throtl_bio_data_size(struct bio *bio)
{
	/* assume it's one sector */
	if (unlikely(bio_op(bio) == REQ_OP_DISCARD))
		return 512;
	return bio->bi_iter.bi_size;
}

static void throtl_qnode_init(struct throtl_qnode *qn, struct throtl_grp *tg)
{
	INIT_LIST_HEAD(&qn->node);
	bio_list_init(&qn->bios);
	qn->tg = tg;
}

/**
 * throtl_qnode_add_bio - add a bio to a throtl_qnode and activate it
 * @bio: bio being added
 * @qn: qnode to add bio to
 * @queued: the service_queue->queued[] list @qn belongs to
 *
 * Add @bio to @qn and put @qn on @queued if it's not already on.
 * @qn->tg's reference count is bumped when @qn is activated.  See the
 * comment on top of throtl_qnode definition for details.
 */
static void throtl_qnode_add_bio(struct bio *bio, struct throtl_qnode *qn,
				 struct list_head *queued)
{
	bio_list_add(&qn->bios, bio);
	if (list_empty(&qn->node)) {
		list_add_tail(&qn->node, queued);
		blkg_get(tg_to_blkg(qn->tg));
	}
}

/**
 * throtl_peek_queued - peek the first bio on a qnode list
 * @queued: the qnode list to peek
 */
static struct bio *throtl_peek_queued(struct list_head *queued)
{
	struct throtl_qnode *qn = list_first_entry(queued, struct throtl_qnode, node);
	struct bio *bio;

	if (list_empty(queued))
		return NULL;

	bio = bio_list_peek(&qn->bios);
	WARN_ON_ONCE(!bio);
	return bio;
}

/**
 * throtl_pop_queued - pop the first bio form a qnode list
 * @queued: the qnode list to pop a bio from
 * @tg_to_put: optional out argument for throtl_grp to put
 *
 * Pop the first bio from the qnode list @queued.  After popping, the first
 * qnode is removed from @queued if empty or moved to the end of @queued so
 * that the popping order is round-robin.
 *
 * When the first qnode is removed, its associated throtl_grp should be put
 * too.  If @tg_to_put is NULL, this function automatically puts it;
 * otherwise, *@tg_to_put is set to the throtl_grp to put and the caller is
 * responsible for putting it.
 */
static struct bio *throtl_pop_queued(struct list_head *queued,
				     struct throtl_grp **tg_to_put)
{
	struct throtl_qnode *qn = list_first_entry(queued, struct throtl_qnode, node);
	struct bio *bio;

	if (list_empty(queued))
		return NULL;

	bio = bio_list_pop(&qn->bios);
	WARN_ON_ONCE(!bio);

	if (bio_list_empty(&qn->bios)) {
		list_del_init(&qn->node);
		if (tg_to_put)
			*tg_to_put = qn->tg;
		else
			blkg_put(tg_to_blkg(qn->tg));
	} else {
		list_move_tail(&qn->node, queued);
	}

	return bio;
}

/* init a service_queue, assumes the caller zeroed it */
static void throtl_service_queue_init(struct throtl_service_queue *sq)
{
	INIT_LIST_HEAD(&sq->queued[0]);
	INIT_LIST_HEAD(&sq->queued[1]);
	sq->pending_tree = RB_ROOT;
	setup_timer(&sq->pending_timer, throtl_pending_timer_fn,
		    (unsigned long)sq);
}

static struct blkg_policy_data *throtl_pd_alloc(gfp_t gfp, int node)
{
	struct throtl_grp *tg;
	int rw;

	tg = kzalloc_node(sizeof(*tg), gfp, node);
	if (!tg)
		return NULL;

	throtl_service_queue_init(&tg->service_queue);

	for (rw = READ; rw <= WRITE; rw++) {
		throtl_qnode_init(&tg->qnode_on_self[rw], tg);
		throtl_qnode_init(&tg->qnode_on_parent[rw], tg);
	}

	RB_CLEAR_NODE(&tg->rb_node);
	tg->bps[READ][LIMIT_MAX] = U64_MAX;
	tg->bps[WRITE][LIMIT_MAX] = U64_MAX;
	tg->iops[READ][LIMIT_MAX] = UINT_MAX;
	tg->iops[WRITE][LIMIT_MAX] = UINT_MAX;
	tg->bps_conf[READ][LIMIT_MAX] = U64_MAX;
	tg->bps_conf[WRITE][LIMIT_MAX] = U64_MAX;
	tg->iops_conf[READ][LIMIT_MAX] = UINT_MAX;
	tg->iops_conf[WRITE][LIMIT_MAX] = UINT_MAX;
	/* LIMIT_LOW will have default value 0 */

	tg->latency_target = DFL_LATENCY_TARGET;
	tg->latency_target_conf = DFL_LATENCY_TARGET;
	tg->idletime_threshold = DFL_IDLE_THRESHOLD;
	tg->idletime_threshold_conf = DFL_IDLE_THRESHOLD;

	return &tg->pd;
}

static void throtl_pd_init(struct blkg_policy_data *pd)
{
	struct throtl_grp *tg = pd_to_tg(pd);
	struct blkcg_gq *blkg = tg_to_blkg(tg);
	struct throtl_data *td = blkg->q->td;
	struct throtl_service_queue *sq = &tg->service_queue;

	/*
	 * If on the default hierarchy, we switch to properly hierarchical
	 * behavior where limits on a given throtl_grp are applied to the
	 * whole subtree rather than just the group itself.  e.g. If 16M
	 * read_bps limit is set on the root group, the whole system can't
	 * exceed 16M for the device.
	 *
	 * If not on the default hierarchy, the broken flat hierarchy
	 * behavior is retained where all throtl_grps are treated as if
	 * they're all separate root groups right below throtl_data.
	 * Limits of a group don't interact with limits of other groups
	 * regardless of the position of the group in the hierarchy.
	 */
	sq->parent_sq = &td->service_queue;
	if (cgroup_subsys_on_dfl(io_cgrp_subsys) && blkg->parent)
		sq->parent_sq = &blkg_to_tg(blkg->parent)->service_queue;
	tg->td = td;
}

/*
 * Set has_rules[] if @tg or any of its parents have limits configured.
 * This doesn't require walking up to the top of the hierarchy as the
 * parent's has_rules[] is guaranteed to be correct.
 */
static void tg_update_has_rules(struct throtl_grp *tg)
{
	struct throtl_grp *parent_tg = sq_to_tg(tg->service_queue.parent_sq);
	struct throtl_data *td = tg->td;
	int rw;

	for (rw = READ; rw <= WRITE; rw++)
		tg->has_rules[rw] = (parent_tg && parent_tg->has_rules[rw]) ||
			(td->limit_valid[td->limit_index] &&
			 (tg_bps_limit(tg, rw) != U64_MAX ||
			  tg_iops_limit(tg, rw) != UINT_MAX));
}

static void throtl_pd_online(struct blkg_policy_data *pd)
{
	struct throtl_grp *tg = pd_to_tg(pd);
	/*
	 * We don't want new groups to escape the limits of its ancestors.
	 * Update has_rules[] after a new group is brought online.
	 */
	tg_update_has_rules(tg);
}

static void blk_throtl_update_limit_valid(struct throtl_data *td)
{
	struct cgroup_subsys_state *pos_css;
	struct blkcg_gq *blkg;
	bool low_valid = false;

	rcu_read_lock();
	blkg_for_each_descendant_post(blkg, pos_css, td->queue->root_blkg) {
		struct throtl_grp *tg = blkg_to_tg(blkg);

		if (tg->bps[READ][LIMIT_LOW] || tg->bps[WRITE][LIMIT_LOW] ||
		    tg->iops[READ][LIMIT_LOW] || tg->iops[WRITE][LIMIT_LOW])
			low_valid = true;
	}
	rcu_read_unlock();

	td->limit_valid[LIMIT_LOW] = low_valid;
}

static void throtl_upgrade_state(struct throtl_data *td);
static void throtl_pd_offline(struct blkg_policy_data *pd)
{
	struct throtl_grp *tg = pd_to_tg(pd);

	tg->bps[READ][LIMIT_LOW] = 0;
	tg->bps[WRITE][LIMIT_LOW] = 0;
	tg->iops[READ][LIMIT_LOW] = 0;
	tg->iops[WRITE][LIMIT_LOW] = 0;

	blk_throtl_update_limit_valid(tg->td);

	if (!tg->td->limit_valid[tg->td->limit_index])
		throtl_upgrade_state(tg->td);
}

static void throtl_pd_free(struct blkg_policy_data *pd)
{
	struct throtl_grp *tg = pd_to_tg(pd);

	del_timer_sync(&tg->service_queue.pending_timer);
	kfree(tg);
}

static struct throtl_grp *
throtl_rb_first(struct throtl_service_queue *parent_sq)
{
	/* Service tree is empty */
	if (!parent_sq->nr_pending)
		return NULL;

	if (!parent_sq->first_pending)
		parent_sq->first_pending = rb_first(&parent_sq->pending_tree);

	if (parent_sq->first_pending)
		return rb_entry_tg(parent_sq->first_pending);

	return NULL;
}

static void rb_erase_init(struct rb_node *n, struct rb_root *root)
{
	rb_erase(n, root);
	RB_CLEAR_NODE(n);
}

static void throtl_rb_erase(struct rb_node *n,
			    struct throtl_service_queue *parent_sq)
{
	if (parent_sq->first_pending == n)
		parent_sq->first_pending = NULL;
	rb_erase_init(n, &parent_sq->pending_tree);
	--parent_sq->nr_pending;
}

static void update_min_dispatch_time(struct throtl_service_queue *parent_sq)
{
	struct throtl_grp *tg;

	tg = throtl_rb_first(parent_sq);
	if (!tg)
		return;

	parent_sq->first_pending_disptime = tg->disptime;
}

static void tg_service_queue_add(struct throtl_grp *tg)
{
	struct throtl_service_queue *parent_sq = tg->service_queue.parent_sq;
	struct rb_node **node = &parent_sq->pending_tree.rb_node;
	struct rb_node *parent = NULL;
	struct throtl_grp *__tg;
	unsigned long key = tg->disptime;
	int left = 1;

	while (*node != NULL) {
		parent = *node;
		__tg = rb_entry_tg(parent);

		if (time_before(key, __tg->disptime))
			node = &parent->rb_left;
		else {
			node = &parent->rb_right;
			left = 0;
		}
	}

	if (left)
		parent_sq->first_pending = &tg->rb_node;

	rb_link_node(&tg->rb_node, parent, node);
	rb_insert_color(&tg->rb_node, &parent_sq->pending_tree);
}

static void __throtl_enqueue_tg(struct throtl_grp *tg)
{
	tg_service_queue_add(tg);
	tg->flags |= THROTL_TG_PENDING;
	tg->service_queue.parent_sq->nr_pending++;
}

static void throtl_enqueue_tg(struct throtl_grp *tg)
{
	if (!(tg->flags & THROTL_TG_PENDING))
		__throtl_enqueue_tg(tg);
}

static void __throtl_dequeue_tg(struct throtl_grp *tg)
{
	throtl_rb_erase(&tg->rb_node, tg->service_queue.parent_sq);
	tg->flags &= ~THROTL_TG_PENDING;
}

static void throtl_dequeue_tg(struct throtl_grp *tg)
{
	if (tg->flags & THROTL_TG_PENDING)
		__throtl_dequeue_tg(tg);
}

/* Call with queue lock held */
static void throtl_schedule_pending_timer(struct throtl_service_queue *sq,
					  unsigned long expires)
{
	unsigned long max_expire = jiffies + 8 * sq_to_td(sq)->throtl_slice;

	/*
	 * Since we are adjusting the throttle limit dynamically, the sleep
	 * time calculated according to previous limit might be invalid. It's
	 * possible the cgroup sleep time is very long and no other cgroups
	 * have IO running so notify the limit changes. Make sure the cgroup
	 * doesn't sleep too long to avoid the missed notification.
	 */
	if (time_after(expires, max_expire))
		expires = max_expire;
	mod_timer(&sq->pending_timer, expires);
	throtl_log(sq, "schedule timer. delay=%lu jiffies=%lu",
		   expires - jiffies, jiffies);
}

/**
 * throtl_schedule_next_dispatch - schedule the next dispatch cycle
 * @sq: the service_queue to schedule dispatch for
 * @force: force scheduling
 *
 * Arm @sq->pending_timer so that the next dispatch cycle starts on the
 * dispatch time of the first pending child.  Returns %true if either timer
 * is armed or there's no pending child left.  %false if the current
 * dispatch window is still open and the caller should continue
 * dispatching.
 *
 * If @force is %true, the dispatch timer is always scheduled and this
 * function is guaranteed to return %true.  This is to be used when the
 * caller can't dispatch itself and needs to invoke pending_timer
 * unconditionally.  Note that forced scheduling is likely to induce short
 * delay before dispatch starts even if @sq->first_pending_disptime is not
 * in the future and thus shouldn't be used in hot paths.
 */
static bool throtl_schedule_next_dispatch(struct throtl_service_queue *sq,
					  bool force)
{
	/* any pending children left? */
	if (!sq->nr_pending)
		return true;

	update_min_dispatch_time(sq);

	/* is the next dispatch time in the future? */
	if (force || time_after(sq->first_pending_disptime, jiffies)) {
		throtl_schedule_pending_timer(sq, sq->first_pending_disptime);
		return true;
	}

	/* tell the caller to continue dispatching */
	return false;
}

static inline void throtl_start_new_slice_with_credit(struct throtl_grp *tg,
		bool rw, unsigned long start)
{
	tg->bytes_disp[rw] = 0;
	tg->io_disp[rw] = 0;

	/*
	 * Previous slice has expired. We must have trimmed it after last
	 * bio dispatch. That means since start of last slice, we never used
	 * that bandwidth. Do try to make use of that bandwidth while giving
	 * credit.
	 */
	if (time_after_eq(start, tg->slice_start[rw]))
		tg->slice_start[rw] = start;

	tg->slice_end[rw] = jiffies + tg->td->throtl_slice;
	throtl_log(&tg->service_queue,
		   "[%c] new slice with credit start=%lu end=%lu jiffies=%lu",
		   rw == READ ? 'R' : 'W', tg->slice_start[rw],
		   tg->slice_end[rw], jiffies);
}

static inline void throtl_start_new_slice(struct throtl_grp *tg, bool rw)
{
	tg->bytes_disp[rw] = 0;
	tg->io_disp[rw] = 0;
	tg->slice_start[rw] = jiffies;
	tg->slice_end[rw] = jiffies + tg->td->throtl_slice;
	throtl_log(&tg->service_queue,
		   "[%c] new slice start=%lu end=%lu jiffies=%lu",
		   rw == READ ? 'R' : 'W', tg->slice_start[rw],
		   tg->slice_end[rw], jiffies);
}

static inline void throtl_set_slice_end(struct throtl_grp *tg, bool rw,
					unsigned long jiffy_end)
{
	tg->slice_end[rw] = roundup(jiffy_end, tg->td->throtl_slice);
}

static inline void throtl_extend_slice(struct throtl_grp *tg, bool rw,
				       unsigned long jiffy_end)
{
	tg->slice_end[rw] = roundup(jiffy_end, tg->td->throtl_slice);
	throtl_log(&tg->service_queue,
		   "[%c] extend slice start=%lu end=%lu jiffies=%lu",
		   rw == READ ? 'R' : 'W', tg->slice_start[rw],
		   tg->slice_end[rw], jiffies);
}

/* Determine if previously allocated or extended slice is complete or not */
static bool throtl_slice_used(struct throtl_grp *tg, bool rw)
{
	if (time_in_range(jiffies, tg->slice_start[rw], tg->slice_end[rw]))
		return false;

	return 1;
}

/* Trim the used slices and adjust slice start accordingly */
static inline void throtl_trim_slice(struct throtl_grp *tg, bool rw)
{
	unsigned long nr_slices, time_elapsed, io_trim;
	u64 bytes_trim, tmp;

	BUG_ON(time_before(tg->slice_end[rw], tg->slice_start[rw]));

	/*
	 * If bps are unlimited (-1), then time slice don't get
	 * renewed. Don't try to trim the slice if slice is used. A new
	 * slice will start when appropriate.
	 */
	if (throtl_slice_used(tg, rw))
		return;

	/*
	 * A bio has been dispatched. Also adjust slice_end. It might happen
	 * that initially cgroup limit was very low resulting in high
	 * slice_end, but later limit was bumped up and bio was dispached
	 * sooner, then we need to reduce slice_end. A high bogus slice_end
	 * is bad because it does not allow new slice to start.
	 */

	throtl_set_slice_end(tg, rw, jiffies + tg->td->throtl_slice);

	time_elapsed = jiffies - tg->slice_start[rw];

	nr_slices = time_elapsed / tg->td->throtl_slice;

	if (!nr_slices)
		return;
	tmp = tg_bps_limit(tg, rw) * tg->td->throtl_slice * nr_slices;
	do_div(tmp, HZ);
	bytes_trim = tmp;

	io_trim = (tg_iops_limit(tg, rw) * tg->td->throtl_slice * nr_slices) /
		HZ;

	if (!bytes_trim && !io_trim)
		return;

	if (tg->bytes_disp[rw] >= bytes_trim)
		tg->bytes_disp[rw] -= bytes_trim;
	else
		tg->bytes_disp[rw] = 0;

	if (tg->io_disp[rw] >= io_trim)
		tg->io_disp[rw] -= io_trim;
	else
		tg->io_disp[rw] = 0;

	tg->slice_start[rw] += nr_slices * tg->td->throtl_slice;

	throtl_log(&tg->service_queue,
		   "[%c] trim slice nr=%lu bytes=%llu io=%lu start=%lu end=%lu jiffies=%lu",
		   rw == READ ? 'R' : 'W', nr_slices, bytes_trim, io_trim,
		   tg->slice_start[rw], tg->slice_end[rw], jiffies);
}

static bool tg_with_in_iops_limit(struct throtl_grp *tg, struct bio *bio,
				  unsigned long *wait)
{
	bool rw = bio_data_dir(bio);
	unsigned int io_allowed;
	unsigned long jiffy_elapsed, jiffy_wait, jiffy_elapsed_rnd;
	u64 tmp;

	jiffy_elapsed = jiffy_elapsed_rnd = jiffies - tg->slice_start[rw];

	/* Slice has just started. Consider one slice interval */
	if (!jiffy_elapsed)
		jiffy_elapsed_rnd = tg->td->throtl_slice;

	jiffy_elapsed_rnd = roundup(jiffy_elapsed_rnd, tg->td->throtl_slice);

	/*
	 * jiffy_elapsed_rnd should not be a big value as minimum iops can be
	 * 1 then at max jiffy elapsed should be equivalent of 1 second as we
	 * will allow dispatch after 1 second and after that slice should
	 * have been trimmed.
	 */

	tmp = (u64)tg_iops_limit(tg, rw) * jiffy_elapsed_rnd;
	do_div(tmp, HZ);

	if (tmp > UINT_MAX)
		io_allowed = UINT_MAX;
	else
		io_allowed = tmp;

	if (tg->io_disp[rw] + 1 <= io_allowed) {
		if (wait)
			*wait = 0;
		return true;
	}

	/* Calc approx time to dispatch */
	jiffy_wait = ((tg->io_disp[rw] + 1) * HZ) / tg_iops_limit(tg, rw) + 1;

	if (jiffy_wait > jiffy_elapsed)
		jiffy_wait = jiffy_wait - jiffy_elapsed;
	else
		jiffy_wait = 1;

	if (wait)
		*wait = jiffy_wait;
	return 0;
}

static bool tg_with_in_bps_limit(struct throtl_grp *tg, struct bio *bio,
				 unsigned long *wait)
{
	bool rw = bio_data_dir(bio);
	u64 bytes_allowed, extra_bytes, tmp;
	unsigned long jiffy_elapsed, jiffy_wait, jiffy_elapsed_rnd;
	unsigned int bio_size = throtl_bio_data_size(bio);

	jiffy_elapsed = jiffy_elapsed_rnd = jiffies - tg->slice_start[rw];

	/* Slice has just started. Consider one slice interval */
	if (!jiffy_elapsed)
		jiffy_elapsed_rnd = tg->td->throtl_slice;

	jiffy_elapsed_rnd = roundup(jiffy_elapsed_rnd, tg->td->throtl_slice);

	tmp = tg_bps_limit(tg, rw) * jiffy_elapsed_rnd;
	do_div(tmp, HZ);
	bytes_allowed = tmp;

	if (tg->bytes_disp[rw] + bio_size <= bytes_allowed) {
		if (wait)
			*wait = 0;
		return true;
	}

	/* Calc approx time to dispatch */
	extra_bytes = tg->bytes_disp[rw] + bio_size - bytes_allowed;
	jiffy_wait = div64_u64(extra_bytes * HZ, tg_bps_limit(tg, rw));

	if (!jiffy_wait)
		jiffy_wait = 1;

	/*
	 * This wait time is without taking into consideration the rounding
	 * up we did. Add that time also.
	 */
	jiffy_wait = jiffy_wait + (jiffy_elapsed_rnd - jiffy_elapsed);
	if (wait)
		*wait = jiffy_wait;
	return 0;
}

/*
 * Returns whether one can dispatch a bio or not. Also returns approx number
 * of jiffies to wait before this bio is with-in IO rate and can be dispatched
 */
static bool tg_may_dispatch(struct throtl_grp *tg, struct bio *bio,
			    unsigned long *wait)
{
	bool rw = bio_data_dir(bio);
	unsigned long bps_wait = 0, iops_wait = 0, max_wait = 0;

	/*
 	 * Currently whole state machine of group depends on first bio
	 * queued in the group bio list. So one should not be calling
	 * this function with a different bio if there are other bios
	 * queued.
	 */
	BUG_ON(tg->service_queue.nr_queued[rw] &&
	       bio != throtl_peek_queued(&tg->service_queue.queued[rw]));

	/* If tg->bps = -1, then BW is unlimited */
	if (tg_bps_limit(tg, rw) == U64_MAX &&
	    tg_iops_limit(tg, rw) == UINT_MAX) {
		if (wait)
			*wait = 0;
		return true;
	}

	/*
	 * If previous slice expired, start a new one otherwise renew/extend
	 * existing slice to make sure it is at least throtl_slice interval
	 * long since now. New slice is started only for empty throttle group.
	 * If there is queued bio, that means there should be an active
	 * slice and it should be extended instead.
	 */
	if (throtl_slice_used(tg, rw) && !(tg->service_queue.nr_queued[rw]))
		throtl_start_new_slice(tg, rw);
	else {
		if (time_before(tg->slice_end[rw],
		    jiffies + tg->td->throtl_slice))
			throtl_extend_slice(tg, rw,
				jiffies + tg->td->throtl_slice);
	}

	if (tg_with_in_bps_limit(tg, bio, &bps_wait) &&
	    tg_with_in_iops_limit(tg, bio, &iops_wait)) {
		if (wait)
			*wait = 0;
		return 1;
	}

	max_wait = max(bps_wait, iops_wait);

	if (wait)
		*wait = max_wait;

	if (time_before(tg->slice_end[rw], jiffies + max_wait))
		throtl_extend_slice(tg, rw, jiffies + max_wait);

	return 0;
}

static void throtl_charge_bio(struct throtl_grp *tg, struct bio *bio)
{
	bool rw = bio_data_dir(bio);
	unsigned int bio_size = throtl_bio_data_size(bio);

	/* Charge the bio to the group */
	tg->bytes_disp[rw] += bio_size;
	tg->io_disp[rw]++;
	tg->last_bytes_disp[rw] += bio_size;
	tg->last_io_disp[rw]++;

	/*
	 * BIO_THROTTLED is used to prevent the same bio to be throttled
	 * more than once as a throttled bio will go through blk-throtl the
	 * second time when it eventually gets issued.  Set it when a bio
	 * is being charged to a tg.
	 */
	if (!bio_flagged(bio, BIO_THROTTLED))
		bio_set_flag(bio, BIO_THROTTLED);
}

/**
 * throtl_add_bio_tg - add a bio to the specified throtl_grp
 * @bio: bio to add
 * @qn: qnode to use
 * @tg: the target throtl_grp
 *
 * Add @bio to @tg's service_queue using @qn.  If @qn is not specified,
 * tg->qnode_on_self[] is used.
 */
static void throtl_add_bio_tg(struct bio *bio, struct throtl_qnode *qn,
			      struct throtl_grp *tg)
{
	struct throtl_service_queue *sq = &tg->service_queue;
	bool rw = bio_data_dir(bio);

	if (!qn)
		qn = &tg->qnode_on_self[rw];

	/*
	 * If @tg doesn't currently have any bios queued in the same
	 * direction, queueing @bio can change when @tg should be
	 * dispatched.  Mark that @tg was empty.  This is automatically
	 * cleaered on the next tg_update_disptime().
	 */
	if (!sq->nr_queued[rw])
		tg->flags |= THROTL_TG_WAS_EMPTY;

	throtl_qnode_add_bio(bio, qn, &sq->queued[rw]);

	sq->nr_queued[rw]++;
	throtl_enqueue_tg(tg);
}

static void tg_update_disptime(struct throtl_grp *tg)
{
	struct throtl_service_queue *sq = &tg->service_queue;
	unsigned long read_wait = -1, write_wait = -1, min_wait = -1, disptime;
	struct bio *bio;

	bio = throtl_peek_queued(&sq->queued[READ]);
	if (bio)
		tg_may_dispatch(tg, bio, &read_wait);

	bio = throtl_peek_queued(&sq->queued[WRITE]);
	if (bio)
		tg_may_dispatch(tg, bio, &write_wait);

	min_wait = min(read_wait, write_wait);
	disptime = jiffies + min_wait;

	/* Update dispatch time */
	throtl_dequeue_tg(tg);
	tg->disptime = disptime;
	throtl_enqueue_tg(tg);

	/* see throtl_add_bio_tg() */
	tg->flags &= ~THROTL_TG_WAS_EMPTY;
}

static void start_parent_slice_with_credit(struct throtl_grp *child_tg,
					struct throtl_grp *parent_tg, bool rw)
{
	if (throtl_slice_used(parent_tg, rw)) {
		throtl_start_new_slice_with_credit(parent_tg, rw,
				child_tg->slice_start[rw]);
	}

}

static void tg_dispatch_one_bio(struct throtl_grp *tg, bool rw)
{
	struct throtl_service_queue *sq = &tg->service_queue;
	struct throtl_service_queue *parent_sq = sq->parent_sq;
	struct throtl_grp *parent_tg = sq_to_tg(parent_sq);
	struct throtl_grp *tg_to_put = NULL;
	struct bio *bio;

	/*
	 * @bio is being transferred from @tg to @parent_sq.  Popping a bio
	 * from @tg may put its reference and @parent_sq might end up
	 * getting released prematurely.  Remember the tg to put and put it
	 * after @bio is transferred to @parent_sq.
	 */
	bio = throtl_pop_queued(&sq->queued[rw], &tg_to_put);
	sq->nr_queued[rw]--;

	throtl_charge_bio(tg, bio);

	/*
	 * If our parent is another tg, we just need to transfer @bio to
	 * the parent using throtl_add_bio_tg().  If our parent is
	 * @td->service_queue, @bio is ready to be issued.  Put it on its
	 * bio_lists[] and decrease total number queued.  The caller is
	 * responsible for issuing these bios.
	 */
	if (parent_tg) {
		throtl_add_bio_tg(bio, &tg->qnode_on_parent[rw], parent_tg);
		start_parent_slice_with_credit(tg, parent_tg, rw);
	} else {
		throtl_qnode_add_bio(bio, &tg->qnode_on_parent[rw],
				     &parent_sq->queued[rw]);
		BUG_ON(tg->td->nr_queued[rw] <= 0);
		tg->td->nr_queued[rw]--;
	}

	throtl_trim_slice(tg, rw);

	if (tg_to_put)
		blkg_put(tg_to_blkg(tg_to_put));
}

static int throtl_dispatch_tg(struct throtl_grp *tg)
{
	struct throtl_service_queue *sq = &tg->service_queue;
	unsigned int nr_reads = 0, nr_writes = 0;
	unsigned int max_nr_reads = throtl_grp_quantum*3/4;
	unsigned int max_nr_writes = throtl_grp_quantum - max_nr_reads;
	struct bio *bio;

	/* Try to dispatch 75% READS and 25% WRITES */

	while ((bio = throtl_peek_queued(&sq->queued[READ])) &&
	       tg_may_dispatch(tg, bio, NULL)) {

		tg_dispatch_one_bio(tg, bio_data_dir(bio));
		nr_reads++;

		if (nr_reads >= max_nr_reads)
			break;
	}

	while ((bio = throtl_peek_queued(&sq->queued[WRITE])) &&
	       tg_may_dispatch(tg, bio, NULL)) {

		tg_dispatch_one_bio(tg, bio_data_dir(bio));
		nr_writes++;

		if (nr_writes >= max_nr_writes)
			break;
	}

	return nr_reads + nr_writes;
}

static int throtl_select_dispatch(struct throtl_service_queue *parent_sq)
{
	unsigned int nr_disp = 0;

	while (1) {
		struct throtl_grp *tg = throtl_rb_first(parent_sq);
		struct throtl_service_queue *sq = &tg->service_queue;

		if (!tg)
			break;

		if (time_before(jiffies, tg->disptime))
			break;

		throtl_dequeue_tg(tg);

		nr_disp += throtl_dispatch_tg(tg);

		if (sq->nr_queued[0] || sq->nr_queued[1])
			tg_update_disptime(tg);

		if (nr_disp >= throtl_quantum)
			break;
	}

	return nr_disp;
}

static bool throtl_can_upgrade(struct throtl_data *td,
	struct throtl_grp *this_tg);
/**
 * throtl_pending_timer_fn - timer function for service_queue->pending_timer
 * @arg: the throtl_service_queue being serviced
 *
 * This timer is armed when a child throtl_grp with active bio's become
 * pending and queued on the service_queue's pending_tree and expires when
 * the first child throtl_grp should be dispatched.  This function
 * dispatches bio's from the children throtl_grps to the parent
 * service_queue.
 *
 * If the parent's parent is another throtl_grp, dispatching is propagated
 * by either arming its pending_timer or repeating dispatch directly.  If
 * the top-level service_tree is reached, throtl_data->dispatch_work is
 * kicked so that the ready bio's are issued.
 */
static void throtl_pending_timer_fn(unsigned long arg)
{
	struct throtl_service_queue *sq = (void *)arg;
	struct throtl_grp *tg = sq_to_tg(sq);
	struct throtl_data *td = sq_to_td(sq);
	struct request_queue *q = td->queue;
	struct throtl_service_queue *parent_sq;
	bool dispatched;
	int ret;

	spin_lock_irq(q->queue_lock);
	if (throtl_can_upgrade(td, NULL))
		throtl_upgrade_state(td);

again:
	parent_sq = sq->parent_sq;
	dispatched = false;

	while (true) {
		throtl_log(sq, "dispatch nr_queued=%u read=%u write=%u",
			   sq->nr_queued[READ] + sq->nr_queued[WRITE],
			   sq->nr_queued[READ], sq->nr_queued[WRITE]);

		ret = throtl_select_dispatch(sq);
		if (ret) {
			throtl_log(sq, "bios disp=%u", ret);
			dispatched = true;
		}

		if (throtl_schedule_next_dispatch(sq, false))
			break;

		/* this dispatch windows is still open, relax and repeat */
		spin_unlock_irq(q->queue_lock);
		cpu_relax();
		spin_lock_irq(q->queue_lock);
	}

	if (!dispatched)
		goto out_unlock;

	if (parent_sq) {
		/* @parent_sq is another throl_grp, propagate dispatch */
		if (tg->flags & THROTL_TG_WAS_EMPTY) {
			tg_update_disptime(tg);
			if (!throtl_schedule_next_dispatch(parent_sq, false)) {
				/* window is already open, repeat dispatching */
				sq = parent_sq;
				tg = sq_to_tg(sq);
				goto again;
			}
		}
	} else {
		/* reached the top-level, queue issueing */
		queue_work(kthrotld_workqueue, &td->dispatch_work);
	}
out_unlock:
	spin_unlock_irq(q->queue_lock);
}

/**
 * blk_throtl_dispatch_work_fn - work function for throtl_data->dispatch_work
 * @work: work item being executed
 *
 * This function is queued for execution when bio's reach the bio_lists[]
 * of throtl_data->service_queue.  Those bio's are ready and issued by this
 * function.
 */
static void blk_throtl_dispatch_work_fn(struct work_struct *work)
{
	struct throtl_data *td = container_of(work, struct throtl_data,
					      dispatch_work);
	struct throtl_service_queue *td_sq = &td->service_queue;
	struct request_queue *q = td->queue;
	struct bio_list bio_list_on_stack;
	struct bio *bio;
	struct blk_plug plug;
	int rw;

	bio_list_init(&bio_list_on_stack);

	spin_lock_irq(q->queue_lock);
	for (rw = READ; rw <= WRITE; rw++)
		while ((bio = throtl_pop_queued(&td_sq->queued[rw], NULL)))
			bio_list_add(&bio_list_on_stack, bio);
	spin_unlock_irq(q->queue_lock);

	if (!bio_list_empty(&bio_list_on_stack)) {
		blk_start_plug(&plug);
		while((bio = bio_list_pop(&bio_list_on_stack)))
			generic_make_request(bio);
		blk_finish_plug(&plug);
	}
}

static u64 tg_prfill_conf_u64(struct seq_file *sf, struct blkg_policy_data *pd,
			      int off)
{
	struct throtl_grp *tg = pd_to_tg(pd);
	u64 v = *(u64 *)((void *)tg + off);

	if (v == U64_MAX)
		return 0;
	return __blkg_prfill_u64(sf, pd, v);
}

static u64 tg_prfill_conf_uint(struct seq_file *sf, struct blkg_policy_data *pd,
			       int off)
{
	struct throtl_grp *tg = pd_to_tg(pd);
	unsigned int v = *(unsigned int *)((void *)tg + off);

	if (v == UINT_MAX)
		return 0;
	return __blkg_prfill_u64(sf, pd, v);
}

static int tg_print_conf_u64(struct seq_file *sf, void *v)
{
	blkcg_print_blkgs(sf, css_to_blkcg(seq_css(sf)), tg_prfill_conf_u64,
			  &blkcg_policy_throtl, seq_cft(sf)->private, false);
	return 0;
}

static int tg_print_conf_uint(struct seq_file *sf, void *v)
{
	blkcg_print_blkgs(sf, css_to_blkcg(seq_css(sf)), tg_prfill_conf_uint,
			  &blkcg_policy_throtl, seq_cft(sf)->private, false);
	return 0;
}

static void tg_conf_updated(struct throtl_grp *tg, bool global)
{
	struct throtl_service_queue *sq = &tg->service_queue;
	struct cgroup_subsys_state *pos_css;
	struct blkcg_gq *blkg;

	throtl_log(&tg->service_queue,
		   "limit change rbps=%llu wbps=%llu riops=%u wiops=%u",
		   tg_bps_limit(tg, READ), tg_bps_limit(tg, WRITE),
		   tg_iops_limit(tg, READ), tg_iops_limit(tg, WRITE));

	/*
	 * Update has_rules[] flags for the updated tg's subtree.  A tg is
	 * considered to have rules if either the tg itself or any of its
	 * ancestors has rules.  This identifies groups without any
	 * restrictions in the whole hierarchy and allows them to bypass
	 * blk-throttle.
	 */
	blkg_for_each_descendant_pre(blkg, pos_css,
			global ? tg->td->queue->root_blkg : tg_to_blkg(tg)) {
		struct throtl_grp *this_tg = blkg_to_tg(blkg);
		struct throtl_grp *parent_tg;

		tg_update_has_rules(this_tg);
		/* ignore root/second level */
		if (!cgroup_subsys_on_dfl(io_cgrp_subsys) || !blkg->parent ||
		    !blkg->parent->parent)
			continue;
		parent_tg = blkg_to_tg(blkg->parent);
		/*
		 * make sure all children has lower idle time threshold and
		 * higher latency target
		 */
		this_tg->idletime_threshold = min(this_tg->idletime_threshold,
				parent_tg->idletime_threshold);
		this_tg->latency_target = max(this_tg->latency_target,
				parent_tg->latency_target);
	}

	/*
	 * We're already holding queue_lock and know @tg is valid.  Let's
	 * apply the new config directly.
	 *
	 * Restart the slices for both READ and WRITES. It might happen
	 * that a group's limit are dropped suddenly and we don't want to
	 * account recently dispatched IO with new low rate.
	 */
	throtl_start_new_slice(tg, 0);
	throtl_start_new_slice(tg, 1);

	if (tg->flags & THROTL_TG_PENDING) {
		tg_update_disptime(tg);
		throtl_schedule_next_dispatch(sq->parent_sq, true);
	}
}

static ssize_t tg_set_conf(struct kernfs_open_file *of,
			   char *buf, size_t nbytes, loff_t off, bool is_u64)
{
	struct blkcg *blkcg = css_to_blkcg(of_css(of));
	struct blkg_conf_ctx ctx;
	struct throtl_grp *tg;
	int ret;
	u64 v;

	ret = blkg_conf_prep(blkcg, &blkcg_policy_throtl, buf, &ctx);
	if (ret)
		return ret;

	ret = -EINVAL;
	if (sscanf(ctx.body, "%llu", &v) != 1)
		goto out_finish;
	if (!v)
		v = U64_MAX;

	tg = blkg_to_tg(ctx.blkg);

	if (is_u64)
		*(u64 *)((void *)tg + of_cft(of)->private) = v;
	else
		*(unsigned int *)((void *)tg + of_cft(of)->private) = v;

	tg_conf_updated(tg, false);
	ret = 0;
out_finish:
	blkg_conf_finish(&ctx);
	return ret ?: nbytes;
}

static ssize_t tg_set_conf_u64(struct kernfs_open_file *of,
			       char *buf, size_t nbytes, loff_t off)
{
	return tg_set_conf(of, buf, nbytes, off, true);
}

static ssize_t tg_set_conf_uint(struct kernfs_open_file *of,
				char *buf, size_t nbytes, loff_t off)
{
	return tg_set_conf(of, buf, nbytes, off, false);
}

static struct cftype throtl_legacy_files[] = {
	{
		.name = "throttle.read_bps_device",
		.private = offsetof(struct throtl_grp, bps[READ][LIMIT_MAX]),
		.seq_show = tg_print_conf_u64,
		.write = tg_set_conf_u64,
	},
	{
		.name = "throttle.write_bps_device",
		.private = offsetof(struct throtl_grp, bps[WRITE][LIMIT_MAX]),
		.seq_show = tg_print_conf_u64,
		.write = tg_set_conf_u64,
	},
	{
		.name = "throttle.read_iops_device",
		.private = offsetof(struct throtl_grp, iops[READ][LIMIT_MAX]),
		.seq_show = tg_print_conf_uint,
		.write = tg_set_conf_uint,
	},
	{
		.name = "throttle.write_iops_device",
		.private = offsetof(struct throtl_grp, iops[WRITE][LIMIT_MAX]),
		.seq_show = tg_print_conf_uint,
		.write = tg_set_conf_uint,
	},
	{
		.name = "throttle.io_service_bytes",
		.private = (unsigned long)&blkcg_policy_throtl,
		.seq_show = blkg_print_stat_bytes,
	},
	{
		.name = "throttle.io_serviced",
		.private = (unsigned long)&blkcg_policy_throtl,
		.seq_show = blkg_print_stat_ios,
	},
	{ }	/* terminate */
};

static u64 tg_prfill_limit(struct seq_file *sf, struct blkg_policy_data *pd,
			 int off)
{
	struct throtl_grp *tg = pd_to_tg(pd);
	const char *dname = blkg_dev_name(pd->blkg);
	char bufs[4][21] = { "max", "max", "max", "max" };
	u64 bps_dft;
	unsigned int iops_dft;
	char idle_time[26] = "";
	char latency_time[26] = "";

	if (!dname)
		return 0;

	if (off == LIMIT_LOW) {
		bps_dft = 0;
		iops_dft = 0;
	} else {
		bps_dft = U64_MAX;
		iops_dft = UINT_MAX;
	}

	if (tg->bps_conf[READ][off] == bps_dft &&
	    tg->bps_conf[WRITE][off] == bps_dft &&
	    tg->iops_conf[READ][off] == iops_dft &&
	    tg->iops_conf[WRITE][off] == iops_dft &&
	    (off != LIMIT_LOW ||
	     (tg->idletime_threshold_conf == DFL_IDLE_THRESHOLD &&
	      tg->latency_target_conf == DFL_LATENCY_TARGET)))
		return 0;

	if (tg->bps_conf[READ][off] != U64_MAX)
		snprintf(bufs[0], sizeof(bufs[0]), "%llu",
			tg->bps_conf[READ][off]);
	if (tg->bps_conf[WRITE][off] != U64_MAX)
		snprintf(bufs[1], sizeof(bufs[1]), "%llu",
			tg->bps_conf[WRITE][off]);
	if (tg->iops_conf[READ][off] != UINT_MAX)
		snprintf(bufs[2], sizeof(bufs[2]), "%u",
			tg->iops_conf[READ][off]);
	if (tg->iops_conf[WRITE][off] != UINT_MAX)
		snprintf(bufs[3], sizeof(bufs[3]), "%u",
			tg->iops_conf[WRITE][off]);
	if (off == LIMIT_LOW) {
		if (tg->idletime_threshold_conf == ULONG_MAX)
			strcpy(idle_time, " idle=max");
		else
			snprintf(idle_time, sizeof(idle_time), " idle=%lu",
				tg->idletime_threshold_conf);

		if (tg->latency_target_conf == ULONG_MAX)
			strcpy(latency_time, " latency=max");
		else
			snprintf(latency_time, sizeof(latency_time),
				" latency=%lu", tg->latency_target_conf);
	}

	seq_printf(sf, "%s rbps=%s wbps=%s riops=%s wiops=%s%s%s\n",
		   dname, bufs[0], bufs[1], bufs[2], bufs[3], idle_time,
		   latency_time);
	return 0;
}

static int tg_print_limit(struct seq_file *sf, void *v)
{
	blkcg_print_blkgs(sf, css_to_blkcg(seq_css(sf)), tg_prfill_limit,
			  &blkcg_policy_throtl, seq_cft(sf)->private, false);
	return 0;
}

static ssize_t tg_set_limit(struct kernfs_open_file *of,
			  char *buf, size_t nbytes, loff_t off)
{
	struct blkcg *blkcg = css_to_blkcg(of_css(of));
	struct blkg_conf_ctx ctx;
	struct throtl_grp *tg;
	u64 v[4];
	unsigned long idle_time;
	unsigned long latency_time;
	int ret;
	int index = of_cft(of)->private;

	ret = blkg_conf_prep(blkcg, &blkcg_policy_throtl, buf, &ctx);
	if (ret)
		return ret;

	tg = blkg_to_tg(ctx.blkg);

	v[0] = tg->bps_conf[READ][index];
	v[1] = tg->bps_conf[WRITE][index];
	v[2] = tg->iops_conf[READ][index];
	v[3] = tg->iops_conf[WRITE][index];

	idle_time = tg->idletime_threshold_conf;
	latency_time = tg->latency_target_conf;
	while (true) {
		char tok[27];	/* wiops=18446744073709551616 */
		char *p;
		u64 val = U64_MAX;
		int len;

		if (sscanf(ctx.body, "%26s%n", tok, &len) != 1)
			break;
		if (tok[0] == '\0')
			break;
		ctx.body += len;

		ret = -EINVAL;
		p = tok;
		strsep(&p, "=");
		if (!p || (sscanf(p, "%llu", &val) != 1 && strcmp(p, "max")))
			goto out_finish;

		ret = -ERANGE;
		if (!val)
			goto out_finish;

		ret = -EINVAL;
		if (!strcmp(tok, "rbps"))
			v[0] = val;
		else if (!strcmp(tok, "wbps"))
			v[1] = val;
		else if (!strcmp(tok, "riops"))
			v[2] = min_t(u64, val, UINT_MAX);
		else if (!strcmp(tok, "wiops"))
			v[3] = min_t(u64, val, UINT_MAX);
		else if (off == LIMIT_LOW && !strcmp(tok, "idle"))
			idle_time = val;
		else if (off == LIMIT_LOW && !strcmp(tok, "latency"))
			latency_time = val;
		else
			goto out_finish;
	}

	tg->bps_conf[READ][index] = v[0];
	tg->bps_conf[WRITE][index] = v[1];
	tg->iops_conf[READ][index] = v[2];
	tg->iops_conf[WRITE][index] = v[3];

	if (index == LIMIT_MAX) {
		tg->bps[READ][index] = v[0];
		tg->bps[WRITE][index] = v[1];
		tg->iops[READ][index] = v[2];
		tg->iops[WRITE][index] = v[3];
	}
	tg->bps[READ][LIMIT_LOW] = min(tg->bps_conf[READ][LIMIT_LOW],
		tg->bps_conf[READ][LIMIT_MAX]);
	tg->bps[WRITE][LIMIT_LOW] = min(tg->bps_conf[WRITE][LIMIT_LOW],
		tg->bps_conf[WRITE][LIMIT_MAX]);
	tg->iops[READ][LIMIT_LOW] = min(tg->iops_conf[READ][LIMIT_LOW],
		tg->iops_conf[READ][LIMIT_MAX]);
	tg->iops[WRITE][LIMIT_LOW] = min(tg->iops_conf[WRITE][LIMIT_LOW],
		tg->iops_conf[WRITE][LIMIT_MAX]);
	tg->idletime_threshold_conf = idle_time;
	tg->latency_target_conf = latency_time;

	/* force user to configure all settings for low limit  */
	if (!(tg->bps[READ][LIMIT_LOW] || tg->iops[READ][LIMIT_LOW] ||
	      tg->bps[WRITE][LIMIT_LOW] || tg->iops[WRITE][LIMIT_LOW]) ||
	    tg->idletime_threshold_conf == DFL_IDLE_THRESHOLD ||
	    tg->latency_target_conf == DFL_LATENCY_TARGET) {
		tg->bps[READ][LIMIT_LOW] = 0;
		tg->bps[WRITE][LIMIT_LOW] = 0;
		tg->iops[READ][LIMIT_LOW] = 0;
		tg->iops[WRITE][LIMIT_LOW] = 0;
		tg->idletime_threshold = DFL_IDLE_THRESHOLD;
		tg->latency_target = DFL_LATENCY_TARGET;
	} else if (index == LIMIT_LOW) {
		tg->idletime_threshold = tg->idletime_threshold_conf;
		tg->latency_target = tg->latency_target_conf;
	}

	blk_throtl_update_limit_valid(tg->td);
	if (tg->td->limit_valid[LIMIT_LOW]) {
		if (index == LIMIT_LOW)
			tg->td->limit_index = LIMIT_LOW;
	} else
		tg->td->limit_index = LIMIT_MAX;
	tg_conf_updated(tg, index == LIMIT_LOW &&
		tg->td->limit_valid[LIMIT_LOW]);
	ret = 0;
out_finish:
	blkg_conf_finish(&ctx);
	return ret ?: nbytes;
}

static struct cftype throtl_files[] = {
#ifdef CONFIG_BLK_DEV_THROTTLING_LOW
	{
		.name = "low",
		.flags = CFTYPE_NOT_ON_ROOT,
		.seq_show = tg_print_limit,
		.write = tg_set_limit,
		.private = LIMIT_LOW,
	},
#endif
	{
		.name = "max",
		.flags = CFTYPE_NOT_ON_ROOT,
		.seq_show = tg_print_limit,
		.write = tg_set_limit,
		.private = LIMIT_MAX,
	},
	{ }	/* terminate */
};

static void throtl_shutdown_wq(struct request_queue *q)
{
	struct throtl_data *td = q->td;

	cancel_work_sync(&td->dispatch_work);
}

static struct blkcg_policy blkcg_policy_throtl = {
	.dfl_cftypes		= throtl_files,
	.legacy_cftypes		= throtl_legacy_files,

	.pd_alloc_fn		= throtl_pd_alloc,
	.pd_init_fn		= throtl_pd_init,
	.pd_online_fn		= throtl_pd_online,
	.pd_offline_fn		= throtl_pd_offline,
	.pd_free_fn		= throtl_pd_free,
};

static unsigned long __tg_last_low_overflow_time(struct throtl_grp *tg)
{
	unsigned long rtime = jiffies, wtime = jiffies;

	if (tg->bps[READ][LIMIT_LOW] || tg->iops[READ][LIMIT_LOW])
		rtime = tg->last_low_overflow_time[READ];
	if (tg->bps[WRITE][LIMIT_LOW] || tg->iops[WRITE][LIMIT_LOW])
		wtime = tg->last_low_overflow_time[WRITE];
	return min(rtime, wtime);
}

/* tg should not be an intermediate node */
static unsigned long tg_last_low_overflow_time(struct throtl_grp *tg)
{
	struct throtl_service_queue *parent_sq;
	struct throtl_grp *parent = tg;
	unsigned long ret = __tg_last_low_overflow_time(tg);

	while (true) {
		parent_sq = parent->service_queue.parent_sq;
		parent = sq_to_tg(parent_sq);
		if (!parent)
			break;

		/*
		 * The parent doesn't have low limit, it always reaches low
		 * limit. Its overflow time is useless for children
		 */
		if (!parent->bps[READ][LIMIT_LOW] &&
		    !parent->iops[READ][LIMIT_LOW] &&
		    !parent->bps[WRITE][LIMIT_LOW] &&
		    !parent->iops[WRITE][LIMIT_LOW])
			continue;
		if (time_after(__tg_last_low_overflow_time(parent), ret))
			ret = __tg_last_low_overflow_time(parent);
	}
	return ret;
}

static bool throtl_tg_is_idle(struct throtl_grp *tg)
{
	/*
	 * cgroup is idle if:
	 * - single idle is too long, longer than a fixed value (in case user
	 *   configure a too big threshold) or 4 times of idletime threshold
	 * - average think time is more than threshold
	 * - IO latency is largely below threshold
	 */
	unsigned long time;
	bool ret;

	time = min_t(unsigned long, MAX_IDLE_TIME, 4 * tg->idletime_threshold);
	ret = tg->latency_target == DFL_LATENCY_TARGET ||
	      tg->idletime_threshold == DFL_IDLE_THRESHOLD ||
	      (ktime_get_ns() >> 10) - tg->last_finish_time > time ||
	      tg->avg_idletime > tg->idletime_threshold ||
	      (tg->latency_target && tg->bio_cnt &&
		tg->bad_bio_cnt * 5 < tg->bio_cnt);
	throtl_log(&tg->service_queue,
		"avg_idle=%ld, idle_threshold=%ld, bad_bio=%d, total_bio=%d, is_idle=%d, scale=%d",
		tg->avg_idletime, tg->idletime_threshold, tg->bad_bio_cnt,
		tg->bio_cnt, ret, tg->td->scale);
	return ret;
}

static bool throtl_tg_can_upgrade(struct throtl_grp *tg)
{
	struct throtl_service_queue *sq = &tg->service_queue;
	bool read_limit, write_limit;

	/*
	 * if cgroup reaches low limit (if low limit is 0, the cgroup always
	 * reaches), it's ok to upgrade to next limit
	 */
	read_limit = tg->bps[READ][LIMIT_LOW] || tg->iops[READ][LIMIT_LOW];
	write_limit = tg->bps[WRITE][LIMIT_LOW] || tg->iops[WRITE][LIMIT_LOW];
	if (!read_limit && !write_limit)
		return true;
	if (read_limit && sq->nr_queued[READ] &&
	    (!write_limit || sq->nr_queued[WRITE]))
		return true;
	if (write_limit && sq->nr_queued[WRITE] &&
	    (!read_limit || sq->nr_queued[READ]))
		return true;

	if (time_after_eq(jiffies,
		tg_last_low_overflow_time(tg) + tg->td->throtl_slice) &&
	    throtl_tg_is_idle(tg))
		return true;
	return false;
}

static bool throtl_hierarchy_can_upgrade(struct throtl_grp *tg)
{
	while (true) {
		if (throtl_tg_can_upgrade(tg))
			return true;
		tg = sq_to_tg(tg->service_queue.parent_sq);
		if (!tg || !tg_to_blkg(tg)->parent)
			return false;
	}
	return false;
}

static bool throtl_can_upgrade(struct throtl_data *td,
	struct throtl_grp *this_tg)
{
	struct cgroup_subsys_state *pos_css;
	struct blkcg_gq *blkg;

	if (td->limit_index != LIMIT_LOW)
		return false;

	if (time_before(jiffies, td->low_downgrade_time + td->throtl_slice))
		return false;

	rcu_read_lock();
	blkg_for_each_descendant_post(blkg, pos_css, td->queue->root_blkg) {
		struct throtl_grp *tg = blkg_to_tg(blkg);

		if (tg == this_tg)
			continue;
		if (!list_empty(&tg_to_blkg(tg)->blkcg->css.children))
			continue;
		if (!throtl_hierarchy_can_upgrade(tg)) {
			rcu_read_unlock();
			return false;
		}
	}
	rcu_read_unlock();
	return true;
}

static void throtl_upgrade_check(struct throtl_grp *tg)
{
	unsigned long now = jiffies;

	if (tg->td->limit_index != LIMIT_LOW)
		return;

	if (time_after(tg->last_check_time + tg->td->throtl_slice, now))
		return;

	tg->last_check_time = now;

	if (!time_after_eq(now,
	     __tg_last_low_overflow_time(tg) + tg->td->throtl_slice))
		return;

	if (throtl_can_upgrade(tg->td, NULL))
		throtl_upgrade_state(tg->td);
}

static void throtl_upgrade_state(struct throtl_data *td)
{
	struct cgroup_subsys_state *pos_css;
	struct blkcg_gq *blkg;

	throtl_log(&td->service_queue, "upgrade to max");
	td->limit_index = LIMIT_MAX;
	td->low_upgrade_time = jiffies;
	td->scale = 0;
	rcu_read_lock();
	blkg_for_each_descendant_post(blkg, pos_css, td->queue->root_blkg) {
		struct throtl_grp *tg = blkg_to_tg(blkg);
		struct throtl_service_queue *sq = &tg->service_queue;

		tg->disptime = jiffies - 1;
		throtl_select_dispatch(sq);
		throtl_schedule_next_dispatch(sq, true);
	}
	rcu_read_unlock();
	throtl_select_dispatch(&td->service_queue);
	throtl_schedule_next_dispatch(&td->service_queue, true);
	queue_work(kthrotld_workqueue, &td->dispatch_work);
}

static void throtl_downgrade_state(struct throtl_data *td, int new)
{
	td->scale /= 2;

	throtl_log(&td->service_queue, "downgrade, scale %d", td->scale);
	if (td->scale) {
		td->low_upgrade_time = jiffies - td->scale * td->throtl_slice;
		return;
	}

	td->limit_index = new;
	td->low_downgrade_time = jiffies;
}

static bool throtl_tg_can_downgrade(struct throtl_grp *tg)
{
	struct throtl_data *td = tg->td;
	unsigned long now = jiffies;

	/*
	 * If cgroup is below low limit, consider downgrade and throttle other
	 * cgroups
	 */
	if (time_after_eq(now, td->low_upgrade_time + td->throtl_slice) &&
	    time_after_eq(now, tg_last_low_overflow_time(tg) +
					td->throtl_slice) &&
	    (!throtl_tg_is_idle(tg) ||
	     !list_empty(&tg_to_blkg(tg)->blkcg->css.children)))
		return true;
	return false;
}

static bool throtl_hierarchy_can_downgrade(struct throtl_grp *tg)
{
	while (true) {
		if (!throtl_tg_can_downgrade(tg))
			return false;
		tg = sq_to_tg(tg->service_queue.parent_sq);
		if (!tg || !tg_to_blkg(tg)->parent)
			break;
	}
	return true;
}

static void throtl_downgrade_check(struct throtl_grp *tg)
{
	uint64_t bps;
	unsigned int iops;
	unsigned long elapsed_time;
	unsigned long now = jiffies;

	if (tg->td->limit_index != LIMIT_MAX ||
	    !tg->td->limit_valid[LIMIT_LOW])
		return;
	if (!list_empty(&tg_to_blkg(tg)->blkcg->css.children))
		return;
	if (time_after(tg->last_check_time + tg->td->throtl_slice, now))
		return;

	elapsed_time = now - tg->last_check_time;
	tg->last_check_time = now;

	if (time_before(now, tg_last_low_overflow_time(tg) +
			tg->td->throtl_slice))
		return;

	if (tg->bps[READ][LIMIT_LOW]) {
		bps = tg->last_bytes_disp[READ] * HZ;
		do_div(bps, elapsed_time);
		if (bps >= tg->bps[READ][LIMIT_LOW])
			tg->last_low_overflow_time[READ] = now;
	}

	if (tg->bps[WRITE][LIMIT_LOW]) {
		bps = tg->last_bytes_disp[WRITE] * HZ;
		do_div(bps, elapsed_time);
		if (bps >= tg->bps[WRITE][LIMIT_LOW])
			tg->last_low_overflow_time[WRITE] = now;
	}

	if (tg->iops[READ][LIMIT_LOW]) {
		iops = tg->last_io_disp[READ] * HZ / elapsed_time;
		if (iops >= tg->iops[READ][LIMIT_LOW])
			tg->last_low_overflow_time[READ] = now;
	}

	if (tg->iops[WRITE][LIMIT_LOW]) {
		iops = tg->last_io_disp[WRITE] * HZ / elapsed_time;
		if (iops >= tg->iops[WRITE][LIMIT_LOW])
			tg->last_low_overflow_time[WRITE] = now;
	}

	/*
	 * If cgroup is below low limit, consider downgrade and throttle other
	 * cgroups
	 */
	if (throtl_hierarchy_can_downgrade(tg))
		throtl_downgrade_state(tg->td, LIMIT_LOW);

	tg->last_bytes_disp[READ] = 0;
	tg->last_bytes_disp[WRITE] = 0;
	tg->last_io_disp[READ] = 0;
	tg->last_io_disp[WRITE] = 0;
}

static void blk_throtl_update_idletime(struct throtl_grp *tg)
{
	unsigned long now = ktime_get_ns() >> 10;
	unsigned long last_finish_time = tg->last_finish_time;

	if (now <= last_finish_time || last_finish_time == 0 ||
	    last_finish_time == tg->checked_last_finish_time)
		return;

	tg->avg_idletime = (tg->avg_idletime * 7 + now - last_finish_time) >> 3;
	tg->checked_last_finish_time = last_finish_time;
}

#ifdef CONFIG_BLK_DEV_THROTTLING_LOW
static void throtl_update_latency_buckets(struct throtl_data *td)
{
	struct avg_latency_bucket avg_latency[LATENCY_BUCKET_SIZE];
	int i, cpu;
	unsigned long last_latency = 0;
	unsigned long latency;

	if (!blk_queue_nonrot(td->queue))
		return;
	if (time_before(jiffies, td->last_calculate_time + HZ))
		return;
	td->last_calculate_time = jiffies;

	memset(avg_latency, 0, sizeof(avg_latency));
	for (i = 0; i < LATENCY_BUCKET_SIZE; i++) {
		struct latency_bucket *tmp = &td->tmp_buckets[i];

		for_each_possible_cpu(cpu) {
			struct latency_bucket *bucket;

			/* this isn't race free, but ok in practice */
			bucket = per_cpu_ptr(td->latency_buckets, cpu);
			tmp->total_latency += bucket[i].total_latency;
			tmp->samples += bucket[i].samples;
			bucket[i].total_latency = 0;
			bucket[i].samples = 0;
		}

		if (tmp->samples >= 32) {
			int samples = tmp->samples;

			latency = tmp->total_latency;

			tmp->total_latency = 0;
			tmp->samples = 0;
			latency /= samples;
			if (latency == 0)
				continue;
			avg_latency[i].latency = latency;
		}
	}

	for (i = 0; i < LATENCY_BUCKET_SIZE; i++) {
		if (!avg_latency[i].latency) {
			if (td->avg_buckets[i].latency < last_latency)
				td->avg_buckets[i].latency = last_latency;
			continue;
		}

		if (!td->avg_buckets[i].valid)
			latency = avg_latency[i].latency;
		else
			latency = (td->avg_buckets[i].latency * 7 +
				avg_latency[i].latency) >> 3;

		td->avg_buckets[i].latency = max(latency, last_latency);
		td->avg_buckets[i].valid = true;
		last_latency = td->avg_buckets[i].latency;
	}

	for (i = 0; i < LATENCY_BUCKET_SIZE; i++)
		throtl_log(&td->service_queue,
			"Latency bucket %d: latency=%ld, valid=%d", i,
			td->avg_buckets[i].latency, td->avg_buckets[i].valid);
}
#else
static inline void throtl_update_latency_buckets(struct throtl_data *td)
{
}
#endif

static void blk_throtl_assoc_bio(struct throtl_grp *tg, struct bio *bio)
{
#ifdef CONFIG_BLK_DEV_THROTTLING_LOW
<<<<<<< HEAD
	if (bio->bi_css)
=======
	if (bio->bi_css) {
		if (bio->bi_cg_private)
			blkg_put(tg_to_blkg(bio->bi_cg_private));
>>>>>>> 9abd04af
		bio->bi_cg_private = tg;
		blkg_get(tg_to_blkg(tg));
	}
	blk_stat_set_issue(&bio->bi_issue_stat, bio_sectors(bio));
#endif
}

bool blk_throtl_bio(struct request_queue *q, struct blkcg_gq *blkg,
		    struct bio *bio)
{
	struct throtl_qnode *qn = NULL;
	struct throtl_grp *tg = blkg_to_tg(blkg ?: q->root_blkg);
	struct throtl_service_queue *sq;
	bool rw = bio_data_dir(bio);
	bool throttled = false;
	struct throtl_data *td = tg->td;

	WARN_ON_ONCE(!rcu_read_lock_held());

	/* see throtl_charge_bio() */
	if (bio_flagged(bio, BIO_THROTTLED) || !tg->has_rules[rw])
		goto out;

	spin_lock_irq(q->queue_lock);

	throtl_update_latency_buckets(td);

	if (unlikely(blk_queue_bypass(q)))
		goto out_unlock;

	blk_throtl_assoc_bio(tg, bio);
	blk_throtl_update_idletime(tg);

	sq = &tg->service_queue;

again:
	while (true) {
		if (tg->last_low_overflow_time[rw] == 0)
			tg->last_low_overflow_time[rw] = jiffies;
		throtl_downgrade_check(tg);
		throtl_upgrade_check(tg);
		/* throtl is FIFO - if bios are already queued, should queue */
		if (sq->nr_queued[rw])
			break;

		/* if above limits, break to queue */
		if (!tg_may_dispatch(tg, bio, NULL)) {
			tg->last_low_overflow_time[rw] = jiffies;
			if (throtl_can_upgrade(td, tg)) {
				throtl_upgrade_state(td);
				goto again;
			}
			break;
		}

		/* within limits, let's charge and dispatch directly */
		throtl_charge_bio(tg, bio);

		/*
		 * We need to trim slice even when bios are not being queued
		 * otherwise it might happen that a bio is not queued for
		 * a long time and slice keeps on extending and trim is not
		 * called for a long time. Now if limits are reduced suddenly
		 * we take into account all the IO dispatched so far at new
		 * low rate and * newly queued IO gets a really long dispatch
		 * time.
		 *
		 * So keep on trimming slice even if bio is not queued.
		 */
		throtl_trim_slice(tg, rw);

		/*
		 * @bio passed through this layer without being throttled.
		 * Climb up the ladder.  If we''re already at the top, it
		 * can be executed directly.
		 */
		qn = &tg->qnode_on_parent[rw];
		sq = sq->parent_sq;
		tg = sq_to_tg(sq);
		if (!tg)
			goto out_unlock;
	}

	/* out-of-limit, queue to @tg */
	throtl_log(sq, "[%c] bio. bdisp=%llu sz=%u bps=%llu iodisp=%u iops=%u queued=%d/%d",
		   rw == READ ? 'R' : 'W',
		   tg->bytes_disp[rw], bio->bi_iter.bi_size,
		   tg_bps_limit(tg, rw),
		   tg->io_disp[rw], tg_iops_limit(tg, rw),
		   sq->nr_queued[READ], sq->nr_queued[WRITE]);

	tg->last_low_overflow_time[rw] = jiffies;

	td->nr_queued[rw]++;
	throtl_add_bio_tg(bio, qn, tg);
	throttled = true;

	/*
	 * Update @tg's dispatch time and force schedule dispatch if @tg
	 * was empty before @bio.  The forced scheduling isn't likely to
	 * cause undue delay as @bio is likely to be dispatched directly if
	 * its @tg's disptime is not in the future.
	 */
	if (tg->flags & THROTL_TG_WAS_EMPTY) {
		tg_update_disptime(tg);
		throtl_schedule_next_dispatch(tg->service_queue.parent_sq, true);
	}

out_unlock:
	spin_unlock_irq(q->queue_lock);
out:
	/*
	 * As multiple blk-throtls may stack in the same issue path, we
	 * don't want bios to leave with the flag set.  Clear the flag if
	 * being issued.
	 */
	if (!throttled)
		bio_clear_flag(bio, BIO_THROTTLED);

#ifdef CONFIG_BLK_DEV_THROTTLING_LOW
	if (throttled || !td->track_bio_latency)
		bio->bi_issue_stat.stat |= SKIP_LATENCY;
#endif
	return throttled;
}

#ifdef CONFIG_BLK_DEV_THROTTLING_LOW
static void throtl_track_latency(struct throtl_data *td, sector_t size,
	int op, unsigned long time)
{
	struct latency_bucket *latency;
	int index;

	if (!td || td->limit_index != LIMIT_LOW || op != REQ_OP_READ ||
	    !blk_queue_nonrot(td->queue))
		return;

	index = request_bucket_index(size);

	latency = get_cpu_ptr(td->latency_buckets);
	latency[index].total_latency += time;
	latency[index].samples++;
	put_cpu_ptr(td->latency_buckets);
}

void blk_throtl_stat_add(struct request *rq, u64 time_ns)
{
	struct request_queue *q = rq->q;
	struct throtl_data *td = q->td;

	throtl_track_latency(td, blk_stat_size(&rq->issue_stat),
		req_op(rq), time_ns >> 10);
}

void blk_throtl_bio_endio(struct bio *bio)
{
	struct throtl_grp *tg;
	u64 finish_time_ns;
	unsigned long finish_time;
	unsigned long start_time;
	unsigned long lat;

	tg = bio->bi_cg_private;
	if (!tg)
		return;
	bio->bi_cg_private = NULL;

	finish_time_ns = ktime_get_ns();
	tg->last_finish_time = finish_time_ns >> 10;

	start_time = blk_stat_time(&bio->bi_issue_stat) >> 10;
	finish_time = __blk_stat_time(finish_time_ns) >> 10;
	if (!start_time || finish_time <= start_time) {
		blkg_put(tg_to_blkg(tg));
		return;
	}

	lat = finish_time - start_time;
	/* this is only for bio based driver */
	if (!(bio->bi_issue_stat.stat & SKIP_LATENCY))
		throtl_track_latency(tg->td, blk_stat_size(&bio->bi_issue_stat),
			bio_op(bio), lat);

	if (tg->latency_target && lat >= tg->td->filtered_latency) {
		int bucket;
		unsigned int threshold;

		bucket = request_bucket_index(
			blk_stat_size(&bio->bi_issue_stat));
		threshold = tg->td->avg_buckets[bucket].latency +
			tg->latency_target;
		if (lat > threshold)
			tg->bad_bio_cnt++;
		/*
		 * Not race free, could get wrong count, which means cgroups
		 * will be throttled
		 */
		tg->bio_cnt++;
	}

	if (time_after(jiffies, tg->bio_cnt_reset_time) || tg->bio_cnt > 1024) {
		tg->bio_cnt_reset_time = tg->td->throtl_slice + jiffies;
		tg->bio_cnt /= 2;
		tg->bad_bio_cnt /= 2;
	}

	blkg_put(tg_to_blkg(tg));
}
#endif

/*
 * Dispatch all bios from all children tg's queued on @parent_sq.  On
 * return, @parent_sq is guaranteed to not have any active children tg's
 * and all bios from previously active tg's are on @parent_sq->bio_lists[].
 */
static void tg_drain_bios(struct throtl_service_queue *parent_sq)
{
	struct throtl_grp *tg;

	while ((tg = throtl_rb_first(parent_sq))) {
		struct throtl_service_queue *sq = &tg->service_queue;
		struct bio *bio;

		throtl_dequeue_tg(tg);

		while ((bio = throtl_peek_queued(&sq->queued[READ])))
			tg_dispatch_one_bio(tg, bio_data_dir(bio));
		while ((bio = throtl_peek_queued(&sq->queued[WRITE])))
			tg_dispatch_one_bio(tg, bio_data_dir(bio));
	}
}

/**
 * blk_throtl_drain - drain throttled bios
 * @q: request_queue to drain throttled bios for
 *
 * Dispatch all currently throttled bios on @q through ->make_request_fn().
 */
void blk_throtl_drain(struct request_queue *q)
	__releases(q->queue_lock) __acquires(q->queue_lock)
{
	struct throtl_data *td = q->td;
	struct blkcg_gq *blkg;
	struct cgroup_subsys_state *pos_css;
	struct bio *bio;
	int rw;

	queue_lockdep_assert_held(q);
	rcu_read_lock();

	/*
	 * Drain each tg while doing post-order walk on the blkg tree, so
	 * that all bios are propagated to td->service_queue.  It'd be
	 * better to walk service_queue tree directly but blkg walk is
	 * easier.
	 */
	blkg_for_each_descendant_post(blkg, pos_css, td->queue->root_blkg)
		tg_drain_bios(&blkg_to_tg(blkg)->service_queue);

	/* finally, transfer bios from top-level tg's into the td */
	tg_drain_bios(&td->service_queue);

	rcu_read_unlock();
	spin_unlock_irq(q->queue_lock);

	/* all bios now should be in td->service_queue, issue them */
	for (rw = READ; rw <= WRITE; rw++)
		while ((bio = throtl_pop_queued(&td->service_queue.queued[rw],
						NULL)))
			generic_make_request(bio);

	spin_lock_irq(q->queue_lock);
}

int blk_throtl_init(struct request_queue *q)
{
	struct throtl_data *td;
	int ret;

	td = kzalloc_node(sizeof(*td), GFP_KERNEL, q->node);
	if (!td)
		return -ENOMEM;
	td->latency_buckets = __alloc_percpu(sizeof(struct latency_bucket) *
		LATENCY_BUCKET_SIZE, __alignof__(u64));
	if (!td->latency_buckets) {
		kfree(td);
		return -ENOMEM;
	}

	INIT_WORK(&td->dispatch_work, blk_throtl_dispatch_work_fn);
	throtl_service_queue_init(&td->service_queue);

	q->td = td;
	td->queue = q;

	td->limit_valid[LIMIT_MAX] = true;
	td->limit_index = LIMIT_MAX;
	td->low_upgrade_time = jiffies;
	td->low_downgrade_time = jiffies;

	/* activate policy */
	ret = blkcg_activate_policy(q, &blkcg_policy_throtl);
	if (ret) {
		free_percpu(td->latency_buckets);
		kfree(td);
	}
	return ret;
}

void blk_throtl_exit(struct request_queue *q)
{
	BUG_ON(!q->td);
	throtl_shutdown_wq(q);
	blkcg_deactivate_policy(q, &blkcg_policy_throtl);
	free_percpu(q->td->latency_buckets);
	kfree(q->td);
}

void blk_throtl_register_queue(struct request_queue *q)
{
	struct throtl_data *td;
	int i;

	td = q->td;
	BUG_ON(!td);

	if (blk_queue_nonrot(q)) {
		td->throtl_slice = DFL_THROTL_SLICE_SSD;
		td->filtered_latency = LATENCY_FILTERED_SSD;
	} else {
		td->throtl_slice = DFL_THROTL_SLICE_HD;
		td->filtered_latency = LATENCY_FILTERED_HD;
		for (i = 0; i < LATENCY_BUCKET_SIZE; i++)
			td->avg_buckets[i].latency = DFL_HD_BASELINE_LATENCY;
	}
#ifndef CONFIG_BLK_DEV_THROTTLING_LOW
	/* if no low limit, use previous default */
	td->throtl_slice = DFL_THROTL_SLICE_HD;
#endif

	td->track_bio_latency = !q->mq_ops && !q->request_fn;
	if (!td->track_bio_latency)
		blk_stat_enable_accounting(q);
}

#ifdef CONFIG_BLK_DEV_THROTTLING_LOW
ssize_t blk_throtl_sample_time_show(struct request_queue *q, char *page)
{
	if (!q->td)
		return -EINVAL;
	return sprintf(page, "%u\n", jiffies_to_msecs(q->td->throtl_slice));
}

ssize_t blk_throtl_sample_time_store(struct request_queue *q,
	const char *page, size_t count)
{
	unsigned long v;
	unsigned long t;

	if (!q->td)
		return -EINVAL;
	if (kstrtoul(page, 10, &v))
		return -EINVAL;
	t = msecs_to_jiffies(v);
	if (t == 0 || t > MAX_THROTL_SLICE)
		return -EINVAL;
	q->td->throtl_slice = t;
	return count;
}
#endif

static int __init throtl_init(void)
{
	kthrotld_workqueue = alloc_workqueue("kthrotld", WQ_MEM_RECLAIM, 0);
	if (!kthrotld_workqueue)
		panic("Failed to create kthrotld\n");

	return blkcg_policy_register(&blkcg_policy_throtl);
}

module_init(throtl_init);<|MERGE_RESOLUTION|>--- conflicted
+++ resolved
@@ -2113,13 +2113,9 @@
 static void blk_throtl_assoc_bio(struct throtl_grp *tg, struct bio *bio)
 {
 #ifdef CONFIG_BLK_DEV_THROTTLING_LOW
-<<<<<<< HEAD
-	if (bio->bi_css)
-=======
 	if (bio->bi_css) {
 		if (bio->bi_cg_private)
 			blkg_put(tg_to_blkg(bio->bi_cg_private));
->>>>>>> 9abd04af
 		bio->bi_cg_private = tg;
 		blkg_get(tg_to_blkg(tg));
 	}

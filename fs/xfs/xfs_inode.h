--- conflicted
+++ resolved
@@ -457,15 +457,8 @@
 
 int	xfs_update_prealloc_flags(struct xfs_inode *ip,
 				  enum xfs_prealloc_flags flags);
-<<<<<<< HEAD
-=======
-int	xfs_zero_eof(struct xfs_inode *ip, xfs_off_t offset,
-		     xfs_fsize_t isize, bool *did_zeroing);
-int	xfs_zero_range(struct xfs_inode *ip, xfs_off_t pos, xfs_off_t count,
-		bool *did_zero);
 int	xfs_break_layouts(struct inode *inode, uint *iolock,
 		enum layout_break_reason reason);
->>>>>>> 539a95dc
 
 /* from xfs_iops.c */
 extern void xfs_setup_inode(struct xfs_inode *ip);

/* SPDX-License-Identifier: GPL-2.0 */
/*
 * Copyright (C) 2007 Oracle.  All rights reserved.
 */

#ifndef BTRFS_CTREE_H
#define BTRFS_CTREE_H

#include <linux/mm.h>
#include <linux/sched/signal.h>
#include <linux/highmem.h>
#include <linux/fs.h>
#include <linux/rwsem.h>
#include <linux/semaphore.h>
#include <linux/completion.h>
#include <linux/backing-dev.h>
#include <linux/wait.h>
#include <linux/slab.h>
#include <linux/kobject.h>
#include <trace/events/btrfs.h>
#include <asm/kmap_types.h>
#include <linux/pagemap.h>
#include <linux/btrfs.h>
#include <linux/btrfs_tree.h>
#include <linux/workqueue.h>
#include <linux/security.h>
#include <linux/sizes.h>
#include <linux/dynamic_debug.h>
#include <linux/refcount.h>
#include <linux/crc32c.h>
#include "extent_io.h"
#include "extent_map.h"
#include "async-thread.h"

struct btrfs_trans_handle;
struct btrfs_transaction;
struct btrfs_pending_snapshot;
extern struct kmem_cache *btrfs_trans_handle_cachep;
extern struct kmem_cache *btrfs_bit_radix_cachep;
extern struct kmem_cache *btrfs_path_cachep;
extern struct kmem_cache *btrfs_free_space_cachep;
struct btrfs_ordered_sum;

#ifdef CONFIG_BTRFS_FS_RUN_SANITY_TESTS
#define STATIC noinline
#else
#define STATIC static noinline
#endif

#define BTRFS_MAGIC 0x4D5F53665248425FULL /* ascii _BHRfS_M, no null */

#define BTRFS_MAX_MIRRORS 3

#define BTRFS_MAX_LEVEL 8

#define BTRFS_OLDEST_GENERATION	0ULL

#define BTRFS_COMPAT_EXTENT_TREE_V0

/*
 * the max metadata block size.  This limit is somewhat artificial,
 * but the memmove costs go through the roof for larger blocks.
 */
#define BTRFS_MAX_METADATA_BLOCKSIZE 65536

/*
 * we can actually store much bigger names, but lets not confuse the rest
 * of linux
 */
#define BTRFS_NAME_LEN 255

/*
 * Theoretical limit is larger, but we keep this down to a sane
 * value. That should limit greatly the possibility of collisions on
 * inode ref items.
 */
#define BTRFS_LINK_MAX 65535U

/* four bytes for CRC32 */
static const int btrfs_csum_sizes[] = { 4 };

#define BTRFS_EMPTY_DIR_SIZE 0

/* ioprio of readahead is set to idle */
#define BTRFS_IOPRIO_READA (IOPRIO_PRIO_VALUE(IOPRIO_CLASS_IDLE, 0))

#define BTRFS_DIRTY_METADATA_THRESH	SZ_32M

#define BTRFS_MAX_EXTENT_SIZE SZ_128M


/*
 * Count how many BTRFS_MAX_EXTENT_SIZE cover the @size
 */
static inline u32 count_max_extents(u64 size)
{
	return div_u64(size + BTRFS_MAX_EXTENT_SIZE - 1, BTRFS_MAX_EXTENT_SIZE);
}

struct btrfs_mapping_tree {
	struct extent_map_tree map_tree;
};

static inline unsigned long btrfs_chunk_item_size(int num_stripes)
{
	BUG_ON(num_stripes == 0);
	return sizeof(struct btrfs_chunk) +
		sizeof(struct btrfs_stripe) * (num_stripes - 1);
}

/*
 * File system states
 */
#define BTRFS_FS_STATE_ERROR		0
#define BTRFS_FS_STATE_REMOUNTING	1
#define BTRFS_FS_STATE_TRANS_ABORTED	2
#define BTRFS_FS_STATE_DEV_REPLACING	3
#define BTRFS_FS_STATE_DUMMY_FS_INFO	4

#define BTRFS_BACKREF_REV_MAX		256
#define BTRFS_BACKREF_REV_SHIFT		56
#define BTRFS_BACKREF_REV_MASK		(((u64)BTRFS_BACKREF_REV_MAX - 1) << \
					 BTRFS_BACKREF_REV_SHIFT)

#define BTRFS_OLD_BACKREF_REV		0
#define BTRFS_MIXED_BACKREF_REV		1

/*
 * every tree block (leaf or node) starts with this header.
 */
struct btrfs_header {
	/* these first four must match the super block */
	u8 csum[BTRFS_CSUM_SIZE];
	u8 fsid[BTRFS_FSID_SIZE]; /* FS specific uuid */
	__le64 bytenr; /* which block this node is supposed to live in */
	__le64 flags;

	/* allowed to be different from the super from here on down */
	u8 chunk_tree_uuid[BTRFS_UUID_SIZE];
	__le64 generation;
	__le64 owner;
	__le32 nritems;
	u8 level;
} __attribute__ ((__packed__));

/*
 * this is a very generous portion of the super block, giving us
 * room to translate 14 chunks with 3 stripes each.
 */
#define BTRFS_SYSTEM_CHUNK_ARRAY_SIZE 2048

/*
 * just in case we somehow lose the roots and are not able to mount,
 * we store an array of the roots from previous transactions
 * in the super.
 */
#define BTRFS_NUM_BACKUP_ROOTS 4
struct btrfs_root_backup {
	__le64 tree_root;
	__le64 tree_root_gen;

	__le64 chunk_root;
	__le64 chunk_root_gen;

	__le64 extent_root;
	__le64 extent_root_gen;

	__le64 fs_root;
	__le64 fs_root_gen;

	__le64 dev_root;
	__le64 dev_root_gen;

	__le64 csum_root;
	__le64 csum_root_gen;

	__le64 total_bytes;
	__le64 bytes_used;
	__le64 num_devices;
	/* future */
	__le64 unused_64[4];

	u8 tree_root_level;
	u8 chunk_root_level;
	u8 extent_root_level;
	u8 fs_root_level;
	u8 dev_root_level;
	u8 csum_root_level;
	/* future and to align */
	u8 unused_8[10];
} __attribute__ ((__packed__));

/*
 * the super block basically lists the main trees of the FS
 * it currently lacks any block count etc etc
 */
struct btrfs_super_block {
	u8 csum[BTRFS_CSUM_SIZE];
	/* the first 4 fields must match struct btrfs_header */
	u8 fsid[BTRFS_FSID_SIZE];    /* FS specific uuid */
	__le64 bytenr; /* this block number */
	__le64 flags;

	/* allowed to be different from the btrfs_header from here own down */
	__le64 magic;
	__le64 generation;
	__le64 root;
	__le64 chunk_root;
	__le64 log_root;

	/* this will help find the new super based on the log root */
	__le64 log_root_transid;
	__le64 total_bytes;
	__le64 bytes_used;
	__le64 root_dir_objectid;
	__le64 num_devices;
	__le32 sectorsize;
	__le32 nodesize;
	__le32 __unused_leafsize;
	__le32 stripesize;
	__le32 sys_chunk_array_size;
	__le64 chunk_root_generation;
	__le64 compat_flags;
	__le64 compat_ro_flags;
	__le64 incompat_flags;
	__le16 csum_type;
	u8 root_level;
	u8 chunk_root_level;
	u8 log_root_level;
	struct btrfs_dev_item dev_item;

	char label[BTRFS_LABEL_SIZE];

	__le64 cache_generation;
	__le64 uuid_tree_generation;

	/* future expansion */
	__le64 reserved[30];
	u8 sys_chunk_array[BTRFS_SYSTEM_CHUNK_ARRAY_SIZE];
	struct btrfs_root_backup super_roots[BTRFS_NUM_BACKUP_ROOTS];
} __attribute__ ((__packed__));

/*
 * Compat flags that we support.  If any incompat flags are set other than the
 * ones specified below then we will fail to mount
 */
#define BTRFS_FEATURE_COMPAT_SUPP		0ULL
#define BTRFS_FEATURE_COMPAT_SAFE_SET		0ULL
#define BTRFS_FEATURE_COMPAT_SAFE_CLEAR		0ULL

#define BTRFS_FEATURE_COMPAT_RO_SUPP			\
	(BTRFS_FEATURE_COMPAT_RO_FREE_SPACE_TREE |	\
	 BTRFS_FEATURE_COMPAT_RO_FREE_SPACE_TREE_VALID)

#define BTRFS_FEATURE_COMPAT_RO_SAFE_SET	0ULL
#define BTRFS_FEATURE_COMPAT_RO_SAFE_CLEAR	0ULL

#define BTRFS_FEATURE_INCOMPAT_SUPP			\
	(BTRFS_FEATURE_INCOMPAT_MIXED_BACKREF |		\
	 BTRFS_FEATURE_INCOMPAT_DEFAULT_SUBVOL |	\
	 BTRFS_FEATURE_INCOMPAT_MIXED_GROUPS |		\
	 BTRFS_FEATURE_INCOMPAT_BIG_METADATA |		\
	 BTRFS_FEATURE_INCOMPAT_COMPRESS_LZO |		\
	 BTRFS_FEATURE_INCOMPAT_COMPRESS_ZSTD |		\
	 BTRFS_FEATURE_INCOMPAT_RAID56 |		\
	 BTRFS_FEATURE_INCOMPAT_EXTENDED_IREF |		\
	 BTRFS_FEATURE_INCOMPAT_SKINNY_METADATA |	\
	 BTRFS_FEATURE_INCOMPAT_NO_HOLES)

#define BTRFS_FEATURE_INCOMPAT_SAFE_SET			\
	(BTRFS_FEATURE_INCOMPAT_EXTENDED_IREF)
#define BTRFS_FEATURE_INCOMPAT_SAFE_CLEAR		0ULL

/*
 * A leaf is full of items. offset and size tell us where to find
 * the item in the leaf (relative to the start of the data area)
 */
struct btrfs_item {
	struct btrfs_disk_key key;
	__le32 offset;
	__le32 size;
} __attribute__ ((__packed__));

/*
 * leaves have an item area and a data area:
 * [item0, item1....itemN] [free space] [dataN...data1, data0]
 *
 * The data is separate from the items to get the keys closer together
 * during searches.
 */
struct btrfs_leaf {
	struct btrfs_header header;
	struct btrfs_item items[];
} __attribute__ ((__packed__));

/*
 * all non-leaf blocks are nodes, they hold only keys and pointers to
 * other blocks
 */
struct btrfs_key_ptr {
	struct btrfs_disk_key key;
	__le64 blockptr;
	__le64 generation;
} __attribute__ ((__packed__));

struct btrfs_node {
	struct btrfs_header header;
	struct btrfs_key_ptr ptrs[];
} __attribute__ ((__packed__));

/*
 * btrfs_paths remember the path taken from the root down to the leaf.
 * level 0 is always the leaf, and nodes[1...BTRFS_MAX_LEVEL] will point
 * to any other levels that are present.
 *
 * The slots array records the index of the item or block pointer
 * used while walking the tree.
 */
enum { READA_NONE = 0, READA_BACK, READA_FORWARD };
struct btrfs_path {
	struct extent_buffer *nodes[BTRFS_MAX_LEVEL];
	int slots[BTRFS_MAX_LEVEL];
	/* if there is real range locking, this locks field will change */
	u8 locks[BTRFS_MAX_LEVEL];
	u8 reada;
	/* keep some upper locks as we walk down */
	u8 lowest_level;

	/*
	 * set by btrfs_split_item, tells search_slot to keep all locks
	 * and to force calls to keep space in the nodes
	 */
	unsigned int search_for_split:1;
	unsigned int keep_locks:1;
	unsigned int skip_locking:1;
	unsigned int leave_spinning:1;
	unsigned int search_commit_root:1;
	unsigned int need_commit_sem:1;
	unsigned int skip_release_on_error:1;
};
#define BTRFS_MAX_EXTENT_ITEM_SIZE(r) ((BTRFS_LEAF_DATA_SIZE(r->fs_info) >> 4) - \
					sizeof(struct btrfs_item))
struct btrfs_dev_replace {
	u64 replace_state;	/* see #define above */
	u64 time_started;	/* seconds since 1-Jan-1970 */
	u64 time_stopped;	/* seconds since 1-Jan-1970 */
	atomic64_t num_write_errors;
	atomic64_t num_uncorrectable_read_errors;

	u64 cursor_left;
	u64 committed_cursor_left;
	u64 cursor_left_last_write_of_item;
	u64 cursor_right;

	u64 cont_reading_from_srcdev_mode;	/* see #define above */

	int is_valid;
	int item_needs_writeback;
	struct btrfs_device *srcdev;
	struct btrfs_device *tgtdev;

	pid_t lock_owner;
	atomic_t nesting_level;
	struct mutex lock_finishing_cancel_unmount;
	rwlock_t lock;
	atomic_t read_locks;
	atomic_t blocking_readers;
	wait_queue_head_t read_lock_wq;

	struct btrfs_scrub_progress scrub_progress;
};

/* For raid type sysfs entries */
struct raid_kobject {
	u64 flags;
	struct kobject kobj;
	struct list_head list;
};

struct btrfs_space_info {
	spinlock_t lock;

	u64 total_bytes;	/* total bytes in the space,
				   this doesn't take mirrors into account */
	u64 bytes_used;		/* total bytes used,
				   this doesn't take mirrors into account */
	u64 bytes_pinned;	/* total bytes pinned, will be freed when the
				   transaction finishes */
	u64 bytes_reserved;	/* total bytes the allocator has reserved for
				   current allocations */
	u64 bytes_may_use;	/* number of bytes that may be used for
				   delalloc/allocations */
	u64 bytes_readonly;	/* total bytes that are read only */

	u64 max_extent_size;	/* This will hold the maximum extent size of
				   the space info if we had an ENOSPC in the
				   allocator. */

	unsigned int full:1;	/* indicates that we cannot allocate any more
				   chunks for this space */
	unsigned int chunk_alloc:1;	/* set if we are allocating a chunk */

	unsigned int flush:1;		/* set if we are trying to make space */

	unsigned int force_alloc;	/* set if we need to force a chunk
					   alloc for this space */

	u64 disk_used;		/* total bytes used on disk */
	u64 disk_total;		/* total bytes on disk, takes mirrors into
				   account */

	u64 flags;

	/*
	 * bytes_pinned is kept in line with what is actually pinned, as in
	 * we've called update_block_group and dropped the bytes_used counter
	 * and increased the bytes_pinned counter.  However this means that
	 * bytes_pinned does not reflect the bytes that will be pinned once the
	 * delayed refs are flushed, so this counter is inc'ed every time we
	 * call btrfs_free_extent so it is a realtime count of what will be
	 * freed once the transaction is committed.  It will be zeroed every
	 * time the transaction commits.
	 */
	struct percpu_counter total_bytes_pinned;

	struct list_head list;
	/* Protected by the spinlock 'lock'. */
	struct list_head ro_bgs;
	struct list_head priority_tickets;
	struct list_head tickets;
	/*
	 * tickets_id just indicates the next ticket will be handled, so note
	 * it's not stored per ticket.
	 */
	u64 tickets_id;

	struct rw_semaphore groups_sem;
	/* for block groups in our same type */
	struct list_head block_groups[BTRFS_NR_RAID_TYPES];
	wait_queue_head_t wait;

	struct kobject kobj;
	struct kobject *block_group_kobjs[BTRFS_NR_RAID_TYPES];
};

#define	BTRFS_BLOCK_RSV_GLOBAL		1
#define	BTRFS_BLOCK_RSV_DELALLOC	2
#define	BTRFS_BLOCK_RSV_TRANS		3
#define	BTRFS_BLOCK_RSV_CHUNK		4
#define	BTRFS_BLOCK_RSV_DELOPS		5
#define	BTRFS_BLOCK_RSV_EMPTY		6
#define	BTRFS_BLOCK_RSV_TEMP		7

struct btrfs_block_rsv {
	u64 size;
	u64 reserved;
	struct btrfs_space_info *space_info;
	spinlock_t lock;
	unsigned short full;
	unsigned short type;
	unsigned short failfast;

	/*
	 * Qgroup equivalent for @size @reserved
	 *
	 * Unlike normal @size/@reserved for inode rsv, qgroup doesn't care
	 * about things like csum size nor how many tree blocks it will need to
	 * reserve.
	 *
	 * Qgroup cares more about net change of the extent usage.
	 *
	 * So for one newly inserted file extent, in worst case it will cause
	 * leaf split and level increase, nodesize for each file extent is
	 * already too much.
	 *
	 * In short, qgroup_size/reserved is the upper limit of possible needed
	 * qgroup metadata reservation.
	 */
	u64 qgroup_rsv_size;
	u64 qgroup_rsv_reserved;
};

/*
 * free clusters are used to claim free space in relatively large chunks,
 * allowing us to do less seeky writes. They are used for all metadata
 * allocations. In ssd_spread mode they are also used for data allocations.
 */
struct btrfs_free_cluster {
	spinlock_t lock;
	spinlock_t refill_lock;
	struct rb_root root;

	/* largest extent in this cluster */
	u64 max_size;

	/* first extent starting offset */
	u64 window_start;

	/* We did a full search and couldn't create a cluster */
	bool fragmented;

	struct btrfs_block_group_cache *block_group;
	/*
	 * when a cluster is allocated from a block group, we put the
	 * cluster onto a list in the block group so that it can
	 * be freed before the block group is freed.
	 */
	struct list_head block_group_list;
};

enum btrfs_caching_type {
	BTRFS_CACHE_NO		= 0,
	BTRFS_CACHE_STARTED	= 1,
	BTRFS_CACHE_FAST	= 2,
	BTRFS_CACHE_FINISHED	= 3,
	BTRFS_CACHE_ERROR	= 4,
};

enum btrfs_disk_cache_state {
	BTRFS_DC_WRITTEN	= 0,
	BTRFS_DC_ERROR		= 1,
	BTRFS_DC_CLEAR		= 2,
	BTRFS_DC_SETUP		= 3,
};

struct btrfs_caching_control {
	struct list_head list;
	struct mutex mutex;
	wait_queue_head_t wait;
	struct btrfs_work work;
	struct btrfs_block_group_cache *block_group;
	u64 progress;
	refcount_t count;
};

/* Once caching_thread() finds this much free space, it will wake up waiters. */
#define CACHING_CTL_WAKE_UP SZ_2M

struct btrfs_io_ctl {
	void *cur, *orig;
	struct page *page;
	struct page **pages;
	struct btrfs_fs_info *fs_info;
	struct inode *inode;
	unsigned long size;
	int index;
	int num_pages;
	int entries;
	int bitmaps;
	unsigned check_crcs:1;
};

/*
 * Tree to record all locked full stripes of a RAID5/6 block group
 */
struct btrfs_full_stripe_locks_tree {
	struct rb_root root;
	struct mutex lock;
};

struct btrfs_block_group_cache {
	struct btrfs_key key;
	struct btrfs_block_group_item item;
	struct btrfs_fs_info *fs_info;
	struct inode *inode;
	spinlock_t lock;
	u64 pinned;
	u64 reserved;
	u64 delalloc_bytes;
	u64 bytes_super;
	u64 flags;
	u64 cache_generation;

	/*
	 * If the free space extent count exceeds this number, convert the block
	 * group to bitmaps.
	 */
	u32 bitmap_high_thresh;

	/*
	 * If the free space extent count drops below this number, convert the
	 * block group back to extents.
	 */
	u32 bitmap_low_thresh;

	/*
	 * It is just used for the delayed data space allocation because
	 * only the data space allocation and the relative metadata update
	 * can be done cross the transaction.
	 */
	struct rw_semaphore data_rwsem;

	/* for raid56, this is a full stripe, without parity */
	unsigned long full_stripe_len;

	unsigned int ro;
	unsigned int iref:1;
	unsigned int has_caching_ctl:1;
	unsigned int removed:1;

	int disk_cache_state;

	/* cache tracking stuff */
	int cached;
	struct btrfs_caching_control *caching_ctl;
	u64 last_byte_to_unpin;

	struct btrfs_space_info *space_info;

	/* free space cache stuff */
	struct btrfs_free_space_ctl *free_space_ctl;

	/* block group cache stuff */
	struct rb_node cache_node;

	/* for block groups in the same raid type */
	struct list_head list;

	/* usage count */
	atomic_t count;

	/* List of struct btrfs_free_clusters for this block group.
	 * Today it will only have one thing on it, but that may change
	 */
	struct list_head cluster_list;

	/* For delayed block group creation or deletion of empty block groups */
	struct list_head bg_list;

	/* For read-only block groups */
	struct list_head ro_list;

	atomic_t trimming;

	/* For dirty block groups */
	struct list_head dirty_list;
	struct list_head io_list;

	struct btrfs_io_ctl io_ctl;

	/*
	 * Incremented when doing extent allocations and holding a read lock
	 * on the space_info's groups_sem semaphore.
	 * Decremented when an ordered extent that represents an IO against this
	 * block group's range is created (after it's added to its inode's
	 * root's list of ordered extents) or immediately after the allocation
	 * if it's a metadata extent or fallocate extent (for these cases we
	 * don't create ordered extents).
	 */
	atomic_t reservations;

	/*
	 * Incremented while holding the spinlock *lock* by a task checking if
	 * it can perform a nocow write (incremented if the value for the *ro*
	 * field is 0). Decremented by such tasks once they create an ordered
	 * extent or before that if some error happens before reaching that step.
	 * This is to prevent races between block group relocation and nocow
	 * writes through direct IO.
	 */
	atomic_t nocow_writers;

	/* Lock for free space tree operations. */
	struct mutex free_space_lock;

	/*
	 * Does the block group need to be added to the free space tree?
	 * Protected by free_space_lock.
	 */
	int needs_free_space;

	/* Record locked full stripes for RAID5/6 block group */
	struct btrfs_full_stripe_locks_tree full_stripe_locks_root;
};

/* delayed seq elem */
struct seq_list {
	struct list_head list;
	u64 seq;
};

#define SEQ_LIST_INIT(name)	{ .list = LIST_HEAD_INIT((name).list), .seq = 0 }

#define SEQ_LAST	((u64)-1)

enum btrfs_orphan_cleanup_state {
	ORPHAN_CLEANUP_STARTED	= 1,
	ORPHAN_CLEANUP_DONE	= 2,
};

/* used by the raid56 code to lock stripes for read/modify/write */
struct btrfs_stripe_hash {
	struct list_head hash_list;
	spinlock_t lock;
};

/* used by the raid56 code to lock stripes for read/modify/write */
struct btrfs_stripe_hash_table {
	struct list_head stripe_cache;
	spinlock_t cache_lock;
	int cache_size;
	struct btrfs_stripe_hash table[];
};

#define BTRFS_STRIPE_HASH_TABLE_BITS 11

void btrfs_init_async_reclaim_work(struct work_struct *work);

/* fs_info */
struct reloc_control;
struct btrfs_device;
struct btrfs_fs_devices;
struct btrfs_balance_control;
struct btrfs_delayed_root;

#define BTRFS_FS_BARRIER			1
#define BTRFS_FS_CLOSING_START			2
#define BTRFS_FS_CLOSING_DONE			3
#define BTRFS_FS_LOG_RECOVERING			4
#define BTRFS_FS_OPEN				5
#define BTRFS_FS_QUOTA_ENABLED			6
#define BTRFS_FS_UPDATE_UUID_TREE_GEN		9
#define BTRFS_FS_CREATING_FREE_SPACE_TREE	10
#define BTRFS_FS_BTREE_ERR			11
#define BTRFS_FS_LOG1_ERR			12
#define BTRFS_FS_LOG2_ERR			13
#define BTRFS_FS_QUOTA_OVERRIDE			14
/* Used to record internally whether fs has been frozen */
#define BTRFS_FS_FROZEN				15

/*
 * Indicate that a whole-filesystem exclusive operation is running
 * (device replace, resize, device add/delete, balance)
 */
#define BTRFS_FS_EXCL_OP			16
/*
 * Indicate that balance has been set up from the ioctl and is in the main
 * phase. The fs_info::balance_ctl is initialized.
 */
#define BTRFS_FS_BALANCE_RUNNING		17

/*
 * To info transaction_kthread we need an immediate commit so it doesn't
 * need to wait for commit_interval
 */
#define BTRFS_FS_NEED_ASYNC_COMMIT		17

struct btrfs_fs_info {
	u8 fsid[BTRFS_FSID_SIZE];
	u8 chunk_tree_uuid[BTRFS_UUID_SIZE];
	unsigned long flags;
	struct btrfs_root *extent_root;
	struct btrfs_root *tree_root;
	struct btrfs_root *chunk_root;
	struct btrfs_root *dev_root;
	struct btrfs_root *fs_root;
	struct btrfs_root *csum_root;
	struct btrfs_root *quota_root;
	struct btrfs_root *uuid_root;
	struct btrfs_root *free_space_root;

	/* the log root tree is a directory of all the other log roots */
	struct btrfs_root *log_root_tree;

	spinlock_t fs_roots_radix_lock;
	struct radix_tree_root fs_roots_radix;

	/* block group cache stuff */
	spinlock_t block_group_cache_lock;
	u64 first_logical_byte;
	struct rb_root block_group_cache_tree;

	/* keep track of unallocated space */
	atomic64_t free_chunk_space;

	struct extent_io_tree freed_extents[2];
	struct extent_io_tree *pinned_extents;

	/* logical->physical extent mapping */
	struct btrfs_mapping_tree mapping_tree;

	/*
	 * block reservation for extent, checksum, root tree and
	 * delayed dir index item
	 */
	struct btrfs_block_rsv global_block_rsv;
	/* block reservation for metadata operations */
	struct btrfs_block_rsv trans_block_rsv;
	/* block reservation for chunk tree */
	struct btrfs_block_rsv chunk_block_rsv;
	/* block reservation for delayed operations */
	struct btrfs_block_rsv delayed_block_rsv;

	struct btrfs_block_rsv empty_block_rsv;

	u64 generation;
	u64 last_trans_committed;
	u64 avg_delayed_ref_runtime;

	/*
	 * this is updated to the current trans every time a full commit
	 * is required instead of the faster short fsync log commits
	 */
	u64 last_trans_log_full_commit;
	unsigned long mount_opt;
	/*
	 * Track requests for actions that need to be done during transaction
	 * commit (like for some mount options).
	 */
	unsigned long pending_changes;
	unsigned long compress_type:4;
	unsigned int compress_level;
	u32 commit_interval;
	/*
	 * It is a suggestive number, the read side is safe even it gets a
	 * wrong number because we will write out the data into a regular
	 * extent. The write side(mount/remount) is under ->s_umount lock,
	 * so it is also safe.
	 */
	u64 max_inline;

	struct btrfs_transaction *running_transaction;
	wait_queue_head_t transaction_throttle;
	wait_queue_head_t transaction_wait;
	wait_queue_head_t transaction_blocked_wait;
	wait_queue_head_t async_submit_wait;

	/*
	 * Used to protect the incompat_flags, compat_flags, compat_ro_flags
	 * when they are updated.
	 *
	 * Because we do not clear the flags for ever, so we needn't use
	 * the lock on the read side.
	 *
	 * We also needn't use the lock when we mount the fs, because
	 * there is no other task which will update the flag.
	 */
	spinlock_t super_lock;
	struct btrfs_super_block *super_copy;
	struct btrfs_super_block *super_for_commit;
	struct super_block *sb;
	struct inode *btree_inode;
	struct mutex tree_log_mutex;
	struct mutex transaction_kthread_mutex;
	struct mutex cleaner_mutex;
	struct mutex chunk_mutex;

	/*
	 * this is taken to make sure we don't set block groups ro after
	 * the free space cache has been allocated on them
	 */
	struct mutex ro_block_group_mutex;

	/* this is used during read/modify/write to make sure
	 * no two ios are trying to mod the same stripe at the same
	 * time
	 */
	struct btrfs_stripe_hash_table *stripe_hash_table;

	/*
	 * this protects the ordered operations list only while we are
	 * processing all of the entries on it.  This way we make
	 * sure the commit code doesn't find the list temporarily empty
	 * because another function happens to be doing non-waiting preflush
	 * before jumping into the main commit.
	 */
	struct mutex ordered_operations_mutex;

	struct rw_semaphore commit_root_sem;

	struct rw_semaphore cleanup_work_sem;

	struct rw_semaphore subvol_sem;
	struct srcu_struct subvol_srcu;

	spinlock_t trans_lock;
	/*
	 * the reloc mutex goes with the trans lock, it is taken
	 * during commit to protect us from the relocation code
	 */
	struct mutex reloc_mutex;

	struct list_head trans_list;
	struct list_head dead_roots;
	struct list_head caching_block_groups;

	spinlock_t delayed_iput_lock;
	struct list_head delayed_iputs;
	struct mutex cleaner_delayed_iput_mutex;

	/* this protects tree_mod_seq_list */
	spinlock_t tree_mod_seq_lock;
	atomic64_t tree_mod_seq;
	struct list_head tree_mod_seq_list;

	/* this protects tree_mod_log */
	rwlock_t tree_mod_log_lock;
	struct rb_root tree_mod_log;

	atomic_t async_delalloc_pages;

	/*
	 * this is used to protect the following list -- ordered_roots.
	 */
	spinlock_t ordered_root_lock;

	/*
	 * all fs/file tree roots in which there are data=ordered extents
	 * pending writeback are added into this list.
	 *
	 * these can span multiple transactions and basically include
	 * every dirty data page that isn't from nodatacow
	 */
	struct list_head ordered_roots;

	struct mutex delalloc_root_mutex;
	spinlock_t delalloc_root_lock;
	/* all fs/file tree roots that have delalloc inodes. */
	struct list_head delalloc_roots;

	/*
	 * there is a pool of worker threads for checksumming during writes
	 * and a pool for checksumming after reads.  This is because readers
	 * can run with FS locks held, and the writers may be waiting for
	 * those locks.  We don't want ordering in the pending list to cause
	 * deadlocks, and so the two are serviced separately.
	 *
	 * A third pool does submit_bio to avoid deadlocking with the other
	 * two
	 */
	struct btrfs_workqueue *workers;
	struct btrfs_workqueue *delalloc_workers;
	struct btrfs_workqueue *flush_workers;
	struct btrfs_workqueue *endio_workers;
	struct btrfs_workqueue *endio_meta_workers;
	struct btrfs_workqueue *endio_raid56_workers;
	struct btrfs_workqueue *endio_repair_workers;
	struct btrfs_workqueue *rmw_workers;
	struct btrfs_workqueue *endio_meta_write_workers;
	struct btrfs_workqueue *endio_write_workers;
	struct btrfs_workqueue *endio_freespace_worker;
	struct btrfs_workqueue *submit_workers;
	struct btrfs_workqueue *caching_workers;
	struct btrfs_workqueue *readahead_workers;

	/*
	 * fixup workers take dirty pages that didn't properly go through
	 * the cow mechanism and make them safe to write.  It happens
	 * for the sys_munmap function call path
	 */
	struct btrfs_workqueue *fixup_workers;
	struct btrfs_workqueue *delayed_workers;

	/* the extent workers do delayed refs on the extent allocation tree */
	struct btrfs_workqueue *extent_workers;
	struct task_struct *transaction_kthread;
	struct task_struct *cleaner_kthread;
	u32 thread_pool_size;

	struct kobject *space_info_kobj;
	struct list_head pending_raid_kobjs;
	spinlock_t pending_raid_kobjs_lock; /* uncontended */

	u64 total_pinned;

	/* used to keep from writing metadata until there is a nice batch */
	struct percpu_counter dirty_metadata_bytes;
	struct percpu_counter delalloc_bytes;
	s32 dirty_metadata_batch;
	s32 delalloc_batch;

	struct list_head dirty_cowonly_roots;

	struct btrfs_fs_devices *fs_devices;

	/*
	 * The space_info list is effectively read only after initial
	 * setup.  It is populated at mount time and cleaned up after
	 * all block groups are removed.  RCU is used to protect it.
	 */
	struct list_head space_info;

	struct btrfs_space_info *data_sinfo;

	struct reloc_control *reloc_ctl;

	/* data_alloc_cluster is only used in ssd_spread mode */
	struct btrfs_free_cluster data_alloc_cluster;

	/* all metadata allocations go through this cluster */
	struct btrfs_free_cluster meta_alloc_cluster;

	/* auto defrag inodes go here */
	spinlock_t defrag_inodes_lock;
	struct rb_root defrag_inodes;
	atomic_t defrag_running;

	/* Used to protect avail_{data, metadata, system}_alloc_bits */
	seqlock_t profiles_lock;
	/*
	 * these three are in extended format (availability of single
	 * chunks is denoted by BTRFS_AVAIL_ALLOC_BIT_SINGLE bit, other
	 * types are denoted by corresponding BTRFS_BLOCK_GROUP_* bits)
	 */
	u64 avail_data_alloc_bits;
	u64 avail_metadata_alloc_bits;
	u64 avail_system_alloc_bits;

	/* restriper state */
	spinlock_t balance_lock;
	struct mutex balance_mutex;
	atomic_t balance_pause_req;
	atomic_t balance_cancel_req;
	struct btrfs_balance_control *balance_ctl;
	wait_queue_head_t balance_wait_q;

	u32 data_chunk_allocations;
	u32 metadata_ratio;

	void *bdev_holder;

	/* private scrub information */
	struct mutex scrub_lock;
	atomic_t scrubs_running;
	atomic_t scrub_pause_req;
	atomic_t scrubs_paused;
	atomic_t scrub_cancel_req;
	wait_queue_head_t scrub_pause_wait;
	int scrub_workers_refcnt;
	struct btrfs_workqueue *scrub_workers;
	struct btrfs_workqueue *scrub_wr_completion_workers;
	struct btrfs_workqueue *scrub_nocow_workers;
	struct btrfs_workqueue *scrub_parity_workers;

#ifdef CONFIG_BTRFS_FS_CHECK_INTEGRITY
	u32 check_integrity_print_mask;
#endif
	/* is qgroup tracking in a consistent state? */
	u64 qgroup_flags;

	/* holds configuration and tracking. Protected by qgroup_lock */
	struct rb_root qgroup_tree;
	struct rb_root qgroup_op_tree;
	spinlock_t qgroup_lock;
	spinlock_t qgroup_op_lock;
	atomic_t qgroup_op_seq;

	/*
	 * used to avoid frequently calling ulist_alloc()/ulist_free()
	 * when doing qgroup accounting, it must be protected by qgroup_lock.
	 */
	struct ulist *qgroup_ulist;

	/* protect user change for quota operations */
	struct mutex qgroup_ioctl_lock;

	/* list of dirty qgroups to be written at next commit */
	struct list_head dirty_qgroups;

	/* used by qgroup for an efficient tree traversal */
	u64 qgroup_seq;

	/* qgroup rescan items */
	struct mutex qgroup_rescan_lock; /* protects the progress item */
	struct btrfs_key qgroup_rescan_progress;
	struct btrfs_workqueue *qgroup_rescan_workers;
	struct completion qgroup_rescan_completion;
	struct btrfs_work qgroup_rescan_work;
	bool qgroup_rescan_running;	/* protected by qgroup_rescan_lock */

	/* filesystem state */
	unsigned long fs_state;

	struct btrfs_delayed_root *delayed_root;

	/* readahead tree */
	spinlock_t reada_lock;
	struct radix_tree_root reada_tree;

	/* readahead works cnt */
	atomic_t reada_works_cnt;

	/* Extent buffer radix tree */
	spinlock_t buffer_lock;
	struct radix_tree_root buffer_radix;

	/* next backup root to be overwritten */
	int backup_root_index;

	/* device replace state */
	struct btrfs_dev_replace dev_replace;

	struct percpu_counter bio_counter;
	wait_queue_head_t replace_wait;

	struct semaphore uuid_tree_rescan_sem;

	/* Used to reclaim the metadata space in the background. */
	struct work_struct async_reclaim_work;

	spinlock_t unused_bgs_lock;
	struct list_head unused_bgs;
	struct mutex unused_bg_unpin_mutex;
	struct mutex delete_unused_bgs_mutex;

	/* For btrfs to record security options */
	struct security_mnt_opts security_opts;

	/*
	 * Chunks that can't be freed yet (under a trim/discard operation)
	 * and will be latter freed. Protected by fs_info->chunk_mutex.
	 */
	struct list_head pinned_chunks;

	/* Cached block sizes */
	u32 nodesize;
	u32 sectorsize;
	u32 stripesize;

#ifdef CONFIG_BTRFS_FS_REF_VERIFY
	spinlock_t ref_verify_lock;
	struct rb_root block_tree;
#endif
};

static inline struct btrfs_fs_info *btrfs_sb(struct super_block *sb)
{
	return sb->s_fs_info;
}

struct btrfs_subvolume_writers {
	struct percpu_counter	counter;
	wait_queue_head_t	wait;
};

/*
 * The state of btrfs root
 */
/*
 * btrfs_record_root_in_trans is a multi-step process,
 * and it can race with the balancing code.   But the
 * race is very small, and only the first time the root
 * is added to each transaction.  So IN_TRANS_SETUP
 * is used to tell us when more checks are required
 */
#define BTRFS_ROOT_IN_TRANS_SETUP	0
#define BTRFS_ROOT_REF_COWS		1
#define BTRFS_ROOT_TRACK_DIRTY		2
#define BTRFS_ROOT_IN_RADIX		3
#define BTRFS_ROOT_ORPHAN_ITEM_INSERTED	4
#define BTRFS_ROOT_DEFRAG_RUNNING	5
#define BTRFS_ROOT_FORCE_COW		6
#define BTRFS_ROOT_MULTI_LOG_TASKS	7
#define BTRFS_ROOT_DIRTY		8

/*
 * in ram representation of the tree.  extent_root is used for all allocations
 * and for the extent tree extent_root root.
 */
struct btrfs_root {
	struct extent_buffer *node;

	struct extent_buffer *commit_root;
	struct btrfs_root *log_root;
	struct btrfs_root *reloc_root;

	unsigned long state;
	struct btrfs_root_item root_item;
	struct btrfs_key root_key;
	struct btrfs_fs_info *fs_info;
	struct extent_io_tree dirty_log_pages;

	struct mutex objectid_mutex;

	spinlock_t accounting_lock;
	struct btrfs_block_rsv *block_rsv;

	/* free ino cache stuff */
	struct btrfs_free_space_ctl *free_ino_ctl;
	enum btrfs_caching_type ino_cache_state;
	spinlock_t ino_cache_lock;
	wait_queue_head_t ino_cache_wait;
	struct btrfs_free_space_ctl *free_ino_pinned;
	u64 ino_cache_progress;
	struct inode *ino_cache_inode;

	struct mutex log_mutex;
	wait_queue_head_t log_writer_wait;
	wait_queue_head_t log_commit_wait[2];
	struct list_head log_ctxs[2];
	atomic_t log_writers;
	atomic_t log_commit[2];
	atomic_t log_batch;
	int log_transid;
	/* No matter the commit succeeds or not*/
	int log_transid_committed;
	/* Just be updated when the commit succeeds. */
	int last_log_commit;
	pid_t log_start_pid;

	u64 objectid;
	u64 last_trans;

	u32 type;

	u64 highest_objectid;

#ifdef CONFIG_BTRFS_FS_RUN_SANITY_TESTS
	/* only used with CONFIG_BTRFS_FS_RUN_SANITY_TESTS is enabled */
	u64 alloc_bytenr;
#endif

	u64 defrag_trans_start;
	struct btrfs_key defrag_progress;
	struct btrfs_key defrag_max;
	char *name;

	/* the dirty list is only used by non-reference counted roots */
	struct list_head dirty_list;

	struct list_head root_list;

	spinlock_t log_extents_lock[2];
	struct list_head logged_list[2];

	spinlock_t orphan_lock;
	atomic_t orphan_inodes;
	struct btrfs_block_rsv *orphan_block_rsv;
	int orphan_cleanup_state;

	spinlock_t inode_lock;
	/* red-black tree that keeps track of in-memory inodes */
	struct rb_root inode_tree;

	/*
	 * radix tree that keeps track of delayed nodes of every inode,
	 * protected by inode_lock
	 */
	struct radix_tree_root delayed_nodes_tree;
	/*
	 * right now this just gets used so that a root has its own devid
	 * for stat.  It may be used for more later
	 */
	dev_t anon_dev;

	spinlock_t root_item_lock;
	refcount_t refs;

	struct mutex delalloc_mutex;
	spinlock_t delalloc_lock;
	/*
	 * all of the inodes that have delalloc bytes.  It is possible for
	 * this list to be empty even when there is still dirty data=ordered
	 * extents waiting to finish IO.
	 */
	struct list_head delalloc_inodes;
	struct list_head delalloc_root;
	u64 nr_delalloc_inodes;

	struct mutex ordered_extent_mutex;
	/*
	 * this is used by the balancing code to wait for all the pending
	 * ordered extents
	 */
	spinlock_t ordered_extent_lock;

	/*
	 * all of the data=ordered extents pending writeback
	 * these can span multiple transactions and basically include
	 * every dirty data page that isn't from nodatacow
	 */
	struct list_head ordered_extents;
	struct list_head ordered_root;
	u64 nr_ordered_extents;

	/*
	 * Number of currently running SEND ioctls to prevent
	 * manipulation with the read-only status via SUBVOL_SETFLAGS
	 */
	int send_in_progress;
	struct btrfs_subvolume_writers *subv_writers;
	atomic_t will_be_snapshotted;

	/* For qgroup metadata reserved space */
	spinlock_t qgroup_meta_rsv_lock;
	u64 qgroup_meta_rsv_pertrans;
	u64 qgroup_meta_rsv_prealloc;
};

struct btrfs_file_private {
	void *filldir_buf;
};

static inline u32 btrfs_inode_sectorsize(const struct inode *inode)
{
	return btrfs_sb(inode->i_sb)->sectorsize;
}

static inline u32 BTRFS_LEAF_DATA_SIZE(const struct btrfs_fs_info *info)
{

	return info->nodesize - sizeof(struct btrfs_header);
}

#define BTRFS_LEAF_DATA_OFFSET		offsetof(struct btrfs_leaf, items)

static inline u32 BTRFS_MAX_ITEM_SIZE(const struct btrfs_fs_info *info)
{
	return BTRFS_LEAF_DATA_SIZE(info) - sizeof(struct btrfs_item);
}

static inline u32 BTRFS_NODEPTRS_PER_BLOCK(const struct btrfs_fs_info *info)
{
	return BTRFS_LEAF_DATA_SIZE(info) / sizeof(struct btrfs_key_ptr);
}

#define BTRFS_FILE_EXTENT_INLINE_DATA_START		\
		(offsetof(struct btrfs_file_extent_item, disk_bytenr))
static inline u32 BTRFS_MAX_INLINE_DATA_SIZE(const struct btrfs_fs_info *info)
{
	return BTRFS_MAX_ITEM_SIZE(info) -
	       BTRFS_FILE_EXTENT_INLINE_DATA_START;
}

static inline u32 BTRFS_MAX_XATTR_SIZE(const struct btrfs_fs_info *info)
{
	return BTRFS_MAX_ITEM_SIZE(info) - sizeof(struct btrfs_dir_item);
}

/*
 * Flags for mount options.
 *
 * Note: don't forget to add new options to btrfs_show_options()
 */
#define BTRFS_MOUNT_NODATASUM		(1 << 0)
#define BTRFS_MOUNT_NODATACOW		(1 << 1)
#define BTRFS_MOUNT_NOBARRIER		(1 << 2)
#define BTRFS_MOUNT_SSD			(1 << 3)
#define BTRFS_MOUNT_DEGRADED		(1 << 4)
#define BTRFS_MOUNT_COMPRESS		(1 << 5)
#define BTRFS_MOUNT_NOTREELOG           (1 << 6)
#define BTRFS_MOUNT_FLUSHONCOMMIT       (1 << 7)
#define BTRFS_MOUNT_SSD_SPREAD		(1 << 8)
#define BTRFS_MOUNT_NOSSD		(1 << 9)
#define BTRFS_MOUNT_DISCARD		(1 << 10)
#define BTRFS_MOUNT_FORCE_COMPRESS      (1 << 11)
#define BTRFS_MOUNT_SPACE_CACHE		(1 << 12)
#define BTRFS_MOUNT_CLEAR_CACHE		(1 << 13)
#define BTRFS_MOUNT_USER_SUBVOL_RM_ALLOWED (1 << 14)
#define BTRFS_MOUNT_ENOSPC_DEBUG	 (1 << 15)
#define BTRFS_MOUNT_AUTO_DEFRAG		(1 << 16)
#define BTRFS_MOUNT_INODE_MAP_CACHE	(1 << 17)
#define BTRFS_MOUNT_USEBACKUPROOT	(1 << 18)
#define BTRFS_MOUNT_SKIP_BALANCE	(1 << 19)
#define BTRFS_MOUNT_CHECK_INTEGRITY	(1 << 20)
#define BTRFS_MOUNT_CHECK_INTEGRITY_INCLUDING_EXTENT_DATA (1 << 21)
#define BTRFS_MOUNT_PANIC_ON_FATAL_ERROR	(1 << 22)
#define BTRFS_MOUNT_RESCAN_UUID_TREE	(1 << 23)
#define BTRFS_MOUNT_FRAGMENT_DATA	(1 << 24)
#define BTRFS_MOUNT_FRAGMENT_METADATA	(1 << 25)
#define BTRFS_MOUNT_FREE_SPACE_TREE	(1 << 26)
#define BTRFS_MOUNT_NOLOGREPLAY		(1 << 27)
#define BTRFS_MOUNT_REF_VERIFY		(1 << 28)

#define BTRFS_DEFAULT_COMMIT_INTERVAL	(30)
#define BTRFS_DEFAULT_MAX_INLINE	(2048)

#define btrfs_clear_opt(o, opt)		((o) &= ~BTRFS_MOUNT_##opt)
#define btrfs_set_opt(o, opt)		((o) |= BTRFS_MOUNT_##opt)
#define btrfs_raw_test_opt(o, opt)	((o) & BTRFS_MOUNT_##opt)
#define btrfs_test_opt(fs_info, opt)	((fs_info)->mount_opt & \
					 BTRFS_MOUNT_##opt)

#define btrfs_set_and_info(fs_info, opt, fmt, args...)			\
{									\
	if (!btrfs_test_opt(fs_info, opt))				\
		btrfs_info(fs_info, fmt, ##args);			\
	btrfs_set_opt(fs_info->mount_opt, opt);				\
}

#define btrfs_clear_and_info(fs_info, opt, fmt, args...)		\
{									\
	if (btrfs_test_opt(fs_info, opt))				\
		btrfs_info(fs_info, fmt, ##args);			\
	btrfs_clear_opt(fs_info->mount_opt, opt);			\
}

#ifdef CONFIG_BTRFS_DEBUG
static inline int
btrfs_should_fragment_free_space(struct btrfs_block_group_cache *block_group)
{
	struct btrfs_fs_info *fs_info = block_group->fs_info;

	return (btrfs_test_opt(fs_info, FRAGMENT_METADATA) &&
		block_group->flags & BTRFS_BLOCK_GROUP_METADATA) ||
	       (btrfs_test_opt(fs_info, FRAGMENT_DATA) &&
		block_group->flags &  BTRFS_BLOCK_GROUP_DATA);
}
#endif

/*
 * Requests for changes that need to be done during transaction commit.
 *
 * Internal mount options that are used for special handling of the real
 * mount options (eg. cannot be set during remount and have to be set during
 * transaction commit)
 */

#define BTRFS_PENDING_SET_INODE_MAP_CACHE	(0)
#define BTRFS_PENDING_CLEAR_INODE_MAP_CACHE	(1)
#define BTRFS_PENDING_COMMIT			(2)

#define btrfs_test_pending(info, opt)	\
	test_bit(BTRFS_PENDING_##opt, &(info)->pending_changes)
#define btrfs_set_pending(info, opt)	\
	set_bit(BTRFS_PENDING_##opt, &(info)->pending_changes)
#define btrfs_clear_pending(info, opt)	\
	clear_bit(BTRFS_PENDING_##opt, &(info)->pending_changes)

/*
 * Helpers for setting pending mount option changes.
 *
 * Expects corresponding macros
 * BTRFS_PENDING_SET_ and CLEAR_ + short mount option name
 */
#define btrfs_set_pending_and_info(info, opt, fmt, args...)            \
do {                                                                   \
       if (!btrfs_raw_test_opt((info)->mount_opt, opt)) {              \
               btrfs_info((info), fmt, ##args);                        \
               btrfs_set_pending((info), SET_##opt);                   \
               btrfs_clear_pending((info), CLEAR_##opt);               \
       }                                                               \
} while(0)

#define btrfs_clear_pending_and_info(info, opt, fmt, args...)          \
do {                                                                   \
       if (btrfs_raw_test_opt((info)->mount_opt, opt)) {               \
               btrfs_info((info), fmt, ##args);                        \
               btrfs_set_pending((info), CLEAR_##opt);                 \
               btrfs_clear_pending((info), SET_##opt);                 \
       }                                                               \
} while(0)

/*
 * Inode flags
 */
#define BTRFS_INODE_NODATASUM		(1 << 0)
#define BTRFS_INODE_NODATACOW		(1 << 1)
#define BTRFS_INODE_READONLY		(1 << 2)
#define BTRFS_INODE_NOCOMPRESS		(1 << 3)
#define BTRFS_INODE_PREALLOC		(1 << 4)
#define BTRFS_INODE_SYNC		(1 << 5)
#define BTRFS_INODE_IMMUTABLE		(1 << 6)
#define BTRFS_INODE_APPEND		(1 << 7)
#define BTRFS_INODE_NODUMP		(1 << 8)
#define BTRFS_INODE_NOATIME		(1 << 9)
#define BTRFS_INODE_DIRSYNC		(1 << 10)
#define BTRFS_INODE_COMPRESS		(1 << 11)

#define BTRFS_INODE_ROOT_ITEM_INIT	(1 << 31)

struct btrfs_map_token {
	const struct extent_buffer *eb;
	char *kaddr;
	unsigned long offset;
};

#define BTRFS_BYTES_TO_BLKS(fs_info, bytes) \
				((bytes) >> (fs_info)->sb->s_blocksize_bits)

static inline void btrfs_init_map_token (struct btrfs_map_token *token)
{
	token->kaddr = NULL;
}

/* some macros to generate set/get functions for the struct fields.  This
 * assumes there is a lefoo_to_cpu for every type, so lets make a simple
 * one for u8:
 */
#define le8_to_cpu(v) (v)
#define cpu_to_le8(v) (v)
#define __le8 u8

#define read_eb_member(eb, ptr, type, member, result) (\
	read_extent_buffer(eb, (char *)(result),			\
			   ((unsigned long)(ptr)) +			\
			    offsetof(type, member),			\
			   sizeof(((type *)0)->member)))

#define write_eb_member(eb, ptr, type, member, result) (\
	write_extent_buffer(eb, (char *)(result),			\
			   ((unsigned long)(ptr)) +			\
			    offsetof(type, member),			\
			   sizeof(((type *)0)->member)))

#define DECLARE_BTRFS_SETGET_BITS(bits)					\
u##bits btrfs_get_token_##bits(const struct extent_buffer *eb,		\
			       const void *ptr, unsigned long off,	\
			       struct btrfs_map_token *token);		\
void btrfs_set_token_##bits(struct extent_buffer *eb, const void *ptr,	\
			    unsigned long off, u##bits val,		\
			    struct btrfs_map_token *token);		\
static inline u##bits btrfs_get_##bits(const struct extent_buffer *eb,	\
				       const void *ptr,			\
				       unsigned long off)		\
{									\
	return btrfs_get_token_##bits(eb, ptr, off, NULL);		\
}									\
static inline void btrfs_set_##bits(struct extent_buffer *eb, void *ptr,\
				    unsigned long off, u##bits val)	\
{									\
       btrfs_set_token_##bits(eb, ptr, off, val, NULL);			\
}

DECLARE_BTRFS_SETGET_BITS(8)
DECLARE_BTRFS_SETGET_BITS(16)
DECLARE_BTRFS_SETGET_BITS(32)
DECLARE_BTRFS_SETGET_BITS(64)

#define BTRFS_SETGET_FUNCS(name, type, member, bits)			\
static inline u##bits btrfs_##name(const struct extent_buffer *eb,	\
				   const type *s)			\
{									\
	BUILD_BUG_ON(sizeof(u##bits) != sizeof(((type *)0))->member);	\
	return btrfs_get_##bits(eb, s, offsetof(type, member));		\
}									\
static inline void btrfs_set_##name(struct extent_buffer *eb, type *s,	\
				    u##bits val)			\
{									\
	BUILD_BUG_ON(sizeof(u##bits) != sizeof(((type *)0))->member);	\
	btrfs_set_##bits(eb, s, offsetof(type, member), val);		\
}									\
static inline u##bits btrfs_token_##name(const struct extent_buffer *eb,\
					 const type *s,			\
					 struct btrfs_map_token *token)	\
{									\
	BUILD_BUG_ON(sizeof(u##bits) != sizeof(((type *)0))->member);	\
	return btrfs_get_token_##bits(eb, s, offsetof(type, member), token); \
}									\
static inline void btrfs_set_token_##name(struct extent_buffer *eb,	\
					  type *s, u##bits val,		\
                                         struct btrfs_map_token *token)	\
{									\
	BUILD_BUG_ON(sizeof(u##bits) != sizeof(((type *)0))->member);	\
	btrfs_set_token_##bits(eb, s, offsetof(type, member), val, token); \
}

#define BTRFS_SETGET_HEADER_FUNCS(name, type, member, bits)		\
static inline u##bits btrfs_##name(const struct extent_buffer *eb)	\
{									\
	const type *p = page_address(eb->pages[0]);			\
	u##bits res = le##bits##_to_cpu(p->member);			\
	return res;							\
}									\
static inline void btrfs_set_##name(struct extent_buffer *eb,		\
				    u##bits val)			\
{									\
	type *p = page_address(eb->pages[0]);				\
	p->member = cpu_to_le##bits(val);				\
}

#define BTRFS_SETGET_STACK_FUNCS(name, type, member, bits)		\
static inline u##bits btrfs_##name(const type *s)			\
{									\
	return le##bits##_to_cpu(s->member);				\
}									\
static inline void btrfs_set_##name(type *s, u##bits val)		\
{									\
	s->member = cpu_to_le##bits(val);				\
}


static inline u64 btrfs_device_total_bytes(struct extent_buffer *eb,
					   struct btrfs_dev_item *s)
{
	BUILD_BUG_ON(sizeof(u64) !=
		     sizeof(((struct btrfs_dev_item *)0))->total_bytes);
	return btrfs_get_64(eb, s, offsetof(struct btrfs_dev_item,
					    total_bytes));
}
static inline void btrfs_set_device_total_bytes(struct extent_buffer *eb,
						struct btrfs_dev_item *s,
						u64 val)
{
	BUILD_BUG_ON(sizeof(u64) !=
		     sizeof(((struct btrfs_dev_item *)0))->total_bytes);
	WARN_ON(!IS_ALIGNED(val, eb->fs_info->sectorsize));
	btrfs_set_64(eb, s, offsetof(struct btrfs_dev_item, total_bytes), val);
}


BTRFS_SETGET_FUNCS(device_type, struct btrfs_dev_item, type, 64);
BTRFS_SETGET_FUNCS(device_bytes_used, struct btrfs_dev_item, bytes_used, 64);
BTRFS_SETGET_FUNCS(device_io_align, struct btrfs_dev_item, io_align, 32);
BTRFS_SETGET_FUNCS(device_io_width, struct btrfs_dev_item, io_width, 32);
BTRFS_SETGET_FUNCS(device_start_offset, struct btrfs_dev_item,
		   start_offset, 64);
BTRFS_SETGET_FUNCS(device_sector_size, struct btrfs_dev_item, sector_size, 32);
BTRFS_SETGET_FUNCS(device_id, struct btrfs_dev_item, devid, 64);
BTRFS_SETGET_FUNCS(device_group, struct btrfs_dev_item, dev_group, 32);
BTRFS_SETGET_FUNCS(device_seek_speed, struct btrfs_dev_item, seek_speed, 8);
BTRFS_SETGET_FUNCS(device_bandwidth, struct btrfs_dev_item, bandwidth, 8);
BTRFS_SETGET_FUNCS(device_generation, struct btrfs_dev_item, generation, 64);

BTRFS_SETGET_STACK_FUNCS(stack_device_type, struct btrfs_dev_item, type, 64);
BTRFS_SETGET_STACK_FUNCS(stack_device_total_bytes, struct btrfs_dev_item,
			 total_bytes, 64);
BTRFS_SETGET_STACK_FUNCS(stack_device_bytes_used, struct btrfs_dev_item,
			 bytes_used, 64);
BTRFS_SETGET_STACK_FUNCS(stack_device_io_align, struct btrfs_dev_item,
			 io_align, 32);
BTRFS_SETGET_STACK_FUNCS(stack_device_io_width, struct btrfs_dev_item,
			 io_width, 32);
BTRFS_SETGET_STACK_FUNCS(stack_device_sector_size, struct btrfs_dev_item,
			 sector_size, 32);
BTRFS_SETGET_STACK_FUNCS(stack_device_id, struct btrfs_dev_item, devid, 64);
BTRFS_SETGET_STACK_FUNCS(stack_device_group, struct btrfs_dev_item,
			 dev_group, 32);
BTRFS_SETGET_STACK_FUNCS(stack_device_seek_speed, struct btrfs_dev_item,
			 seek_speed, 8);
BTRFS_SETGET_STACK_FUNCS(stack_device_bandwidth, struct btrfs_dev_item,
			 bandwidth, 8);
BTRFS_SETGET_STACK_FUNCS(stack_device_generation, struct btrfs_dev_item,
			 generation, 64);

static inline unsigned long btrfs_device_uuid(struct btrfs_dev_item *d)
{
	return (unsigned long)d + offsetof(struct btrfs_dev_item, uuid);
}

static inline unsigned long btrfs_device_fsid(struct btrfs_dev_item *d)
{
	return (unsigned long)d + offsetof(struct btrfs_dev_item, fsid);
}

BTRFS_SETGET_FUNCS(chunk_length, struct btrfs_chunk, length, 64);
BTRFS_SETGET_FUNCS(chunk_owner, struct btrfs_chunk, owner, 64);
BTRFS_SETGET_FUNCS(chunk_stripe_len, struct btrfs_chunk, stripe_len, 64);
BTRFS_SETGET_FUNCS(chunk_io_align, struct btrfs_chunk, io_align, 32);
BTRFS_SETGET_FUNCS(chunk_io_width, struct btrfs_chunk, io_width, 32);
BTRFS_SETGET_FUNCS(chunk_sector_size, struct btrfs_chunk, sector_size, 32);
BTRFS_SETGET_FUNCS(chunk_type, struct btrfs_chunk, type, 64);
BTRFS_SETGET_FUNCS(chunk_num_stripes, struct btrfs_chunk, num_stripes, 16);
BTRFS_SETGET_FUNCS(chunk_sub_stripes, struct btrfs_chunk, sub_stripes, 16);
BTRFS_SETGET_FUNCS(stripe_devid, struct btrfs_stripe, devid, 64);
BTRFS_SETGET_FUNCS(stripe_offset, struct btrfs_stripe, offset, 64);

static inline char *btrfs_stripe_dev_uuid(struct btrfs_stripe *s)
{
	return (char *)s + offsetof(struct btrfs_stripe, dev_uuid);
}

BTRFS_SETGET_STACK_FUNCS(stack_chunk_length, struct btrfs_chunk, length, 64);
BTRFS_SETGET_STACK_FUNCS(stack_chunk_owner, struct btrfs_chunk, owner, 64);
BTRFS_SETGET_STACK_FUNCS(stack_chunk_stripe_len, struct btrfs_chunk,
			 stripe_len, 64);
BTRFS_SETGET_STACK_FUNCS(stack_chunk_io_align, struct btrfs_chunk,
			 io_align, 32);
BTRFS_SETGET_STACK_FUNCS(stack_chunk_io_width, struct btrfs_chunk,
			 io_width, 32);
BTRFS_SETGET_STACK_FUNCS(stack_chunk_sector_size, struct btrfs_chunk,
			 sector_size, 32);
BTRFS_SETGET_STACK_FUNCS(stack_chunk_type, struct btrfs_chunk, type, 64);
BTRFS_SETGET_STACK_FUNCS(stack_chunk_num_stripes, struct btrfs_chunk,
			 num_stripes, 16);
BTRFS_SETGET_STACK_FUNCS(stack_chunk_sub_stripes, struct btrfs_chunk,
			 sub_stripes, 16);
BTRFS_SETGET_STACK_FUNCS(stack_stripe_devid, struct btrfs_stripe, devid, 64);
BTRFS_SETGET_STACK_FUNCS(stack_stripe_offset, struct btrfs_stripe, offset, 64);

static inline struct btrfs_stripe *btrfs_stripe_nr(struct btrfs_chunk *c,
						   int nr)
{
	unsigned long offset = (unsigned long)c;
	offset += offsetof(struct btrfs_chunk, stripe);
	offset += nr * sizeof(struct btrfs_stripe);
	return (struct btrfs_stripe *)offset;
}

static inline char *btrfs_stripe_dev_uuid_nr(struct btrfs_chunk *c, int nr)
{
	return btrfs_stripe_dev_uuid(btrfs_stripe_nr(c, nr));
}

static inline u64 btrfs_stripe_offset_nr(struct extent_buffer *eb,
					 struct btrfs_chunk *c, int nr)
{
	return btrfs_stripe_offset(eb, btrfs_stripe_nr(c, nr));
}

static inline u64 btrfs_stripe_devid_nr(struct extent_buffer *eb,
					 struct btrfs_chunk *c, int nr)
{
	return btrfs_stripe_devid(eb, btrfs_stripe_nr(c, nr));
}

/* struct btrfs_block_group_item */
BTRFS_SETGET_STACK_FUNCS(block_group_used, struct btrfs_block_group_item,
			 used, 64);
BTRFS_SETGET_FUNCS(disk_block_group_used, struct btrfs_block_group_item,
			 used, 64);
BTRFS_SETGET_STACK_FUNCS(block_group_chunk_objectid,
			struct btrfs_block_group_item, chunk_objectid, 64);

BTRFS_SETGET_FUNCS(disk_block_group_chunk_objectid,
		   struct btrfs_block_group_item, chunk_objectid, 64);
BTRFS_SETGET_FUNCS(disk_block_group_flags,
		   struct btrfs_block_group_item, flags, 64);
BTRFS_SETGET_STACK_FUNCS(block_group_flags,
			struct btrfs_block_group_item, flags, 64);

/* struct btrfs_free_space_info */
BTRFS_SETGET_FUNCS(free_space_extent_count, struct btrfs_free_space_info,
		   extent_count, 32);
BTRFS_SETGET_FUNCS(free_space_flags, struct btrfs_free_space_info, flags, 32);

/* struct btrfs_inode_ref */
BTRFS_SETGET_FUNCS(inode_ref_name_len, struct btrfs_inode_ref, name_len, 16);
BTRFS_SETGET_FUNCS(inode_ref_index, struct btrfs_inode_ref, index, 64);

/* struct btrfs_inode_extref */
BTRFS_SETGET_FUNCS(inode_extref_parent, struct btrfs_inode_extref,
		   parent_objectid, 64);
BTRFS_SETGET_FUNCS(inode_extref_name_len, struct btrfs_inode_extref,
		   name_len, 16);
BTRFS_SETGET_FUNCS(inode_extref_index, struct btrfs_inode_extref, index, 64);

/* struct btrfs_inode_item */
BTRFS_SETGET_FUNCS(inode_generation, struct btrfs_inode_item, generation, 64);
BTRFS_SETGET_FUNCS(inode_sequence, struct btrfs_inode_item, sequence, 64);
BTRFS_SETGET_FUNCS(inode_transid, struct btrfs_inode_item, transid, 64);
BTRFS_SETGET_FUNCS(inode_size, struct btrfs_inode_item, size, 64);
BTRFS_SETGET_FUNCS(inode_nbytes, struct btrfs_inode_item, nbytes, 64);
BTRFS_SETGET_FUNCS(inode_block_group, struct btrfs_inode_item, block_group, 64);
BTRFS_SETGET_FUNCS(inode_nlink, struct btrfs_inode_item, nlink, 32);
BTRFS_SETGET_FUNCS(inode_uid, struct btrfs_inode_item, uid, 32);
BTRFS_SETGET_FUNCS(inode_gid, struct btrfs_inode_item, gid, 32);
BTRFS_SETGET_FUNCS(inode_mode, struct btrfs_inode_item, mode, 32);
BTRFS_SETGET_FUNCS(inode_rdev, struct btrfs_inode_item, rdev, 64);
BTRFS_SETGET_FUNCS(inode_flags, struct btrfs_inode_item, flags, 64);
BTRFS_SETGET_STACK_FUNCS(stack_inode_generation, struct btrfs_inode_item,
			 generation, 64);
BTRFS_SETGET_STACK_FUNCS(stack_inode_sequence, struct btrfs_inode_item,
			 sequence, 64);
BTRFS_SETGET_STACK_FUNCS(stack_inode_transid, struct btrfs_inode_item,
			 transid, 64);
BTRFS_SETGET_STACK_FUNCS(stack_inode_size, struct btrfs_inode_item, size, 64);
BTRFS_SETGET_STACK_FUNCS(stack_inode_nbytes, struct btrfs_inode_item,
			 nbytes, 64);
BTRFS_SETGET_STACK_FUNCS(stack_inode_block_group, struct btrfs_inode_item,
			 block_group, 64);
BTRFS_SETGET_STACK_FUNCS(stack_inode_nlink, struct btrfs_inode_item, nlink, 32);
BTRFS_SETGET_STACK_FUNCS(stack_inode_uid, struct btrfs_inode_item, uid, 32);
BTRFS_SETGET_STACK_FUNCS(stack_inode_gid, struct btrfs_inode_item, gid, 32);
BTRFS_SETGET_STACK_FUNCS(stack_inode_mode, struct btrfs_inode_item, mode, 32);
BTRFS_SETGET_STACK_FUNCS(stack_inode_rdev, struct btrfs_inode_item, rdev, 64);
BTRFS_SETGET_STACK_FUNCS(stack_inode_flags, struct btrfs_inode_item, flags, 64);
BTRFS_SETGET_FUNCS(timespec_sec, struct btrfs_timespec, sec, 64);
BTRFS_SETGET_FUNCS(timespec_nsec, struct btrfs_timespec, nsec, 32);
BTRFS_SETGET_STACK_FUNCS(stack_timespec_sec, struct btrfs_timespec, sec, 64);
BTRFS_SETGET_STACK_FUNCS(stack_timespec_nsec, struct btrfs_timespec, nsec, 32);

/* struct btrfs_dev_extent */
BTRFS_SETGET_FUNCS(dev_extent_chunk_tree, struct btrfs_dev_extent,
		   chunk_tree, 64);
BTRFS_SETGET_FUNCS(dev_extent_chunk_objectid, struct btrfs_dev_extent,
		   chunk_objectid, 64);
BTRFS_SETGET_FUNCS(dev_extent_chunk_offset, struct btrfs_dev_extent,
		   chunk_offset, 64);
BTRFS_SETGET_FUNCS(dev_extent_length, struct btrfs_dev_extent, length, 64);

static inline unsigned long btrfs_dev_extent_chunk_tree_uuid(struct btrfs_dev_extent *dev)
{
	unsigned long ptr = offsetof(struct btrfs_dev_extent, chunk_tree_uuid);
	return (unsigned long)dev + ptr;
}

BTRFS_SETGET_FUNCS(extent_refs, struct btrfs_extent_item, refs, 64);
BTRFS_SETGET_FUNCS(extent_generation, struct btrfs_extent_item,
		   generation, 64);
BTRFS_SETGET_FUNCS(extent_flags, struct btrfs_extent_item, flags, 64);

BTRFS_SETGET_FUNCS(extent_refs_v0, struct btrfs_extent_item_v0, refs, 32);


BTRFS_SETGET_FUNCS(tree_block_level, struct btrfs_tree_block_info, level, 8);

static inline void btrfs_tree_block_key(struct extent_buffer *eb,
					struct btrfs_tree_block_info *item,
					struct btrfs_disk_key *key)
{
	read_eb_member(eb, item, struct btrfs_tree_block_info, key, key);
}

static inline void btrfs_set_tree_block_key(struct extent_buffer *eb,
					    struct btrfs_tree_block_info *item,
					    struct btrfs_disk_key *key)
{
	write_eb_member(eb, item, struct btrfs_tree_block_info, key, key);
}

BTRFS_SETGET_FUNCS(extent_data_ref_root, struct btrfs_extent_data_ref,
		   root, 64);
BTRFS_SETGET_FUNCS(extent_data_ref_objectid, struct btrfs_extent_data_ref,
		   objectid, 64);
BTRFS_SETGET_FUNCS(extent_data_ref_offset, struct btrfs_extent_data_ref,
		   offset, 64);
BTRFS_SETGET_FUNCS(extent_data_ref_count, struct btrfs_extent_data_ref,
		   count, 32);

BTRFS_SETGET_FUNCS(shared_data_ref_count, struct btrfs_shared_data_ref,
		   count, 32);

BTRFS_SETGET_FUNCS(extent_inline_ref_type, struct btrfs_extent_inline_ref,
		   type, 8);
BTRFS_SETGET_FUNCS(extent_inline_ref_offset, struct btrfs_extent_inline_ref,
		   offset, 64);

static inline u32 btrfs_extent_inline_ref_size(int type)
{
	if (type == BTRFS_TREE_BLOCK_REF_KEY ||
	    type == BTRFS_SHARED_BLOCK_REF_KEY)
		return sizeof(struct btrfs_extent_inline_ref);
	if (type == BTRFS_SHARED_DATA_REF_KEY)
		return sizeof(struct btrfs_shared_data_ref) +
		       sizeof(struct btrfs_extent_inline_ref);
	if (type == BTRFS_EXTENT_DATA_REF_KEY)
		return sizeof(struct btrfs_extent_data_ref) +
		       offsetof(struct btrfs_extent_inline_ref, offset);
	return 0;
}

BTRFS_SETGET_FUNCS(ref_root_v0, struct btrfs_extent_ref_v0, root, 64);
BTRFS_SETGET_FUNCS(ref_generation_v0, struct btrfs_extent_ref_v0,
		   generation, 64);
BTRFS_SETGET_FUNCS(ref_objectid_v0, struct btrfs_extent_ref_v0, objectid, 64);
BTRFS_SETGET_FUNCS(ref_count_v0, struct btrfs_extent_ref_v0, count, 32);

/* struct btrfs_node */
BTRFS_SETGET_FUNCS(key_blockptr, struct btrfs_key_ptr, blockptr, 64);
BTRFS_SETGET_FUNCS(key_generation, struct btrfs_key_ptr, generation, 64);
BTRFS_SETGET_STACK_FUNCS(stack_key_blockptr, struct btrfs_key_ptr,
			 blockptr, 64);
BTRFS_SETGET_STACK_FUNCS(stack_key_generation, struct btrfs_key_ptr,
			 generation, 64);

static inline u64 btrfs_node_blockptr(struct extent_buffer *eb, int nr)
{
	unsigned long ptr;
	ptr = offsetof(struct btrfs_node, ptrs) +
		sizeof(struct btrfs_key_ptr) * nr;
	return btrfs_key_blockptr(eb, (struct btrfs_key_ptr *)ptr);
}

static inline void btrfs_set_node_blockptr(struct extent_buffer *eb,
					   int nr, u64 val)
{
	unsigned long ptr;
	ptr = offsetof(struct btrfs_node, ptrs) +
		sizeof(struct btrfs_key_ptr) * nr;
	btrfs_set_key_blockptr(eb, (struct btrfs_key_ptr *)ptr, val);
}

static inline u64 btrfs_node_ptr_generation(struct extent_buffer *eb, int nr)
{
	unsigned long ptr;
	ptr = offsetof(struct btrfs_node, ptrs) +
		sizeof(struct btrfs_key_ptr) * nr;
	return btrfs_key_generation(eb, (struct btrfs_key_ptr *)ptr);
}

static inline void btrfs_set_node_ptr_generation(struct extent_buffer *eb,
						 int nr, u64 val)
{
	unsigned long ptr;
	ptr = offsetof(struct btrfs_node, ptrs) +
		sizeof(struct btrfs_key_ptr) * nr;
	btrfs_set_key_generation(eb, (struct btrfs_key_ptr *)ptr, val);
}

static inline unsigned long btrfs_node_key_ptr_offset(int nr)
{
	return offsetof(struct btrfs_node, ptrs) +
		sizeof(struct btrfs_key_ptr) * nr;
}

void btrfs_node_key(const struct extent_buffer *eb,
		    struct btrfs_disk_key *disk_key, int nr);

static inline void btrfs_set_node_key(struct extent_buffer *eb,
				      struct btrfs_disk_key *disk_key, int nr)
{
	unsigned long ptr;
	ptr = btrfs_node_key_ptr_offset(nr);
	write_eb_member(eb, (struct btrfs_key_ptr *)ptr,
		       struct btrfs_key_ptr, key, disk_key);
}

/* struct btrfs_item */
BTRFS_SETGET_FUNCS(item_offset, struct btrfs_item, offset, 32);
BTRFS_SETGET_FUNCS(item_size, struct btrfs_item, size, 32);
BTRFS_SETGET_STACK_FUNCS(stack_item_offset, struct btrfs_item, offset, 32);
BTRFS_SETGET_STACK_FUNCS(stack_item_size, struct btrfs_item, size, 32);

static inline unsigned long btrfs_item_nr_offset(int nr)
{
	return offsetof(struct btrfs_leaf, items) +
		sizeof(struct btrfs_item) * nr;
}

static inline struct btrfs_item *btrfs_item_nr(int nr)
{
	return (struct btrfs_item *)btrfs_item_nr_offset(nr);
}

static inline u32 btrfs_item_end(const struct extent_buffer *eb,
				 struct btrfs_item *item)
{
	return btrfs_item_offset(eb, item) + btrfs_item_size(eb, item);
}

static inline u32 btrfs_item_end_nr(const struct extent_buffer *eb, int nr)
{
	return btrfs_item_end(eb, btrfs_item_nr(nr));
}

static inline u32 btrfs_item_offset_nr(const struct extent_buffer *eb, int nr)
{
	return btrfs_item_offset(eb, btrfs_item_nr(nr));
}

static inline u32 btrfs_item_size_nr(const struct extent_buffer *eb, int nr)
{
	return btrfs_item_size(eb, btrfs_item_nr(nr));
}

static inline void btrfs_item_key(const struct extent_buffer *eb,
			   struct btrfs_disk_key *disk_key, int nr)
{
	struct btrfs_item *item = btrfs_item_nr(nr);
	read_eb_member(eb, item, struct btrfs_item, key, disk_key);
}

static inline void btrfs_set_item_key(struct extent_buffer *eb,
			       struct btrfs_disk_key *disk_key, int nr)
{
	struct btrfs_item *item = btrfs_item_nr(nr);
	write_eb_member(eb, item, struct btrfs_item, key, disk_key);
}

BTRFS_SETGET_FUNCS(dir_log_end, struct btrfs_dir_log_item, end, 64);

/*
 * struct btrfs_root_ref
 */
BTRFS_SETGET_FUNCS(root_ref_dirid, struct btrfs_root_ref, dirid, 64);
BTRFS_SETGET_FUNCS(root_ref_sequence, struct btrfs_root_ref, sequence, 64);
BTRFS_SETGET_FUNCS(root_ref_name_len, struct btrfs_root_ref, name_len, 16);

/* struct btrfs_dir_item */
BTRFS_SETGET_FUNCS(dir_data_len, struct btrfs_dir_item, data_len, 16);
BTRFS_SETGET_FUNCS(dir_type, struct btrfs_dir_item, type, 8);
BTRFS_SETGET_FUNCS(dir_name_len, struct btrfs_dir_item, name_len, 16);
BTRFS_SETGET_FUNCS(dir_transid, struct btrfs_dir_item, transid, 64);
BTRFS_SETGET_STACK_FUNCS(stack_dir_type, struct btrfs_dir_item, type, 8);
BTRFS_SETGET_STACK_FUNCS(stack_dir_data_len, struct btrfs_dir_item,
			 data_len, 16);
BTRFS_SETGET_STACK_FUNCS(stack_dir_name_len, struct btrfs_dir_item,
			 name_len, 16);
BTRFS_SETGET_STACK_FUNCS(stack_dir_transid, struct btrfs_dir_item,
			 transid, 64);

static inline void btrfs_dir_item_key(const struct extent_buffer *eb,
				      const struct btrfs_dir_item *item,
				      struct btrfs_disk_key *key)
{
	read_eb_member(eb, item, struct btrfs_dir_item, location, key);
}

static inline void btrfs_set_dir_item_key(struct extent_buffer *eb,
					  struct btrfs_dir_item *item,
					  const struct btrfs_disk_key *key)
{
	write_eb_member(eb, item, struct btrfs_dir_item, location, key);
}

BTRFS_SETGET_FUNCS(free_space_entries, struct btrfs_free_space_header,
		   num_entries, 64);
BTRFS_SETGET_FUNCS(free_space_bitmaps, struct btrfs_free_space_header,
		   num_bitmaps, 64);
BTRFS_SETGET_FUNCS(free_space_generation, struct btrfs_free_space_header,
		   generation, 64);

static inline void btrfs_free_space_key(const struct extent_buffer *eb,
					const struct btrfs_free_space_header *h,
					struct btrfs_disk_key *key)
{
	read_eb_member(eb, h, struct btrfs_free_space_header, location, key);
}

static inline void btrfs_set_free_space_key(struct extent_buffer *eb,
					    struct btrfs_free_space_header *h,
					    const struct btrfs_disk_key *key)
{
	write_eb_member(eb, h, struct btrfs_free_space_header, location, key);
}

/* struct btrfs_disk_key */
BTRFS_SETGET_STACK_FUNCS(disk_key_objectid, struct btrfs_disk_key,
			 objectid, 64);
BTRFS_SETGET_STACK_FUNCS(disk_key_offset, struct btrfs_disk_key, offset, 64);
BTRFS_SETGET_STACK_FUNCS(disk_key_type, struct btrfs_disk_key, type, 8);

static inline void btrfs_disk_key_to_cpu(struct btrfs_key *cpu,
					 const struct btrfs_disk_key *disk)
{
	cpu->offset = le64_to_cpu(disk->offset);
	cpu->type = disk->type;
	cpu->objectid = le64_to_cpu(disk->objectid);
}

static inline void btrfs_cpu_key_to_disk(struct btrfs_disk_key *disk,
					 const struct btrfs_key *cpu)
{
	disk->offset = cpu_to_le64(cpu->offset);
	disk->type = cpu->type;
	disk->objectid = cpu_to_le64(cpu->objectid);
}

static inline void btrfs_node_key_to_cpu(const struct extent_buffer *eb,
					 struct btrfs_key *key, int nr)
{
	struct btrfs_disk_key disk_key;
	btrfs_node_key(eb, &disk_key, nr);
	btrfs_disk_key_to_cpu(key, &disk_key);
}

static inline void btrfs_item_key_to_cpu(const struct extent_buffer *eb,
					 struct btrfs_key *key, int nr)
{
	struct btrfs_disk_key disk_key;
	btrfs_item_key(eb, &disk_key, nr);
	btrfs_disk_key_to_cpu(key, &disk_key);
}

static inline void btrfs_dir_item_key_to_cpu(const struct extent_buffer *eb,
					     const struct btrfs_dir_item *item,
					     struct btrfs_key *key)
{
	struct btrfs_disk_key disk_key;
	btrfs_dir_item_key(eb, item, &disk_key);
	btrfs_disk_key_to_cpu(key, &disk_key);
}

static inline u8 btrfs_key_type(const struct btrfs_key *key)
{
	return key->type;
}

static inline void btrfs_set_key_type(struct btrfs_key *key, u8 val)
{
	key->type = val;
}

/* struct btrfs_header */
BTRFS_SETGET_HEADER_FUNCS(header_bytenr, struct btrfs_header, bytenr, 64);
BTRFS_SETGET_HEADER_FUNCS(header_generation, struct btrfs_header,
			  generation, 64);
BTRFS_SETGET_HEADER_FUNCS(header_owner, struct btrfs_header, owner, 64);
BTRFS_SETGET_HEADER_FUNCS(header_nritems, struct btrfs_header, nritems, 32);
BTRFS_SETGET_HEADER_FUNCS(header_flags, struct btrfs_header, flags, 64);
BTRFS_SETGET_HEADER_FUNCS(header_level, struct btrfs_header, level, 8);
BTRFS_SETGET_STACK_FUNCS(stack_header_generation, struct btrfs_header,
			 generation, 64);
BTRFS_SETGET_STACK_FUNCS(stack_header_owner, struct btrfs_header, owner, 64);
BTRFS_SETGET_STACK_FUNCS(stack_header_nritems, struct btrfs_header,
			 nritems, 32);
BTRFS_SETGET_STACK_FUNCS(stack_header_bytenr, struct btrfs_header, bytenr, 64);

static inline int btrfs_header_flag(const struct extent_buffer *eb, u64 flag)
{
	return (btrfs_header_flags(eb) & flag) == flag;
}

static inline int btrfs_set_header_flag(struct extent_buffer *eb, u64 flag)
{
	u64 flags = btrfs_header_flags(eb);
	btrfs_set_header_flags(eb, flags | flag);
	return (flags & flag) == flag;
}

static inline int btrfs_clear_header_flag(struct extent_buffer *eb, u64 flag)
{
	u64 flags = btrfs_header_flags(eb);
	btrfs_set_header_flags(eb, flags & ~flag);
	return (flags & flag) == flag;
}

static inline int btrfs_header_backref_rev(const struct extent_buffer *eb)
{
	u64 flags = btrfs_header_flags(eb);
	return flags >> BTRFS_BACKREF_REV_SHIFT;
}

static inline void btrfs_set_header_backref_rev(struct extent_buffer *eb,
						int rev)
{
	u64 flags = btrfs_header_flags(eb);
	flags &= ~BTRFS_BACKREF_REV_MASK;
	flags |= (u64)rev << BTRFS_BACKREF_REV_SHIFT;
	btrfs_set_header_flags(eb, flags);
}

static inline unsigned long btrfs_header_fsid(void)
{
	return offsetof(struct btrfs_header, fsid);
}

static inline unsigned long btrfs_header_chunk_tree_uuid(const struct extent_buffer *eb)
{
	return offsetof(struct btrfs_header, chunk_tree_uuid);
}

static inline int btrfs_is_leaf(const struct extent_buffer *eb)
{
	return btrfs_header_level(eb) == 0;
}

/* struct btrfs_root_item */
BTRFS_SETGET_FUNCS(disk_root_generation, struct btrfs_root_item,
		   generation, 64);
BTRFS_SETGET_FUNCS(disk_root_refs, struct btrfs_root_item, refs, 32);
BTRFS_SETGET_FUNCS(disk_root_bytenr, struct btrfs_root_item, bytenr, 64);
BTRFS_SETGET_FUNCS(disk_root_level, struct btrfs_root_item, level, 8);

BTRFS_SETGET_STACK_FUNCS(root_generation, struct btrfs_root_item,
			 generation, 64);
BTRFS_SETGET_STACK_FUNCS(root_bytenr, struct btrfs_root_item, bytenr, 64);
BTRFS_SETGET_STACK_FUNCS(root_level, struct btrfs_root_item, level, 8);
BTRFS_SETGET_STACK_FUNCS(root_dirid, struct btrfs_root_item, root_dirid, 64);
BTRFS_SETGET_STACK_FUNCS(root_refs, struct btrfs_root_item, refs, 32);
BTRFS_SETGET_STACK_FUNCS(root_flags, struct btrfs_root_item, flags, 64);
BTRFS_SETGET_STACK_FUNCS(root_used, struct btrfs_root_item, bytes_used, 64);
BTRFS_SETGET_STACK_FUNCS(root_limit, struct btrfs_root_item, byte_limit, 64);
BTRFS_SETGET_STACK_FUNCS(root_last_snapshot, struct btrfs_root_item,
			 last_snapshot, 64);
BTRFS_SETGET_STACK_FUNCS(root_generation_v2, struct btrfs_root_item,
			 generation_v2, 64);
BTRFS_SETGET_STACK_FUNCS(root_ctransid, struct btrfs_root_item,
			 ctransid, 64);
BTRFS_SETGET_STACK_FUNCS(root_otransid, struct btrfs_root_item,
			 otransid, 64);
BTRFS_SETGET_STACK_FUNCS(root_stransid, struct btrfs_root_item,
			 stransid, 64);
BTRFS_SETGET_STACK_FUNCS(root_rtransid, struct btrfs_root_item,
			 rtransid, 64);

static inline bool btrfs_root_readonly(const struct btrfs_root *root)
{
	return (root->root_item.flags & cpu_to_le64(BTRFS_ROOT_SUBVOL_RDONLY)) != 0;
}

static inline bool btrfs_root_dead(const struct btrfs_root *root)
{
	return (root->root_item.flags & cpu_to_le64(BTRFS_ROOT_SUBVOL_DEAD)) != 0;
}

/* struct btrfs_root_backup */
BTRFS_SETGET_STACK_FUNCS(backup_tree_root, struct btrfs_root_backup,
		   tree_root, 64);
BTRFS_SETGET_STACK_FUNCS(backup_tree_root_gen, struct btrfs_root_backup,
		   tree_root_gen, 64);
BTRFS_SETGET_STACK_FUNCS(backup_tree_root_level, struct btrfs_root_backup,
		   tree_root_level, 8);

BTRFS_SETGET_STACK_FUNCS(backup_chunk_root, struct btrfs_root_backup,
		   chunk_root, 64);
BTRFS_SETGET_STACK_FUNCS(backup_chunk_root_gen, struct btrfs_root_backup,
		   chunk_root_gen, 64);
BTRFS_SETGET_STACK_FUNCS(backup_chunk_root_level, struct btrfs_root_backup,
		   chunk_root_level, 8);

BTRFS_SETGET_STACK_FUNCS(backup_extent_root, struct btrfs_root_backup,
		   extent_root, 64);
BTRFS_SETGET_STACK_FUNCS(backup_extent_root_gen, struct btrfs_root_backup,
		   extent_root_gen, 64);
BTRFS_SETGET_STACK_FUNCS(backup_extent_root_level, struct btrfs_root_backup,
		   extent_root_level, 8);

BTRFS_SETGET_STACK_FUNCS(backup_fs_root, struct btrfs_root_backup,
		   fs_root, 64);
BTRFS_SETGET_STACK_FUNCS(backup_fs_root_gen, struct btrfs_root_backup,
		   fs_root_gen, 64);
BTRFS_SETGET_STACK_FUNCS(backup_fs_root_level, struct btrfs_root_backup,
		   fs_root_level, 8);

BTRFS_SETGET_STACK_FUNCS(backup_dev_root, struct btrfs_root_backup,
		   dev_root, 64);
BTRFS_SETGET_STACK_FUNCS(backup_dev_root_gen, struct btrfs_root_backup,
		   dev_root_gen, 64);
BTRFS_SETGET_STACK_FUNCS(backup_dev_root_level, struct btrfs_root_backup,
		   dev_root_level, 8);

BTRFS_SETGET_STACK_FUNCS(backup_csum_root, struct btrfs_root_backup,
		   csum_root, 64);
BTRFS_SETGET_STACK_FUNCS(backup_csum_root_gen, struct btrfs_root_backup,
		   csum_root_gen, 64);
BTRFS_SETGET_STACK_FUNCS(backup_csum_root_level, struct btrfs_root_backup,
		   csum_root_level, 8);
BTRFS_SETGET_STACK_FUNCS(backup_total_bytes, struct btrfs_root_backup,
		   total_bytes, 64);
BTRFS_SETGET_STACK_FUNCS(backup_bytes_used, struct btrfs_root_backup,
		   bytes_used, 64);
BTRFS_SETGET_STACK_FUNCS(backup_num_devices, struct btrfs_root_backup,
		   num_devices, 64);

/* struct btrfs_balance_item */
BTRFS_SETGET_FUNCS(balance_flags, struct btrfs_balance_item, flags, 64);

static inline void btrfs_balance_data(const struct extent_buffer *eb,
				      const struct btrfs_balance_item *bi,
				      struct btrfs_disk_balance_args *ba)
{
	read_eb_member(eb, bi, struct btrfs_balance_item, data, ba);
}

static inline void btrfs_set_balance_data(struct extent_buffer *eb,
				  struct btrfs_balance_item *bi,
				  const struct btrfs_disk_balance_args *ba)
{
	write_eb_member(eb, bi, struct btrfs_balance_item, data, ba);
}

static inline void btrfs_balance_meta(const struct extent_buffer *eb,
				      const struct btrfs_balance_item *bi,
				      struct btrfs_disk_balance_args *ba)
{
	read_eb_member(eb, bi, struct btrfs_balance_item, meta, ba);
}

static inline void btrfs_set_balance_meta(struct extent_buffer *eb,
				  struct btrfs_balance_item *bi,
				  const struct btrfs_disk_balance_args *ba)
{
	write_eb_member(eb, bi, struct btrfs_balance_item, meta, ba);
}

static inline void btrfs_balance_sys(const struct extent_buffer *eb,
				     const struct btrfs_balance_item *bi,
				     struct btrfs_disk_balance_args *ba)
{
	read_eb_member(eb, bi, struct btrfs_balance_item, sys, ba);
}

static inline void btrfs_set_balance_sys(struct extent_buffer *eb,
				 struct btrfs_balance_item *bi,
				 const struct btrfs_disk_balance_args *ba)
{
	write_eb_member(eb, bi, struct btrfs_balance_item, sys, ba);
}

static inline void
btrfs_disk_balance_args_to_cpu(struct btrfs_balance_args *cpu,
			       const struct btrfs_disk_balance_args *disk)
{
	memset(cpu, 0, sizeof(*cpu));

	cpu->profiles = le64_to_cpu(disk->profiles);
	cpu->usage = le64_to_cpu(disk->usage);
	cpu->devid = le64_to_cpu(disk->devid);
	cpu->pstart = le64_to_cpu(disk->pstart);
	cpu->pend = le64_to_cpu(disk->pend);
	cpu->vstart = le64_to_cpu(disk->vstart);
	cpu->vend = le64_to_cpu(disk->vend);
	cpu->target = le64_to_cpu(disk->target);
	cpu->flags = le64_to_cpu(disk->flags);
	cpu->limit = le64_to_cpu(disk->limit);
	cpu->stripes_min = le32_to_cpu(disk->stripes_min);
	cpu->stripes_max = le32_to_cpu(disk->stripes_max);
}

static inline void
btrfs_cpu_balance_args_to_disk(struct btrfs_disk_balance_args *disk,
			       const struct btrfs_balance_args *cpu)
{
	memset(disk, 0, sizeof(*disk));

	disk->profiles = cpu_to_le64(cpu->profiles);
	disk->usage = cpu_to_le64(cpu->usage);
	disk->devid = cpu_to_le64(cpu->devid);
	disk->pstart = cpu_to_le64(cpu->pstart);
	disk->pend = cpu_to_le64(cpu->pend);
	disk->vstart = cpu_to_le64(cpu->vstart);
	disk->vend = cpu_to_le64(cpu->vend);
	disk->target = cpu_to_le64(cpu->target);
	disk->flags = cpu_to_le64(cpu->flags);
	disk->limit = cpu_to_le64(cpu->limit);
	disk->stripes_min = cpu_to_le32(cpu->stripes_min);
	disk->stripes_max = cpu_to_le32(cpu->stripes_max);
}

/* struct btrfs_super_block */
BTRFS_SETGET_STACK_FUNCS(super_bytenr, struct btrfs_super_block, bytenr, 64);
BTRFS_SETGET_STACK_FUNCS(super_flags, struct btrfs_super_block, flags, 64);
BTRFS_SETGET_STACK_FUNCS(super_generation, struct btrfs_super_block,
			 generation, 64);
BTRFS_SETGET_STACK_FUNCS(super_root, struct btrfs_super_block, root, 64);
BTRFS_SETGET_STACK_FUNCS(super_sys_array_size,
			 struct btrfs_super_block, sys_chunk_array_size, 32);
BTRFS_SETGET_STACK_FUNCS(super_chunk_root_generation,
			 struct btrfs_super_block, chunk_root_generation, 64);
BTRFS_SETGET_STACK_FUNCS(super_root_level, struct btrfs_super_block,
			 root_level, 8);
BTRFS_SETGET_STACK_FUNCS(super_chunk_root, struct btrfs_super_block,
			 chunk_root, 64);
BTRFS_SETGET_STACK_FUNCS(super_chunk_root_level, struct btrfs_super_block,
			 chunk_root_level, 8);
BTRFS_SETGET_STACK_FUNCS(super_log_root, struct btrfs_super_block,
			 log_root, 64);
BTRFS_SETGET_STACK_FUNCS(super_log_root_transid, struct btrfs_super_block,
			 log_root_transid, 64);
BTRFS_SETGET_STACK_FUNCS(super_log_root_level, struct btrfs_super_block,
			 log_root_level, 8);
BTRFS_SETGET_STACK_FUNCS(super_total_bytes, struct btrfs_super_block,
			 total_bytes, 64);
BTRFS_SETGET_STACK_FUNCS(super_bytes_used, struct btrfs_super_block,
			 bytes_used, 64);
BTRFS_SETGET_STACK_FUNCS(super_sectorsize, struct btrfs_super_block,
			 sectorsize, 32);
BTRFS_SETGET_STACK_FUNCS(super_nodesize, struct btrfs_super_block,
			 nodesize, 32);
BTRFS_SETGET_STACK_FUNCS(super_stripesize, struct btrfs_super_block,
			 stripesize, 32);
BTRFS_SETGET_STACK_FUNCS(super_root_dir, struct btrfs_super_block,
			 root_dir_objectid, 64);
BTRFS_SETGET_STACK_FUNCS(super_num_devices, struct btrfs_super_block,
			 num_devices, 64);
BTRFS_SETGET_STACK_FUNCS(super_compat_flags, struct btrfs_super_block,
			 compat_flags, 64);
BTRFS_SETGET_STACK_FUNCS(super_compat_ro_flags, struct btrfs_super_block,
			 compat_ro_flags, 64);
BTRFS_SETGET_STACK_FUNCS(super_incompat_flags, struct btrfs_super_block,
			 incompat_flags, 64);
BTRFS_SETGET_STACK_FUNCS(super_csum_type, struct btrfs_super_block,
			 csum_type, 16);
BTRFS_SETGET_STACK_FUNCS(super_cache_generation, struct btrfs_super_block,
			 cache_generation, 64);
BTRFS_SETGET_STACK_FUNCS(super_magic, struct btrfs_super_block, magic, 64);
BTRFS_SETGET_STACK_FUNCS(super_uuid_tree_generation, struct btrfs_super_block,
			 uuid_tree_generation, 64);

static inline int btrfs_super_csum_size(const struct btrfs_super_block *s)
{
	u16 t = btrfs_super_csum_type(s);
	/*
	 * csum type is validated at mount time
	 */
	return btrfs_csum_sizes[t];
}


/*
 * The leaf data grows from end-to-front in the node.
 * this returns the address of the start of the last item,
 * which is the stop of the leaf data stack
 */
static inline unsigned int leaf_data_end(const struct btrfs_fs_info *fs_info,
					 const struct extent_buffer *leaf)
{
	u32 nr = btrfs_header_nritems(leaf);

	if (nr == 0)
		return BTRFS_LEAF_DATA_SIZE(fs_info);
	return btrfs_item_offset_nr(leaf, nr - 1);
}

/* struct btrfs_file_extent_item */
BTRFS_SETGET_FUNCS(file_extent_type, struct btrfs_file_extent_item, type, 8);
BTRFS_SETGET_STACK_FUNCS(stack_file_extent_disk_bytenr,
			 struct btrfs_file_extent_item, disk_bytenr, 64);
BTRFS_SETGET_STACK_FUNCS(stack_file_extent_offset,
			 struct btrfs_file_extent_item, offset, 64);
BTRFS_SETGET_STACK_FUNCS(stack_file_extent_generation,
			 struct btrfs_file_extent_item, generation, 64);
BTRFS_SETGET_STACK_FUNCS(stack_file_extent_num_bytes,
			 struct btrfs_file_extent_item, num_bytes, 64);
BTRFS_SETGET_STACK_FUNCS(stack_file_extent_disk_num_bytes,
			 struct btrfs_file_extent_item, disk_num_bytes, 64);
BTRFS_SETGET_STACK_FUNCS(stack_file_extent_compression,
			 struct btrfs_file_extent_item, compression, 8);

static inline unsigned long
btrfs_file_extent_inline_start(const struct btrfs_file_extent_item *e)
{
	return (unsigned long)e + BTRFS_FILE_EXTENT_INLINE_DATA_START;
}

static inline u32 btrfs_file_extent_calc_inline_size(u32 datasize)
{
	return BTRFS_FILE_EXTENT_INLINE_DATA_START + datasize;
}

BTRFS_SETGET_FUNCS(file_extent_disk_bytenr, struct btrfs_file_extent_item,
		   disk_bytenr, 64);
BTRFS_SETGET_FUNCS(file_extent_generation, struct btrfs_file_extent_item,
		   generation, 64);
BTRFS_SETGET_FUNCS(file_extent_disk_num_bytes, struct btrfs_file_extent_item,
		   disk_num_bytes, 64);
BTRFS_SETGET_FUNCS(file_extent_offset, struct btrfs_file_extent_item,
		  offset, 64);
BTRFS_SETGET_FUNCS(file_extent_num_bytes, struct btrfs_file_extent_item,
		   num_bytes, 64);
BTRFS_SETGET_FUNCS(file_extent_ram_bytes, struct btrfs_file_extent_item,
		   ram_bytes, 64);
BTRFS_SETGET_FUNCS(file_extent_compression, struct btrfs_file_extent_item,
		   compression, 8);
BTRFS_SETGET_FUNCS(file_extent_encryption, struct btrfs_file_extent_item,
		   encryption, 8);
BTRFS_SETGET_FUNCS(file_extent_other_encoding, struct btrfs_file_extent_item,
		   other_encoding, 16);

/*
 * this returns the number of bytes used by the item on disk, minus the
 * size of any extent headers.  If a file is compressed on disk, this is
 * the compressed size
 */
static inline u32 btrfs_file_extent_inline_item_len(
						const struct extent_buffer *eb,
						struct btrfs_item *e)
{
	return btrfs_item_size(eb, e) - BTRFS_FILE_EXTENT_INLINE_DATA_START;
}

/* this returns the number of file bytes represented by the inline item.
 * If an item is compressed, this is the uncompressed size
 */
static inline u32 btrfs_file_extent_inline_len(const struct extent_buffer *eb,
					int slot,
					const struct btrfs_file_extent_item *fi)
{
	struct btrfs_map_token token;

	btrfs_init_map_token(&token);
	/*
	 * return the space used on disk if this item isn't
	 * compressed or encoded
	 */
	if (btrfs_token_file_extent_compression(eb, fi, &token) == 0 &&
	    btrfs_token_file_extent_encryption(eb, fi, &token) == 0 &&
	    btrfs_token_file_extent_other_encoding(eb, fi, &token) == 0) {
		return btrfs_file_extent_inline_item_len(eb,
							 btrfs_item_nr(slot));
	}

	/* otherwise use the ram bytes field */
	return btrfs_token_file_extent_ram_bytes(eb, fi, &token);
}


/* btrfs_dev_stats_item */
static inline u64 btrfs_dev_stats_value(const struct extent_buffer *eb,
					const struct btrfs_dev_stats_item *ptr,
					int index)
{
	u64 val;

	read_extent_buffer(eb, &val,
			   offsetof(struct btrfs_dev_stats_item, values) +
			    ((unsigned long)ptr) + (index * sizeof(u64)),
			   sizeof(val));
	return val;
}

static inline void btrfs_set_dev_stats_value(struct extent_buffer *eb,
					     struct btrfs_dev_stats_item *ptr,
					     int index, u64 val)
{
	write_extent_buffer(eb, &val,
			    offsetof(struct btrfs_dev_stats_item, values) +
			     ((unsigned long)ptr) + (index * sizeof(u64)),
			    sizeof(val));
}

/* btrfs_qgroup_status_item */
BTRFS_SETGET_FUNCS(qgroup_status_generation, struct btrfs_qgroup_status_item,
		   generation, 64);
BTRFS_SETGET_FUNCS(qgroup_status_version, struct btrfs_qgroup_status_item,
		   version, 64);
BTRFS_SETGET_FUNCS(qgroup_status_flags, struct btrfs_qgroup_status_item,
		   flags, 64);
BTRFS_SETGET_FUNCS(qgroup_status_rescan, struct btrfs_qgroup_status_item,
		   rescan, 64);

/* btrfs_qgroup_info_item */
BTRFS_SETGET_FUNCS(qgroup_info_generation, struct btrfs_qgroup_info_item,
		   generation, 64);
BTRFS_SETGET_FUNCS(qgroup_info_rfer, struct btrfs_qgroup_info_item, rfer, 64);
BTRFS_SETGET_FUNCS(qgroup_info_rfer_cmpr, struct btrfs_qgroup_info_item,
		   rfer_cmpr, 64);
BTRFS_SETGET_FUNCS(qgroup_info_excl, struct btrfs_qgroup_info_item, excl, 64);
BTRFS_SETGET_FUNCS(qgroup_info_excl_cmpr, struct btrfs_qgroup_info_item,
		   excl_cmpr, 64);

BTRFS_SETGET_STACK_FUNCS(stack_qgroup_info_generation,
			 struct btrfs_qgroup_info_item, generation, 64);
BTRFS_SETGET_STACK_FUNCS(stack_qgroup_info_rfer, struct btrfs_qgroup_info_item,
			 rfer, 64);
BTRFS_SETGET_STACK_FUNCS(stack_qgroup_info_rfer_cmpr,
			 struct btrfs_qgroup_info_item, rfer_cmpr, 64);
BTRFS_SETGET_STACK_FUNCS(stack_qgroup_info_excl, struct btrfs_qgroup_info_item,
			 excl, 64);
BTRFS_SETGET_STACK_FUNCS(stack_qgroup_info_excl_cmpr,
			 struct btrfs_qgroup_info_item, excl_cmpr, 64);

/* btrfs_qgroup_limit_item */
BTRFS_SETGET_FUNCS(qgroup_limit_flags, struct btrfs_qgroup_limit_item,
		   flags, 64);
BTRFS_SETGET_FUNCS(qgroup_limit_max_rfer, struct btrfs_qgroup_limit_item,
		   max_rfer, 64);
BTRFS_SETGET_FUNCS(qgroup_limit_max_excl, struct btrfs_qgroup_limit_item,
		   max_excl, 64);
BTRFS_SETGET_FUNCS(qgroup_limit_rsv_rfer, struct btrfs_qgroup_limit_item,
		   rsv_rfer, 64);
BTRFS_SETGET_FUNCS(qgroup_limit_rsv_excl, struct btrfs_qgroup_limit_item,
		   rsv_excl, 64);

/* btrfs_dev_replace_item */
BTRFS_SETGET_FUNCS(dev_replace_src_devid,
		   struct btrfs_dev_replace_item, src_devid, 64);
BTRFS_SETGET_FUNCS(dev_replace_cont_reading_from_srcdev_mode,
		   struct btrfs_dev_replace_item, cont_reading_from_srcdev_mode,
		   64);
BTRFS_SETGET_FUNCS(dev_replace_replace_state, struct btrfs_dev_replace_item,
		   replace_state, 64);
BTRFS_SETGET_FUNCS(dev_replace_time_started, struct btrfs_dev_replace_item,
		   time_started, 64);
BTRFS_SETGET_FUNCS(dev_replace_time_stopped, struct btrfs_dev_replace_item,
		   time_stopped, 64);
BTRFS_SETGET_FUNCS(dev_replace_num_write_errors, struct btrfs_dev_replace_item,
		   num_write_errors, 64);
BTRFS_SETGET_FUNCS(dev_replace_num_uncorrectable_read_errors,
		   struct btrfs_dev_replace_item, num_uncorrectable_read_errors,
		   64);
BTRFS_SETGET_FUNCS(dev_replace_cursor_left, struct btrfs_dev_replace_item,
		   cursor_left, 64);
BTRFS_SETGET_FUNCS(dev_replace_cursor_right, struct btrfs_dev_replace_item,
		   cursor_right, 64);

BTRFS_SETGET_STACK_FUNCS(stack_dev_replace_src_devid,
			 struct btrfs_dev_replace_item, src_devid, 64);
BTRFS_SETGET_STACK_FUNCS(stack_dev_replace_cont_reading_from_srcdev_mode,
			 struct btrfs_dev_replace_item,
			 cont_reading_from_srcdev_mode, 64);
BTRFS_SETGET_STACK_FUNCS(stack_dev_replace_replace_state,
			 struct btrfs_dev_replace_item, replace_state, 64);
BTRFS_SETGET_STACK_FUNCS(stack_dev_replace_time_started,
			 struct btrfs_dev_replace_item, time_started, 64);
BTRFS_SETGET_STACK_FUNCS(stack_dev_replace_time_stopped,
			 struct btrfs_dev_replace_item, time_stopped, 64);
BTRFS_SETGET_STACK_FUNCS(stack_dev_replace_num_write_errors,
			 struct btrfs_dev_replace_item, num_write_errors, 64);
BTRFS_SETGET_STACK_FUNCS(stack_dev_replace_num_uncorrectable_read_errors,
			 struct btrfs_dev_replace_item,
			 num_uncorrectable_read_errors, 64);
BTRFS_SETGET_STACK_FUNCS(stack_dev_replace_cursor_left,
			 struct btrfs_dev_replace_item, cursor_left, 64);
BTRFS_SETGET_STACK_FUNCS(stack_dev_replace_cursor_right,
			 struct btrfs_dev_replace_item, cursor_right, 64);

/* helper function to cast into the data area of the leaf. */
#define btrfs_item_ptr(leaf, slot, type) \
	((type *)(BTRFS_LEAF_DATA_OFFSET + \
	btrfs_item_offset_nr(leaf, slot)))

#define btrfs_item_ptr_offset(leaf, slot) \
	((unsigned long)(BTRFS_LEAF_DATA_OFFSET + \
	btrfs_item_offset_nr(leaf, slot)))

static inline u64 btrfs_name_hash(const char *name, int len)
{
       return crc32c((u32)~1, name, len);
}

/*
 * Figure the key offset of an extended inode ref
 */
static inline u64 btrfs_extref_hash(u64 parent_objectid, const char *name,
                                   int len)
{
       return (u64) crc32c(parent_objectid, name, len);
}

static inline bool btrfs_mixed_space_info(struct btrfs_space_info *space_info)
{
	return ((space_info->flags & BTRFS_BLOCK_GROUP_METADATA) &&
		(space_info->flags & BTRFS_BLOCK_GROUP_DATA));
}

static inline gfp_t btrfs_alloc_write_mask(struct address_space *mapping)
{
	return mapping_gfp_constraint(mapping, ~__GFP_FS);
}

/* extent-tree.c */

enum btrfs_inline_ref_type {
	BTRFS_REF_TYPE_INVALID =	 0,
	BTRFS_REF_TYPE_BLOCK =		 1,
	BTRFS_REF_TYPE_DATA =		 2,
	BTRFS_REF_TYPE_ANY =		 3,
};

int btrfs_get_extent_inline_ref_type(const struct extent_buffer *eb,
				     struct btrfs_extent_inline_ref *iref,
				     enum btrfs_inline_ref_type is_data);

u64 btrfs_csum_bytes_to_leaves(struct btrfs_fs_info *fs_info, u64 csum_bytes);

static inline u64 btrfs_calc_trans_metadata_size(struct btrfs_fs_info *fs_info,
						 unsigned num_items)
{
	return (u64)fs_info->nodesize * BTRFS_MAX_LEVEL * 2 * num_items;
}

/*
 * Doing a truncate won't result in new nodes or leaves, just what we need for
 * COW.
 */
static inline u64 btrfs_calc_trunc_metadata_size(struct btrfs_fs_info *fs_info,
						 unsigned num_items)
{
	return (u64)fs_info->nodesize * BTRFS_MAX_LEVEL * num_items;
}

int btrfs_should_throttle_delayed_refs(struct btrfs_trans_handle *trans,
				       struct btrfs_fs_info *fs_info);
int btrfs_check_space_for_delayed_refs(struct btrfs_trans_handle *trans,
				       struct btrfs_fs_info *fs_info);
void btrfs_dec_block_group_reservations(struct btrfs_fs_info *fs_info,
					 const u64 start);
void btrfs_wait_block_group_reservations(struct btrfs_block_group_cache *bg);
bool btrfs_inc_nocow_writers(struct btrfs_fs_info *fs_info, u64 bytenr);
void btrfs_dec_nocow_writers(struct btrfs_fs_info *fs_info, u64 bytenr);
void btrfs_wait_nocow_writers(struct btrfs_block_group_cache *bg);
void btrfs_put_block_group(struct btrfs_block_group_cache *cache);
int btrfs_run_delayed_refs(struct btrfs_trans_handle *trans,
			   unsigned long count);
int btrfs_async_run_delayed_refs(struct btrfs_fs_info *fs_info,
				 unsigned long count, u64 transid, int wait);
int btrfs_lookup_data_extent(struct btrfs_fs_info *fs_info, u64 start, u64 len);
int btrfs_lookup_extent_info(struct btrfs_trans_handle *trans,
			     struct btrfs_fs_info *fs_info, u64 bytenr,
			     u64 offset, int metadata, u64 *refs, u64 *flags);
int btrfs_pin_extent(struct btrfs_fs_info *fs_info,
		     u64 bytenr, u64 num, int reserved);
int btrfs_pin_extent_for_log_replay(struct btrfs_fs_info *fs_info,
				    u64 bytenr, u64 num_bytes);
int btrfs_exclude_logged_extents(struct btrfs_fs_info *fs_info,
				 struct extent_buffer *eb);
int btrfs_cross_ref_exist(struct btrfs_root *root,
			  u64 objectid, u64 offset, u64 bytenr);
struct btrfs_block_group_cache *btrfs_lookup_block_group(
						 struct btrfs_fs_info *info,
						 u64 bytenr);
void btrfs_get_block_group(struct btrfs_block_group_cache *cache);
void btrfs_put_block_group(struct btrfs_block_group_cache *cache);
struct extent_buffer *btrfs_alloc_tree_block(struct btrfs_trans_handle *trans,
					     struct btrfs_root *root,
					     u64 parent, u64 root_objectid,
					     const struct btrfs_disk_key *key,
					     int level, u64 hint,
					     u64 empty_size);
void btrfs_free_tree_block(struct btrfs_trans_handle *trans,
			   struct btrfs_root *root,
			   struct extent_buffer *buf,
			   u64 parent, int last_ref);
int btrfs_alloc_reserved_file_extent(struct btrfs_trans_handle *trans,
				     struct btrfs_root *root, u64 owner,
				     u64 offset, u64 ram_bytes,
				     struct btrfs_key *ins);
int btrfs_alloc_logged_file_extent(struct btrfs_trans_handle *trans,
				   struct btrfs_fs_info *fs_info,
				   u64 root_objectid, u64 owner, u64 offset,
				   struct btrfs_key *ins);
int btrfs_reserve_extent(struct btrfs_root *root, u64 ram_bytes, u64 num_bytes,
			 u64 min_alloc_size, u64 empty_size, u64 hint_byte,
			 struct btrfs_key *ins, int is_data, int delalloc);
int btrfs_inc_ref(struct btrfs_trans_handle *trans, struct btrfs_root *root,
		  struct extent_buffer *buf, int full_backref);
int btrfs_dec_ref(struct btrfs_trans_handle *trans, struct btrfs_root *root,
		  struct extent_buffer *buf, int full_backref);
int btrfs_set_disk_extent_flags(struct btrfs_trans_handle *trans,
				struct btrfs_fs_info *fs_info,
				u64 bytenr, u64 num_bytes, u64 flags,
				int level, int is_data);
int btrfs_free_extent(struct btrfs_trans_handle *trans,
		      struct btrfs_root *root,
		      u64 bytenr, u64 num_bytes, u64 parent, u64 root_objectid,
		      u64 owner, u64 offset);

int btrfs_free_reserved_extent(struct btrfs_fs_info *fs_info,
			       u64 start, u64 len, int delalloc);
int btrfs_free_and_pin_reserved_extent(struct btrfs_fs_info *fs_info,
				       u64 start, u64 len);
void btrfs_prepare_extent_commit(struct btrfs_fs_info *fs_info);
int btrfs_finish_extent_commit(struct btrfs_trans_handle *trans);
int btrfs_inc_extent_ref(struct btrfs_trans_handle *trans,
			 struct btrfs_root *root,
			 u64 bytenr, u64 num_bytes, u64 parent,
			 u64 root_objectid, u64 owner, u64 offset);

int btrfs_start_dirty_block_groups(struct btrfs_trans_handle *trans);
int btrfs_write_dirty_block_groups(struct btrfs_trans_handle *trans,
				   struct btrfs_fs_info *fs_info);
int btrfs_setup_space_cache(struct btrfs_trans_handle *trans,
			    struct btrfs_fs_info *fs_info);
int btrfs_extent_readonly(struct btrfs_fs_info *fs_info, u64 bytenr);
int btrfs_free_block_groups(struct btrfs_fs_info *info);
int btrfs_read_block_groups(struct btrfs_fs_info *info);
int btrfs_can_relocate(struct btrfs_fs_info *fs_info, u64 bytenr);
int btrfs_make_block_group(struct btrfs_trans_handle *trans,
			   struct btrfs_fs_info *fs_info, u64 bytes_used,
			   u64 type, u64 chunk_offset, u64 size);
void btrfs_add_raid_kobjects(struct btrfs_fs_info *fs_info);
struct btrfs_trans_handle *btrfs_start_trans_remove_block_group(
				struct btrfs_fs_info *fs_info,
				const u64 chunk_offset);
int btrfs_remove_block_group(struct btrfs_trans_handle *trans,
			     struct btrfs_fs_info *fs_info, u64 group_start,
			     struct extent_map *em);
void btrfs_delete_unused_bgs(struct btrfs_fs_info *fs_info);
void btrfs_get_block_group_trimming(struct btrfs_block_group_cache *cache);
void btrfs_put_block_group_trimming(struct btrfs_block_group_cache *cache);
void btrfs_create_pending_block_groups(struct btrfs_trans_handle *trans);
u64 btrfs_data_alloc_profile(struct btrfs_fs_info *fs_info);
u64 btrfs_metadata_alloc_profile(struct btrfs_fs_info *fs_info);
u64 btrfs_system_alloc_profile(struct btrfs_fs_info *fs_info);
void btrfs_clear_space_info_full(struct btrfs_fs_info *info);

enum btrfs_reserve_flush_enum {
	/* If we are in the transaction, we can't flush anything.*/
	BTRFS_RESERVE_NO_FLUSH,
	/*
	 * Flushing delalloc may cause deadlock somewhere, in this
	 * case, use FLUSH LIMIT
	 */
	BTRFS_RESERVE_FLUSH_LIMIT,
	BTRFS_RESERVE_FLUSH_ALL,
};

enum btrfs_flush_state {
	FLUSH_DELAYED_ITEMS_NR	=	1,
	FLUSH_DELAYED_ITEMS	=	2,
	FLUSH_DELALLOC		=	3,
	FLUSH_DELALLOC_WAIT	=	4,
	ALLOC_CHUNK		=	5,
	COMMIT_TRANS		=	6,
};

int btrfs_alloc_data_chunk_ondemand(struct btrfs_inode *inode, u64 bytes);
int btrfs_check_data_free_space(struct inode *inode,
			struct extent_changeset **reserved, u64 start, u64 len);
void btrfs_free_reserved_data_space(struct inode *inode,
			struct extent_changeset *reserved, u64 start, u64 len);
void btrfs_delalloc_release_space(struct inode *inode,
				  struct extent_changeset *reserved,
				  u64 start, u64 len, bool qgroup_free);
void btrfs_free_reserved_data_space_noquota(struct inode *inode, u64 start,
					    u64 len);
void btrfs_trans_release_chunk_metadata(struct btrfs_trans_handle *trans);
int btrfs_orphan_reserve_metadata(struct btrfs_trans_handle *trans,
				  struct btrfs_inode *inode);
void btrfs_orphan_release_metadata(struct btrfs_inode *inode);
int btrfs_subvolume_reserve_metadata(struct btrfs_root *root,
				     struct btrfs_block_rsv *rsv,
				     int nitems,
				     u64 *qgroup_reserved, bool use_global_rsv);
void btrfs_subvolume_release_metadata(struct btrfs_fs_info *fs_info,
				      struct btrfs_block_rsv *rsv);
void btrfs_delalloc_release_extents(struct btrfs_inode *inode, u64 num_bytes,
				    bool qgroup_free);

int btrfs_delalloc_reserve_metadata(struct btrfs_inode *inode, u64 num_bytes);
void btrfs_delalloc_release_metadata(struct btrfs_inode *inode, u64 num_bytes,
				     bool qgroup_free);
int btrfs_delalloc_reserve_space(struct inode *inode,
			struct extent_changeset **reserved, u64 start, u64 len);
void btrfs_init_block_rsv(struct btrfs_block_rsv *rsv, unsigned short type);
struct btrfs_block_rsv *btrfs_alloc_block_rsv(struct btrfs_fs_info *fs_info,
					      unsigned short type);
void btrfs_init_metadata_block_rsv(struct btrfs_fs_info *fs_info,
				   struct btrfs_block_rsv *rsv,
				   unsigned short type);
void btrfs_free_block_rsv(struct btrfs_fs_info *fs_info,
			  struct btrfs_block_rsv *rsv);
void __btrfs_free_block_rsv(struct btrfs_block_rsv *rsv);
int btrfs_block_rsv_add(struct btrfs_root *root,
			struct btrfs_block_rsv *block_rsv, u64 num_bytes,
			enum btrfs_reserve_flush_enum flush);
int btrfs_block_rsv_check(struct btrfs_block_rsv *block_rsv, int min_factor);
int btrfs_block_rsv_refill(struct btrfs_root *root,
			   struct btrfs_block_rsv *block_rsv, u64 min_reserved,
			   enum btrfs_reserve_flush_enum flush);
int btrfs_block_rsv_migrate(struct btrfs_block_rsv *src_rsv,
			    struct btrfs_block_rsv *dst_rsv, u64 num_bytes,
			    int update_size);
int btrfs_cond_migrate_bytes(struct btrfs_fs_info *fs_info,
			     struct btrfs_block_rsv *dest, u64 num_bytes,
			     int min_factor);
void btrfs_block_rsv_release(struct btrfs_fs_info *fs_info,
			     struct btrfs_block_rsv *block_rsv,
			     u64 num_bytes);
int btrfs_inc_block_group_ro(struct btrfs_fs_info *fs_info,
			     struct btrfs_block_group_cache *cache);
void btrfs_dec_block_group_ro(struct btrfs_block_group_cache *cache);
void btrfs_put_block_group_cache(struct btrfs_fs_info *info);
u64 btrfs_account_ro_block_groups_free_space(struct btrfs_space_info *sinfo);
int btrfs_error_unpin_extent_range(struct btrfs_fs_info *fs_info,
				   u64 start, u64 end);
int btrfs_discard_extent(struct btrfs_fs_info *fs_info, u64 bytenr,
			 u64 num_bytes, u64 *actual_bytes);
int btrfs_force_chunk_alloc(struct btrfs_trans_handle *trans,
			    struct btrfs_fs_info *fs_info, u64 type);
int btrfs_trim_fs(struct btrfs_fs_info *fs_info, struct fstrim_range *range);

int btrfs_init_space_info(struct btrfs_fs_info *fs_info);
int btrfs_delayed_refs_qgroup_accounting(struct btrfs_trans_handle *trans,
					 struct btrfs_fs_info *fs_info);
int btrfs_start_write_no_snapshotting(struct btrfs_root *root);
void btrfs_end_write_no_snapshotting(struct btrfs_root *root);
void btrfs_wait_for_snapshot_creation(struct btrfs_root *root);
void check_system_chunk(struct btrfs_trans_handle *trans,
			struct btrfs_fs_info *fs_info, const u64 type);
u64 add_new_free_space(struct btrfs_block_group_cache *block_group,
		       struct btrfs_fs_info *info, u64 start, u64 end);

/* ctree.c */
int btrfs_bin_search(struct extent_buffer *eb, const struct btrfs_key *key,
		     int level, int *slot);
int btrfs_comp_cpu_keys(const struct btrfs_key *k1, const struct btrfs_key *k2);
int btrfs_previous_item(struct btrfs_root *root,
			struct btrfs_path *path, u64 min_objectid,
			int type);
int btrfs_previous_extent_item(struct btrfs_root *root,
			struct btrfs_path *path, u64 min_objectid);
void btrfs_set_item_key_safe(struct btrfs_fs_info *fs_info,
			     struct btrfs_path *path,
			     const struct btrfs_key *new_key);
struct extent_buffer *btrfs_root_node(struct btrfs_root *root);
struct extent_buffer *btrfs_lock_root_node(struct btrfs_root *root);
struct extent_buffer *btrfs_read_lock_root_node(struct btrfs_root *root);
int btrfs_find_next_key(struct btrfs_root *root, struct btrfs_path *path,
			struct btrfs_key *key, int lowest_level,
			u64 min_trans);
int btrfs_search_forward(struct btrfs_root *root, struct btrfs_key *min_key,
			 struct btrfs_path *path,
			 u64 min_trans);
enum btrfs_compare_tree_result {
	BTRFS_COMPARE_TREE_NEW,
	BTRFS_COMPARE_TREE_DELETED,
	BTRFS_COMPARE_TREE_CHANGED,
	BTRFS_COMPARE_TREE_SAME,
};
typedef int (*btrfs_changed_cb_t)(struct btrfs_path *left_path,
				  struct btrfs_path *right_path,
				  struct btrfs_key *key,
				  enum btrfs_compare_tree_result result,
				  void *ctx);
int btrfs_compare_trees(struct btrfs_root *left_root,
			struct btrfs_root *right_root,
			btrfs_changed_cb_t cb, void *ctx);
int btrfs_cow_block(struct btrfs_trans_handle *trans,
		    struct btrfs_root *root, struct extent_buffer *buf,
		    struct extent_buffer *parent, int parent_slot,
		    struct extent_buffer **cow_ret);
int btrfs_copy_root(struct btrfs_trans_handle *trans,
		      struct btrfs_root *root,
		      struct extent_buffer *buf,
		      struct extent_buffer **cow_ret, u64 new_root_objectid);
int btrfs_block_can_be_shared(struct btrfs_root *root,
			      struct extent_buffer *buf);
void btrfs_extend_item(struct btrfs_fs_info *fs_info, struct btrfs_path *path,
		       u32 data_size);
void btrfs_truncate_item(struct btrfs_fs_info *fs_info,
			 struct btrfs_path *path, u32 new_size, int from_end);
int btrfs_split_item(struct btrfs_trans_handle *trans,
		     struct btrfs_root *root,
		     struct btrfs_path *path,
		     const struct btrfs_key *new_key,
		     unsigned long split_offset);
int btrfs_duplicate_item(struct btrfs_trans_handle *trans,
			 struct btrfs_root *root,
			 struct btrfs_path *path,
			 const struct btrfs_key *new_key);
int btrfs_find_item(struct btrfs_root *fs_root, struct btrfs_path *path,
		u64 inum, u64 ioff, u8 key_type, struct btrfs_key *found_key);
int btrfs_search_slot(struct btrfs_trans_handle *trans, struct btrfs_root *root,
		      const struct btrfs_key *key, struct btrfs_path *p,
		      int ins_len, int cow);
int btrfs_search_old_slot(struct btrfs_root *root, const struct btrfs_key *key,
			  struct btrfs_path *p, u64 time_seq);
int btrfs_search_slot_for_read(struct btrfs_root *root,
			       const struct btrfs_key *key,
			       struct btrfs_path *p, int find_higher,
			       int return_any);
int btrfs_realloc_node(struct btrfs_trans_handle *trans,
		       struct btrfs_root *root, struct extent_buffer *parent,
		       int start_slot, u64 *last_ret,
		       struct btrfs_key *progress);
void btrfs_release_path(struct btrfs_path *p);
struct btrfs_path *btrfs_alloc_path(void);
void btrfs_free_path(struct btrfs_path *p);
void btrfs_set_path_blocking(struct btrfs_path *p);
void btrfs_clear_path_blocking(struct btrfs_path *p,
			       struct extent_buffer *held, int held_rw);
void btrfs_unlock_up_safe(struct btrfs_path *p, int level);

int btrfs_del_items(struct btrfs_trans_handle *trans, struct btrfs_root *root,
		   struct btrfs_path *path, int slot, int nr);
static inline int btrfs_del_item(struct btrfs_trans_handle *trans,
				 struct btrfs_root *root,
				 struct btrfs_path *path)
{
	return btrfs_del_items(trans, root, path, path->slots[0], 1);
}

void setup_items_for_insert(struct btrfs_root *root, struct btrfs_path *path,
			    const struct btrfs_key *cpu_key, u32 *data_size,
			    u32 total_data, u32 total_size, int nr);
int btrfs_insert_item(struct btrfs_trans_handle *trans, struct btrfs_root *root,
		      const struct btrfs_key *key, void *data, u32 data_size);
int btrfs_insert_empty_items(struct btrfs_trans_handle *trans,
			     struct btrfs_root *root,
			     struct btrfs_path *path,
			     const struct btrfs_key *cpu_key, u32 *data_size,
			     int nr);

static inline int btrfs_insert_empty_item(struct btrfs_trans_handle *trans,
					  struct btrfs_root *root,
					  struct btrfs_path *path,
					  const struct btrfs_key *key,
					  u32 data_size)
{
	return btrfs_insert_empty_items(trans, root, path, key, &data_size, 1);
}

int btrfs_next_leaf(struct btrfs_root *root, struct btrfs_path *path);
int btrfs_prev_leaf(struct btrfs_root *root, struct btrfs_path *path);
int btrfs_next_old_leaf(struct btrfs_root *root, struct btrfs_path *path,
			u64 time_seq);
static inline int btrfs_next_old_item(struct btrfs_root *root,
				      struct btrfs_path *p, u64 time_seq)
{
	++p->slots[0];
	if (p->slots[0] >= btrfs_header_nritems(p->nodes[0]))
		return btrfs_next_old_leaf(root, p, time_seq);
	return 0;
}
static inline int btrfs_next_item(struct btrfs_root *root, struct btrfs_path *p)
{
	return btrfs_next_old_item(root, p, 0);
}
int btrfs_leaf_free_space(struct btrfs_fs_info *fs_info,
			  struct extent_buffer *leaf);
int __must_check btrfs_drop_snapshot(struct btrfs_root *root,
				     struct btrfs_block_rsv *block_rsv,
				     int update_ref, int for_reloc);
int btrfs_drop_subtree(struct btrfs_trans_handle *trans,
			struct btrfs_root *root,
			struct extent_buffer *node,
			struct extent_buffer *parent);
static inline int btrfs_fs_closing(struct btrfs_fs_info *fs_info)
{
	/*
	 * Do it this way so we only ever do one test_bit in the normal case.
	 */
	if (test_bit(BTRFS_FS_CLOSING_START, &fs_info->flags)) {
		if (test_bit(BTRFS_FS_CLOSING_DONE, &fs_info->flags))
			return 2;
		return 1;
	}
	return 0;
}

/*
 * If we remount the fs to be R/O or umount the fs, the cleaner needn't do
 * anything except sleeping. This function is used to check the status of
 * the fs.
 */
static inline int btrfs_need_cleaner_sleep(struct btrfs_fs_info *fs_info)
{
	return fs_info->sb->s_flags & SB_RDONLY || btrfs_fs_closing(fs_info);
}

static inline void free_fs_info(struct btrfs_fs_info *fs_info)
{
	kfree(fs_info->balance_ctl);
	kfree(fs_info->delayed_root);
	kfree(fs_info->extent_root);
	kfree(fs_info->tree_root);
	kfree(fs_info->chunk_root);
	kfree(fs_info->dev_root);
	kfree(fs_info->csum_root);
	kfree(fs_info->quota_root);
	kfree(fs_info->uuid_root);
	kfree(fs_info->free_space_root);
	kfree(fs_info->super_copy);
	kfree(fs_info->super_for_commit);
	security_free_mnt_opts(&fs_info->security_opts);
	kvfree(fs_info);
}

/* tree mod log functions from ctree.c */
u64 btrfs_get_tree_mod_seq(struct btrfs_fs_info *fs_info,
			   struct seq_list *elem);
void btrfs_put_tree_mod_seq(struct btrfs_fs_info *fs_info,
			    struct seq_list *elem);
int btrfs_old_root_level(struct btrfs_root *root, u64 time_seq);

/* root-item.c */
int btrfs_add_root_ref(struct btrfs_trans_handle *trans,
		       struct btrfs_fs_info *fs_info,
		       u64 root_id, u64 ref_id, u64 dirid, u64 sequence,
		       const char *name, int name_len);
int btrfs_del_root_ref(struct btrfs_trans_handle *trans,
		       struct btrfs_fs_info *fs_info,
		       u64 root_id, u64 ref_id, u64 dirid, u64 *sequence,
		       const char *name, int name_len);
int btrfs_del_root(struct btrfs_trans_handle *trans,
		   struct btrfs_fs_info *fs_info, const struct btrfs_key *key);
int btrfs_insert_root(struct btrfs_trans_handle *trans, struct btrfs_root *root,
		      const struct btrfs_key *key,
		      struct btrfs_root_item *item);
int __must_check btrfs_update_root(struct btrfs_trans_handle *trans,
				   struct btrfs_root *root,
				   struct btrfs_key *key,
				   struct btrfs_root_item *item);
int btrfs_find_root(struct btrfs_root *root, const struct btrfs_key *search_key,
		    struct btrfs_path *path, struct btrfs_root_item *root_item,
		    struct btrfs_key *root_key);
int btrfs_find_orphan_roots(struct btrfs_fs_info *fs_info);
void btrfs_set_root_node(struct btrfs_root_item *item,
			 struct extent_buffer *node);
void btrfs_check_and_init_root_item(struct btrfs_root_item *item);
void btrfs_update_root_times(struct btrfs_trans_handle *trans,
			     struct btrfs_root *root);

/* uuid-tree.c */
int btrfs_uuid_tree_add(struct btrfs_trans_handle *trans,
			struct btrfs_fs_info *fs_info, u8 *uuid, u8 type,
			u64 subid);
int btrfs_uuid_tree_rem(struct btrfs_trans_handle *trans,
			struct btrfs_fs_info *fs_info, u8 *uuid, u8 type,
			u64 subid);
int btrfs_uuid_tree_iterate(struct btrfs_fs_info *fs_info,
			    int (*check_func)(struct btrfs_fs_info *, u8 *, u8,
					      u64));

/* dir-item.c */
int btrfs_check_dir_item_collision(struct btrfs_root *root, u64 dir,
			  const char *name, int name_len);
int btrfs_insert_dir_item(struct btrfs_trans_handle *trans,
			  struct btrfs_root *root, const char *name,
			  int name_len, struct btrfs_inode *dir,
			  struct btrfs_key *location, u8 type, u64 index);
struct btrfs_dir_item *btrfs_lookup_dir_item(struct btrfs_trans_handle *trans,
					     struct btrfs_root *root,
					     struct btrfs_path *path, u64 dir,
					     const char *name, int name_len,
					     int mod);
struct btrfs_dir_item *
btrfs_lookup_dir_index_item(struct btrfs_trans_handle *trans,
			    struct btrfs_root *root,
			    struct btrfs_path *path, u64 dir,
			    u64 objectid, const char *name, int name_len,
			    int mod);
struct btrfs_dir_item *
btrfs_search_dir_index_item(struct btrfs_root *root,
			    struct btrfs_path *path, u64 dirid,
			    const char *name, int name_len);
int btrfs_delete_one_dir_name(struct btrfs_trans_handle *trans,
			      struct btrfs_root *root,
			      struct btrfs_path *path,
			      struct btrfs_dir_item *di);
int btrfs_insert_xattr_item(struct btrfs_trans_handle *trans,
			    struct btrfs_root *root,
			    struct btrfs_path *path, u64 objectid,
			    const char *name, u16 name_len,
			    const void *data, u16 data_len);
struct btrfs_dir_item *btrfs_lookup_xattr(struct btrfs_trans_handle *trans,
					  struct btrfs_root *root,
					  struct btrfs_path *path, u64 dir,
					  const char *name, u16 name_len,
					  int mod);
struct btrfs_dir_item *btrfs_match_dir_item_name(struct btrfs_fs_info *fs_info,
						 struct btrfs_path *path,
						 const char *name,
						 int name_len);

/* orphan.c */
int btrfs_insert_orphan_item(struct btrfs_trans_handle *trans,
			     struct btrfs_root *root, u64 offset);
int btrfs_del_orphan_item(struct btrfs_trans_handle *trans,
			  struct btrfs_root *root, u64 offset);
int btrfs_find_orphan_item(struct btrfs_root *root, u64 offset);

/* inode-item.c */
int btrfs_insert_inode_ref(struct btrfs_trans_handle *trans,
			   struct btrfs_root *root,
			   const char *name, int name_len,
			   u64 inode_objectid, u64 ref_objectid, u64 index);
int btrfs_del_inode_ref(struct btrfs_trans_handle *trans,
			   struct btrfs_root *root,
			   const char *name, int name_len,
			   u64 inode_objectid, u64 ref_objectid, u64 *index);
int btrfs_insert_empty_inode(struct btrfs_trans_handle *trans,
			     struct btrfs_root *root,
			     struct btrfs_path *path, u64 objectid);
int btrfs_lookup_inode(struct btrfs_trans_handle *trans, struct btrfs_root
		       *root, struct btrfs_path *path,
		       struct btrfs_key *location, int mod);

struct btrfs_inode_extref *
btrfs_lookup_inode_extref(struct btrfs_trans_handle *trans,
			  struct btrfs_root *root,
			  struct btrfs_path *path,
			  const char *name, int name_len,
			  u64 inode_objectid, u64 ref_objectid, int ins_len,
			  int cow);

int btrfs_find_name_in_backref(struct extent_buffer *leaf, int slot,
			       const char *name,
			       int name_len, struct btrfs_inode_ref **ref_ret);
int btrfs_find_name_in_ext_backref(struct extent_buffer *leaf, int slot,
				   u64 ref_objectid, const char *name,
				   int name_len,
				   struct btrfs_inode_extref **extref_ret);

/* file-item.c */
struct btrfs_dio_private;
int btrfs_del_csums(struct btrfs_trans_handle *trans,
		    struct btrfs_fs_info *fs_info, u64 bytenr, u64 len);
blk_status_t btrfs_lookup_bio_sums(struct inode *inode, struct bio *bio, u32 *dst);
blk_status_t btrfs_lookup_bio_sums_dio(struct inode *inode, struct bio *bio,
			      u64 logical_offset);
int btrfs_insert_file_extent(struct btrfs_trans_handle *trans,
			     struct btrfs_root *root,
			     u64 objectid, u64 pos,
			     u64 disk_offset, u64 disk_num_bytes,
			     u64 num_bytes, u64 offset, u64 ram_bytes,
			     u8 compression, u8 encryption, u16 other_encoding);
int btrfs_lookup_file_extent(struct btrfs_trans_handle *trans,
			     struct btrfs_root *root,
			     struct btrfs_path *path, u64 objectid,
			     u64 bytenr, int mod);
int btrfs_csum_file_blocks(struct btrfs_trans_handle *trans,
			   struct btrfs_root *root,
			   struct btrfs_ordered_sum *sums);
blk_status_t btrfs_csum_one_bio(struct inode *inode, struct bio *bio,
		       u64 file_start, int contig);
int btrfs_lookup_csums_range(struct btrfs_root *root, u64 start, u64 end,
			     struct list_head *list, int search_commit);
void btrfs_extent_item_to_extent_map(struct btrfs_inode *inode,
				     const struct btrfs_path *path,
				     struct btrfs_file_extent_item *fi,
				     const bool new_inline,
				     struct extent_map *em);

/* inode.c */
struct btrfs_delalloc_work {
	struct inode *inode;
	int delay_iput;
	struct completion completion;
	struct list_head list;
	struct btrfs_work work;
};

struct btrfs_delalloc_work *btrfs_alloc_delalloc_work(struct inode *inode,
						    int delay_iput);

struct extent_map *btrfs_get_extent_fiemap(struct btrfs_inode *inode,
		struct page *page, size_t pg_offset, u64 start,
		u64 len, int create);
noinline int can_nocow_extent(struct inode *inode, u64 offset, u64 *len,
			      u64 *orig_start, u64 *orig_block_len,
			      u64 *ram_bytes);

struct inode *btrfs_lookup_dentry(struct inode *dir, struct dentry *dentry);
int btrfs_set_inode_index(struct btrfs_inode *dir, u64 *index);
int btrfs_unlink_inode(struct btrfs_trans_handle *trans,
		       struct btrfs_root *root,
		       struct btrfs_inode *dir, struct btrfs_inode *inode,
		       const char *name, int name_len);
int btrfs_add_link(struct btrfs_trans_handle *trans,
		   struct btrfs_inode *parent_inode, struct btrfs_inode *inode,
		   const char *name, int name_len, int add_backref, u64 index);
int btrfs_delete_subvolume(struct inode *dir, struct dentry *dentry);
int btrfs_truncate_block(struct inode *inode, loff_t from, loff_t len,
			int front);
int btrfs_truncate_inode_items(struct btrfs_trans_handle *trans,
			       struct btrfs_root *root,
			       struct inode *inode, u64 new_size,
			       u32 min_type);

int btrfs_start_delalloc_inodes(struct btrfs_root *root, int delay_iput);
int btrfs_start_delalloc_roots(struct btrfs_fs_info *fs_info, int delay_iput,
			       int nr);
int btrfs_set_extent_delalloc(struct inode *inode, u64 start, u64 end,
			      unsigned int extra_bits,
			      struct extent_state **cached_state, int dedupe);
int btrfs_create_subvol_root(struct btrfs_trans_handle *trans,
			     struct btrfs_root *new_root,
			     struct btrfs_root *parent_root,
			     u64 new_dirid);
int btrfs_merge_bio_hook(struct page *page, unsigned long offset,
			 size_t size, struct bio *bio,
			 unsigned long bio_flags);
void btrfs_set_range_writeback(void *private_data, u64 start, u64 end);
int btrfs_page_mkwrite(struct vm_fault *vmf);
int btrfs_readpage(struct file *file, struct page *page);
void btrfs_evict_inode(struct inode *inode);
int btrfs_write_inode(struct inode *inode, struct writeback_control *wbc);
struct inode *btrfs_alloc_inode(struct super_block *sb);
void btrfs_destroy_inode(struct inode *inode);
int btrfs_drop_inode(struct inode *inode);
int __init btrfs_init_cachep(void);
void __cold btrfs_destroy_cachep(void);
struct inode *btrfs_iget(struct super_block *s, struct btrfs_key *location,
			 struct btrfs_root *root, int *was_new);
struct extent_map *btrfs_get_extent(struct btrfs_inode *inode,
		struct page *page, size_t pg_offset,
		u64 start, u64 end, int create);
int btrfs_update_inode(struct btrfs_trans_handle *trans,
			      struct btrfs_root *root,
			      struct inode *inode);
int btrfs_update_inode_fallback(struct btrfs_trans_handle *trans,
				struct btrfs_root *root, struct inode *inode);
int btrfs_orphan_add(struct btrfs_trans_handle *trans,
		struct btrfs_inode *inode);
int btrfs_orphan_cleanup(struct btrfs_root *root);
void btrfs_orphan_commit_root(struct btrfs_trans_handle *trans,
			      struct btrfs_root *root);
int btrfs_cont_expand(struct inode *inode, loff_t oldsize, loff_t size);
void btrfs_invalidate_inodes(struct btrfs_root *root);
void btrfs_add_delayed_iput(struct inode *inode);
void btrfs_run_delayed_iputs(struct btrfs_fs_info *fs_info);
int btrfs_prealloc_file_range(struct inode *inode, int mode,
			      u64 start, u64 num_bytes, u64 min_size,
			      loff_t actual_len, u64 *alloc_hint);
int btrfs_prealloc_file_range_trans(struct inode *inode,
				    struct btrfs_trans_handle *trans, int mode,
				    u64 start, u64 num_bytes, u64 min_size,
				    loff_t actual_len, u64 *alloc_hint);
extern const struct dentry_operations btrfs_dentry_operations;
#ifdef CONFIG_BTRFS_FS_RUN_SANITY_TESTS
void btrfs_test_inode_set_ops(struct inode *inode);
#endif

/* ioctl.c */
long btrfs_ioctl(struct file *file, unsigned int cmd, unsigned long arg);
long btrfs_compat_ioctl(struct file *file, unsigned int cmd, unsigned long arg);
int btrfs_ioctl_get_supported_features(void __user *arg);
void btrfs_update_iflags(struct inode *inode);
int btrfs_is_empty_uuid(u8 *uuid);
int btrfs_defrag_file(struct inode *inode, struct file *file,
		      struct btrfs_ioctl_defrag_range_args *range,
		      u64 newer_than, unsigned long max_pages);
<<<<<<< HEAD
void update_ioctl_balance_args(struct btrfs_fs_info *fs_info, int lock,
=======
void btrfs_get_block_group_info(struct list_head *groups_list,
				struct btrfs_ioctl_space_info *space);
void btrfs_update_ioctl_balance_args(struct btrfs_fs_info *fs_info,
>>>>>>> 3434b87d
			       struct btrfs_ioctl_balance_args *bargs);
ssize_t btrfs_dedupe_file_range(struct file *src_file, u64 loff, u64 olen,
			   struct file *dst_file, u64 dst_loff);

/* file.c */
int __init btrfs_auto_defrag_init(void);
void __cold btrfs_auto_defrag_exit(void);
int btrfs_add_inode_defrag(struct btrfs_trans_handle *trans,
			   struct btrfs_inode *inode);
int btrfs_run_defrag_inodes(struct btrfs_fs_info *fs_info);
void btrfs_cleanup_defrag_inodes(struct btrfs_fs_info *fs_info);
int btrfs_sync_file(struct file *file, loff_t start, loff_t end, int datasync);
void btrfs_drop_extent_cache(struct btrfs_inode *inode, u64 start, u64 end,
			     int skip_pinned);
extern const struct file_operations btrfs_file_operations;
int __btrfs_drop_extents(struct btrfs_trans_handle *trans,
			 struct btrfs_root *root, struct inode *inode,
			 struct btrfs_path *path, u64 start, u64 end,
			 u64 *drop_end, int drop_cache,
			 int replace_extent,
			 u32 extent_item_size,
			 int *key_inserted);
int btrfs_drop_extents(struct btrfs_trans_handle *trans,
		       struct btrfs_root *root, struct inode *inode, u64 start,
		       u64 end, int drop_cache);
int btrfs_mark_extent_written(struct btrfs_trans_handle *trans,
			      struct btrfs_inode *inode, u64 start, u64 end);
int btrfs_release_file(struct inode *inode, struct file *file);
int btrfs_dirty_pages(struct inode *inode, struct page **pages,
		      size_t num_pages, loff_t pos, size_t write_bytes,
		      struct extent_state **cached);
int btrfs_fdatawrite_range(struct inode *inode, loff_t start, loff_t end);
int btrfs_clone_file_range(struct file *file_in, loff_t pos_in,
			   struct file *file_out, loff_t pos_out, u64 len);

/* tree-defrag.c */
int btrfs_defrag_leaves(struct btrfs_trans_handle *trans,
			struct btrfs_root *root);

/* sysfs.c */
int __init btrfs_init_sysfs(void);
void __cold btrfs_exit_sysfs(void);
int btrfs_sysfs_add_mounted(struct btrfs_fs_info *fs_info);
void btrfs_sysfs_remove_mounted(struct btrfs_fs_info *fs_info);

/* super.c */
int btrfs_parse_options(struct btrfs_fs_info *info, char *options,
			unsigned long new_flags);
int btrfs_sync_fs(struct super_block *sb, int wait);

static inline __printf(2, 3) __cold
void btrfs_no_printk(const struct btrfs_fs_info *fs_info, const char *fmt, ...)
{
}

#ifdef CONFIG_PRINTK
__printf(2, 3)
__cold
void btrfs_printk(const struct btrfs_fs_info *fs_info, const char *fmt, ...);
#else
#define btrfs_printk(fs_info, fmt, args...) \
	btrfs_no_printk(fs_info, fmt, ##args)
#endif

#define btrfs_emerg(fs_info, fmt, args...) \
	btrfs_printk(fs_info, KERN_EMERG fmt, ##args)
#define btrfs_alert(fs_info, fmt, args...) \
	btrfs_printk(fs_info, KERN_ALERT fmt, ##args)
#define btrfs_crit(fs_info, fmt, args...) \
	btrfs_printk(fs_info, KERN_CRIT fmt, ##args)
#define btrfs_err(fs_info, fmt, args...) \
	btrfs_printk(fs_info, KERN_ERR fmt, ##args)
#define btrfs_warn(fs_info, fmt, args...) \
	btrfs_printk(fs_info, KERN_WARNING fmt, ##args)
#define btrfs_notice(fs_info, fmt, args...) \
	btrfs_printk(fs_info, KERN_NOTICE fmt, ##args)
#define btrfs_info(fs_info, fmt, args...) \
	btrfs_printk(fs_info, KERN_INFO fmt, ##args)

/*
 * Wrappers that use printk_in_rcu
 */
#define btrfs_emerg_in_rcu(fs_info, fmt, args...) \
	btrfs_printk_in_rcu(fs_info, KERN_EMERG fmt, ##args)
#define btrfs_alert_in_rcu(fs_info, fmt, args...) \
	btrfs_printk_in_rcu(fs_info, KERN_ALERT fmt, ##args)
#define btrfs_crit_in_rcu(fs_info, fmt, args...) \
	btrfs_printk_in_rcu(fs_info, KERN_CRIT fmt, ##args)
#define btrfs_err_in_rcu(fs_info, fmt, args...) \
	btrfs_printk_in_rcu(fs_info, KERN_ERR fmt, ##args)
#define btrfs_warn_in_rcu(fs_info, fmt, args...) \
	btrfs_printk_in_rcu(fs_info, KERN_WARNING fmt, ##args)
#define btrfs_notice_in_rcu(fs_info, fmt, args...) \
	btrfs_printk_in_rcu(fs_info, KERN_NOTICE fmt, ##args)
#define btrfs_info_in_rcu(fs_info, fmt, args...) \
	btrfs_printk_in_rcu(fs_info, KERN_INFO fmt, ##args)

/*
 * Wrappers that use a ratelimited printk_in_rcu
 */
#define btrfs_emerg_rl_in_rcu(fs_info, fmt, args...) \
	btrfs_printk_rl_in_rcu(fs_info, KERN_EMERG fmt, ##args)
#define btrfs_alert_rl_in_rcu(fs_info, fmt, args...) \
	btrfs_printk_rl_in_rcu(fs_info, KERN_ALERT fmt, ##args)
#define btrfs_crit_rl_in_rcu(fs_info, fmt, args...) \
	btrfs_printk_rl_in_rcu(fs_info, KERN_CRIT fmt, ##args)
#define btrfs_err_rl_in_rcu(fs_info, fmt, args...) \
	btrfs_printk_rl_in_rcu(fs_info, KERN_ERR fmt, ##args)
#define btrfs_warn_rl_in_rcu(fs_info, fmt, args...) \
	btrfs_printk_rl_in_rcu(fs_info, KERN_WARNING fmt, ##args)
#define btrfs_notice_rl_in_rcu(fs_info, fmt, args...) \
	btrfs_printk_rl_in_rcu(fs_info, KERN_NOTICE fmt, ##args)
#define btrfs_info_rl_in_rcu(fs_info, fmt, args...) \
	btrfs_printk_rl_in_rcu(fs_info, KERN_INFO fmt, ##args)

/*
 * Wrappers that use a ratelimited printk
 */
#define btrfs_emerg_rl(fs_info, fmt, args...) \
	btrfs_printk_ratelimited(fs_info, KERN_EMERG fmt, ##args)
#define btrfs_alert_rl(fs_info, fmt, args...) \
	btrfs_printk_ratelimited(fs_info, KERN_ALERT fmt, ##args)
#define btrfs_crit_rl(fs_info, fmt, args...) \
	btrfs_printk_ratelimited(fs_info, KERN_CRIT fmt, ##args)
#define btrfs_err_rl(fs_info, fmt, args...) \
	btrfs_printk_ratelimited(fs_info, KERN_ERR fmt, ##args)
#define btrfs_warn_rl(fs_info, fmt, args...) \
	btrfs_printk_ratelimited(fs_info, KERN_WARNING fmt, ##args)
#define btrfs_notice_rl(fs_info, fmt, args...) \
	btrfs_printk_ratelimited(fs_info, KERN_NOTICE fmt, ##args)
#define btrfs_info_rl(fs_info, fmt, args...) \
	btrfs_printk_ratelimited(fs_info, KERN_INFO fmt, ##args)

#if defined(CONFIG_DYNAMIC_DEBUG)
#define btrfs_debug(fs_info, fmt, args...)				\
do {									\
        DEFINE_DYNAMIC_DEBUG_METADATA(descriptor, fmt);         	\
        if (unlikely(descriptor.flags & _DPRINTK_FLAGS_PRINT))  	\
		btrfs_printk(fs_info, KERN_DEBUG fmt, ##args);		\
} while (0)
#define btrfs_debug_in_rcu(fs_info, fmt, args...) 			\
do {									\
        DEFINE_DYNAMIC_DEBUG_METADATA(descriptor, fmt); 	        \
        if (unlikely(descriptor.flags & _DPRINTK_FLAGS_PRINT)) 		\
		btrfs_printk_in_rcu(fs_info, KERN_DEBUG fmt, ##args);	\
} while (0)
#define btrfs_debug_rl_in_rcu(fs_info, fmt, args...)			\
do {									\
        DEFINE_DYNAMIC_DEBUG_METADATA(descriptor, fmt);         	\
        if (unlikely(descriptor.flags & _DPRINTK_FLAGS_PRINT))  	\
		btrfs_printk_rl_in_rcu(fs_info, KERN_DEBUG fmt,		\
				       ##args);\
} while (0)
#define btrfs_debug_rl(fs_info, fmt, args...) 				\
do {									\
        DEFINE_DYNAMIC_DEBUG_METADATA(descriptor, fmt);         	\
        if (unlikely(descriptor.flags & _DPRINTK_FLAGS_PRINT))  	\
		btrfs_printk_ratelimited(fs_info, KERN_DEBUG fmt,	\
					 ##args);			\
} while (0)
#elif defined(DEBUG)
#define btrfs_debug(fs_info, fmt, args...) \
	btrfs_printk(fs_info, KERN_DEBUG fmt, ##args)
#define btrfs_debug_in_rcu(fs_info, fmt, args...) \
	btrfs_printk_in_rcu(fs_info, KERN_DEBUG fmt, ##args)
#define btrfs_debug_rl_in_rcu(fs_info, fmt, args...) \
	btrfs_printk_rl_in_rcu(fs_info, KERN_DEBUG fmt, ##args)
#define btrfs_debug_rl(fs_info, fmt, args...) \
	btrfs_printk_ratelimited(fs_info, KERN_DEBUG fmt, ##args)
#else
#define btrfs_debug(fs_info, fmt, args...) \
	btrfs_no_printk(fs_info, KERN_DEBUG fmt, ##args)
#define btrfs_debug_in_rcu(fs_info, fmt, args...) \
	btrfs_no_printk(fs_info, KERN_DEBUG fmt, ##args)
#define btrfs_debug_rl_in_rcu(fs_info, fmt, args...) \
	btrfs_no_printk(fs_info, KERN_DEBUG fmt, ##args)
#define btrfs_debug_rl(fs_info, fmt, args...) \
	btrfs_no_printk(fs_info, KERN_DEBUG fmt, ##args)
#endif

#define btrfs_printk_in_rcu(fs_info, fmt, args...)	\
do {							\
	rcu_read_lock();				\
	btrfs_printk(fs_info, fmt, ##args);		\
	rcu_read_unlock();				\
} while (0)

#define btrfs_printk_ratelimited(fs_info, fmt, args...)		\
do {								\
	static DEFINE_RATELIMIT_STATE(_rs,			\
		DEFAULT_RATELIMIT_INTERVAL,			\
		DEFAULT_RATELIMIT_BURST);       		\
	if (__ratelimit(&_rs))					\
		btrfs_printk(fs_info, fmt, ##args);		\
} while (0)

#define btrfs_printk_rl_in_rcu(fs_info, fmt, args...)		\
do {								\
	rcu_read_lock();					\
	btrfs_printk_ratelimited(fs_info, fmt, ##args);		\
	rcu_read_unlock();					\
} while (0)

#ifdef CONFIG_BTRFS_ASSERT

__cold
static inline void assfail(char *expr, char *file, int line)
{
	pr_err("assertion failed: %s, file: %s, line: %d\n",
	       expr, file, line);
	BUG();
}

#define ASSERT(expr)	\
	(likely(expr) ? (void)0 : assfail(#expr, __FILE__, __LINE__))
#else
#define ASSERT(expr)	((void)0)
#endif

__printf(5, 6)
__cold
void __btrfs_handle_fs_error(struct btrfs_fs_info *fs_info, const char *function,
		     unsigned int line, int errno, const char *fmt, ...);

const char *btrfs_decode_error(int errno);

__cold
void __btrfs_abort_transaction(struct btrfs_trans_handle *trans,
			       const char *function,
			       unsigned int line, int errno);

/*
 * Call btrfs_abort_transaction as early as possible when an error condition is
 * detected, that way the exact line number is reported.
 */
#define btrfs_abort_transaction(trans, errno)		\
do {								\
	/* Report first abort since mount */			\
	if (!test_and_set_bit(BTRFS_FS_STATE_TRANS_ABORTED,	\
			&((trans)->fs_info->fs_state))) {	\
		if ((errno) != -EIO) {				\
			WARN(1, KERN_DEBUG				\
			"BTRFS: Transaction aborted (error %d)\n",	\
			(errno));					\
		} else {						\
			btrfs_debug((trans)->fs_info,			\
				    "Transaction aborted (error %d)", \
				  (errno));			\
		}						\
	}							\
	__btrfs_abort_transaction((trans), __func__,		\
				  __LINE__, (errno));		\
} while (0)

#define btrfs_handle_fs_error(fs_info, errno, fmt, args...)		\
do {								\
	__btrfs_handle_fs_error((fs_info), __func__, __LINE__,	\
			  (errno), fmt, ##args);		\
} while (0)

__printf(5, 6)
__cold
void __btrfs_panic(struct btrfs_fs_info *fs_info, const char *function,
		   unsigned int line, int errno, const char *fmt, ...);
/*
 * If BTRFS_MOUNT_PANIC_ON_FATAL_ERROR is in mount_opt, __btrfs_panic
 * will panic().  Otherwise we BUG() here.
 */
#define btrfs_panic(fs_info, errno, fmt, args...)			\
do {									\
	__btrfs_panic(fs_info, __func__, __LINE__, errno, fmt, ##args);	\
	BUG();								\
} while (0)


/* compatibility and incompatibility defines */

#define btrfs_set_fs_incompat(__fs_info, opt) \
	__btrfs_set_fs_incompat((__fs_info), BTRFS_FEATURE_INCOMPAT_##opt)

static inline void __btrfs_set_fs_incompat(struct btrfs_fs_info *fs_info,
					   u64 flag)
{
	struct btrfs_super_block *disk_super;
	u64 features;

	disk_super = fs_info->super_copy;
	features = btrfs_super_incompat_flags(disk_super);
	if (!(features & flag)) {
		spin_lock(&fs_info->super_lock);
		features = btrfs_super_incompat_flags(disk_super);
		if (!(features & flag)) {
			features |= flag;
			btrfs_set_super_incompat_flags(disk_super, features);
			btrfs_info(fs_info, "setting %llu feature flag",
					 flag);
		}
		spin_unlock(&fs_info->super_lock);
	}
}

#define btrfs_clear_fs_incompat(__fs_info, opt) \
	__btrfs_clear_fs_incompat((__fs_info), BTRFS_FEATURE_INCOMPAT_##opt)

static inline void __btrfs_clear_fs_incompat(struct btrfs_fs_info *fs_info,
					     u64 flag)
{
	struct btrfs_super_block *disk_super;
	u64 features;

	disk_super = fs_info->super_copy;
	features = btrfs_super_incompat_flags(disk_super);
	if (features & flag) {
		spin_lock(&fs_info->super_lock);
		features = btrfs_super_incompat_flags(disk_super);
		if (features & flag) {
			features &= ~flag;
			btrfs_set_super_incompat_flags(disk_super, features);
			btrfs_info(fs_info, "clearing %llu feature flag",
					 flag);
		}
		spin_unlock(&fs_info->super_lock);
	}
}

#define btrfs_fs_incompat(fs_info, opt) \
	__btrfs_fs_incompat((fs_info), BTRFS_FEATURE_INCOMPAT_##opt)

static inline bool __btrfs_fs_incompat(struct btrfs_fs_info *fs_info, u64 flag)
{
	struct btrfs_super_block *disk_super;
	disk_super = fs_info->super_copy;
	return !!(btrfs_super_incompat_flags(disk_super) & flag);
}

#define btrfs_set_fs_compat_ro(__fs_info, opt) \
	__btrfs_set_fs_compat_ro((__fs_info), BTRFS_FEATURE_COMPAT_RO_##opt)

static inline void __btrfs_set_fs_compat_ro(struct btrfs_fs_info *fs_info,
					    u64 flag)
{
	struct btrfs_super_block *disk_super;
	u64 features;

	disk_super = fs_info->super_copy;
	features = btrfs_super_compat_ro_flags(disk_super);
	if (!(features & flag)) {
		spin_lock(&fs_info->super_lock);
		features = btrfs_super_compat_ro_flags(disk_super);
		if (!(features & flag)) {
			features |= flag;
			btrfs_set_super_compat_ro_flags(disk_super, features);
			btrfs_info(fs_info, "setting %llu ro feature flag",
				   flag);
		}
		spin_unlock(&fs_info->super_lock);
	}
}

#define btrfs_clear_fs_compat_ro(__fs_info, opt) \
	__btrfs_clear_fs_compat_ro((__fs_info), BTRFS_FEATURE_COMPAT_RO_##opt)

static inline void __btrfs_clear_fs_compat_ro(struct btrfs_fs_info *fs_info,
					      u64 flag)
{
	struct btrfs_super_block *disk_super;
	u64 features;

	disk_super = fs_info->super_copy;
	features = btrfs_super_compat_ro_flags(disk_super);
	if (features & flag) {
		spin_lock(&fs_info->super_lock);
		features = btrfs_super_compat_ro_flags(disk_super);
		if (features & flag) {
			features &= ~flag;
			btrfs_set_super_compat_ro_flags(disk_super, features);
			btrfs_info(fs_info, "clearing %llu ro feature flag",
				   flag);
		}
		spin_unlock(&fs_info->super_lock);
	}
}

#define btrfs_fs_compat_ro(fs_info, opt) \
	__btrfs_fs_compat_ro((fs_info), BTRFS_FEATURE_COMPAT_RO_##opt)

static inline int __btrfs_fs_compat_ro(struct btrfs_fs_info *fs_info, u64 flag)
{
	struct btrfs_super_block *disk_super;
	disk_super = fs_info->super_copy;
	return !!(btrfs_super_compat_ro_flags(disk_super) & flag);
}

/* acl.c */
#ifdef CONFIG_BTRFS_FS_POSIX_ACL
struct posix_acl *btrfs_get_acl(struct inode *inode, int type);
int btrfs_set_acl(struct inode *inode, struct posix_acl *acl, int type);
int btrfs_init_acl(struct btrfs_trans_handle *trans,
		   struct inode *inode, struct inode *dir);
#else
#define btrfs_get_acl NULL
#define btrfs_set_acl NULL
static inline int btrfs_init_acl(struct btrfs_trans_handle *trans,
				 struct inode *inode, struct inode *dir)
{
	return 0;
}
#endif

/* relocation.c */
int btrfs_relocate_block_group(struct btrfs_fs_info *fs_info, u64 group_start);
int btrfs_init_reloc_root(struct btrfs_trans_handle *trans,
			  struct btrfs_root *root);
int btrfs_update_reloc_root(struct btrfs_trans_handle *trans,
			    struct btrfs_root *root);
int btrfs_recover_relocation(struct btrfs_root *root);
int btrfs_reloc_clone_csums(struct inode *inode, u64 file_pos, u64 len);
int btrfs_reloc_cow_block(struct btrfs_trans_handle *trans,
			  struct btrfs_root *root, struct extent_buffer *buf,
			  struct extent_buffer *cow);
void btrfs_reloc_pre_snapshot(struct btrfs_pending_snapshot *pending,
			      u64 *bytes_to_reserve);
int btrfs_reloc_post_snapshot(struct btrfs_trans_handle *trans,
			      struct btrfs_pending_snapshot *pending);

/* scrub.c */
int btrfs_scrub_dev(struct btrfs_fs_info *fs_info, u64 devid, u64 start,
		    u64 end, struct btrfs_scrub_progress *progress,
		    int readonly, int is_dev_replace);
void btrfs_scrub_pause(struct btrfs_fs_info *fs_info);
void btrfs_scrub_continue(struct btrfs_fs_info *fs_info);
int btrfs_scrub_cancel(struct btrfs_fs_info *info);
int btrfs_scrub_cancel_dev(struct btrfs_fs_info *info,
			   struct btrfs_device *dev);
int btrfs_scrub_progress(struct btrfs_fs_info *fs_info, u64 devid,
			 struct btrfs_scrub_progress *progress);
static inline void btrfs_init_full_stripe_locks_tree(
			struct btrfs_full_stripe_locks_tree *locks_root)
{
	locks_root->root = RB_ROOT;
	mutex_init(&locks_root->lock);
}

/* dev-replace.c */
void btrfs_bio_counter_inc_blocked(struct btrfs_fs_info *fs_info);
void btrfs_bio_counter_inc_noblocked(struct btrfs_fs_info *fs_info);
void btrfs_bio_counter_sub(struct btrfs_fs_info *fs_info, s64 amount);

static inline void btrfs_bio_counter_dec(struct btrfs_fs_info *fs_info)
{
	btrfs_bio_counter_sub(fs_info, 1);
}

/* reada.c */
struct reada_control {
	struct btrfs_fs_info	*fs_info;		/* tree to prefetch */
	struct btrfs_key	key_start;
	struct btrfs_key	key_end;	/* exclusive */
	atomic_t		elems;
	struct kref		refcnt;
	wait_queue_head_t	wait;
};
struct reada_control *btrfs_reada_add(struct btrfs_root *root,
			      struct btrfs_key *start, struct btrfs_key *end);
int btrfs_reada_wait(void *handle);
void btrfs_reada_detach(void *handle);
int btree_readahead_hook(struct extent_buffer *eb, int err);

static inline int is_fstree(u64 rootid)
{
	if (rootid == BTRFS_FS_TREE_OBJECTID ||
	    ((s64)rootid >= (s64)BTRFS_FIRST_FREE_OBJECTID &&
	      !btrfs_qgroup_level(rootid)))
		return 1;
	return 0;
}

static inline int btrfs_defrag_cancelled(struct btrfs_fs_info *fs_info)
{
	return signal_pending(current);
}

/* Sanity test specific functions */
#ifdef CONFIG_BTRFS_FS_RUN_SANITY_TESTS
void btrfs_test_destroy_inode(struct inode *inode);
#endif

static inline int btrfs_is_testing(struct btrfs_fs_info *fs_info)
{
#ifdef CONFIG_BTRFS_FS_RUN_SANITY_TESTS
	if (unlikely(test_bit(BTRFS_FS_STATE_DUMMY_FS_INFO,
			      &fs_info->fs_state)))
		return 1;
#endif
	return 0;
}

#endif<|MERGE_RESOLUTION|>--- conflicted
+++ resolved
@@ -3264,13 +3264,9 @@
 int btrfs_defrag_file(struct inode *inode, struct file *file,
 		      struct btrfs_ioctl_defrag_range_args *range,
 		      u64 newer_than, unsigned long max_pages);
-<<<<<<< HEAD
-void update_ioctl_balance_args(struct btrfs_fs_info *fs_info, int lock,
-=======
 void btrfs_get_block_group_info(struct list_head *groups_list,
 				struct btrfs_ioctl_space_info *space);
 void btrfs_update_ioctl_balance_args(struct btrfs_fs_info *fs_info,
->>>>>>> 3434b87d
 			       struct btrfs_ioctl_balance_args *bargs);
 ssize_t btrfs_dedupe_file_range(struct file *src_file, u64 loff, u64 olen,
 			   struct file *dst_file, u64 dst_loff);

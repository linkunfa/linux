/*
 * unicode.c
 *
 * PURPOSE
 *	Routines for converting between UTF-8 and OSTA Compressed Unicode.
 *      Also handles filename mangling
 *
 * DESCRIPTION
 *	OSTA Compressed Unicode is explained in the OSTA UDF specification.
 *		http://www.osta.org/
 *	UTF-8 is explained in the IETF RFC XXXX.
 *		ftp://ftp.internic.net/rfc/rfcxxxx.txt
 *
 * COPYRIGHT
 *	This file is distributed under the terms of the GNU General Public
 *	License (GPL). Copies of the GPL can be obtained from:
 *		ftp://prep.ai.mit.edu/pub/gnu/GPL
 *	Each contributing author retains all rights to their own work.
 */

#include "udfdecl.h"

#include <linux/kernel.h>
#include <linux/string.h>	/* for memset */
#include <linux/nls.h>
#include <linux/crc-itu-t.h>
#include <linux/slab.h>

#include "udf_sb.h"

<<<<<<< HEAD
#define SURROGATE_MASK 0xfffff800
#define SURROGATE_PAIR 0x0000d800

static int udf_uni2char_utf8(wchar_t uni,
			     unsigned char *out,
			     int boundlen)
{
	int u_len = 0;

	if (boundlen <= 0)
		return -ENAMETOOLONG;

	if ((uni & SURROGATE_MASK) == SURROGATE_PAIR)
		return -EINVAL;

	if (uni < 0x80) {
		out[u_len++] = (unsigned char)uni;
	} else if (uni < 0x800) {
		if (boundlen < 2)
			return -ENAMETOOLONG;
		out[u_len++] = (unsigned char)(0xc0 | (uni >> 6));
		out[u_len++] = (unsigned char)(0x80 | (uni & 0x3f));
	} else {
		if (boundlen < 3)
			return -ENAMETOOLONG;
		out[u_len++] = (unsigned char)(0xe0 | (uni >> 12));
		out[u_len++] = (unsigned char)(0x80 | ((uni >> 6) & 0x3f));
		out[u_len++] = (unsigned char)(0x80 | (uni & 0x3f));
	}
	return u_len;
}

static int udf_char2uni_utf8(const unsigned char *in,
			     int boundlen,
			     wchar_t *uni)
{
	unsigned int utf_char;
	unsigned char c;
	int utf_cnt, u_len;

	utf_char = 0;
	utf_cnt = 0;
	for (u_len = 0; u_len < boundlen;) {
		c = in[u_len++];

		/* Complete a multi-byte UTF-8 character */
		if (utf_cnt) {
			utf_char = (utf_char << 6) | (c & 0x3f);
			if (--utf_cnt)
				continue;
		} else {
			/* Check for a multi-byte UTF-8 character */
			if (c & 0x80) {
				/* Start a multi-byte UTF-8 character */
				if ((c & 0xe0) == 0xc0) {
					utf_char = c & 0x1f;
					utf_cnt = 1;
				} else if ((c & 0xf0) == 0xe0) {
					utf_char = c & 0x0f;
					utf_cnt = 2;
				} else if ((c & 0xf8) == 0xf0) {
					utf_char = c & 0x07;
					utf_cnt = 3;
				} else if ((c & 0xfc) == 0xf8) {
					utf_char = c & 0x03;
					utf_cnt = 4;
				} else if ((c & 0xfe) == 0xfc) {
					utf_char = c & 0x01;
					utf_cnt = 5;
				} else {
					utf_cnt = -1;
					break;
				}
				continue;
			} else {
				/* Single byte UTF-8 character (most common) */
				utf_char = c;
			}
		}
		*uni = utf_char;
		break;
	}
	if (utf_cnt) {
		*uni = '?';
		return -EINVAL;
	}
	return u_len;
}
=======
#define PLANE_SIZE 0x10000
#define UNICODE_MAX 0x10ffff
#define SURROGATE_MASK 0xfffff800
#define SURROGATE_PAIR 0x0000d800
#define SURROGATE_LOW  0x00000400
#define SURROGATE_CHAR_BITS 10
#define SURROGATE_CHAR_MASK ((1 << SURROGATE_CHAR_BITS) - 1)
>>>>>>> b1255ee6

#define ILLEGAL_CHAR_MARK	'_'
#define EXT_MARK		'.'
#define CRC_MARK		'#'
#define EXT_SIZE		5
/* Number of chars we need to store generated CRC to make filename unique */
#define CRC_LEN			5

static unicode_t get_utf16_char(const uint8_t *str_i, int str_i_max_len,
				int str_i_idx, int u_ch, unicode_t *ret)
{
	unicode_t c;
	int start_idx = str_i_idx;

	/* Expand OSTA compressed Unicode to Unicode */
	c = str_i[str_i_idx++];
	if (u_ch > 1)
		c = (c << 8) | str_i[str_i_idx++];
	if ((c & SURROGATE_MASK) == SURROGATE_PAIR) {
		unicode_t next;

		/* Trailing surrogate char */
		if (str_i_idx >= str_i_max_len) {
			c = UNICODE_MAX + 1;
			goto out;
		}

		/* Low surrogate must follow the high one... */
		if (c & SURROGATE_LOW) {
			c = UNICODE_MAX + 1;
			goto out;
		}

		WARN_ON_ONCE(u_ch != 2);
		next = str_i[str_i_idx++] << 8;
		next |= str_i[str_i_idx++];
		if ((next & SURROGATE_MASK) != SURROGATE_PAIR ||
		    !(next & SURROGATE_LOW)) {
			c = UNICODE_MAX + 1;
			goto out;
		}

		c = PLANE_SIZE +
		    ((c & SURROGATE_CHAR_MASK) << SURROGATE_CHAR_BITS) +
		    (next & SURROGATE_CHAR_MASK);
	}
out:
	*ret = c;
	return str_i_idx - start_idx;
}


static int udf_name_conv_char(uint8_t *str_o, int str_o_max_len,
			      int *str_o_idx,
			      const uint8_t *str_i, int str_i_max_len,
			      int *str_i_idx,
			      int u_ch, int *needsCRC,
			      int (*conv_f)(wchar_t, unsigned char *, int),
			      int translate)
{
	unicode_t c;
	int illChar = 0;
	int len, gotch = 0;

	while (!gotch && *str_i_idx < str_i_max_len) {
		if (*str_o_idx >= str_o_max_len) {
			*needsCRC = 1;
			return gotch;
		}

		len = get_utf16_char(str_i, str_i_max_len, *str_i_idx, u_ch,
				     &c);
		/* These chars cannot be converted. Replace them. */
		if (c == 0 || c > UNICODE_MAX || (conv_f && c > MAX_WCHAR_T) ||
		    (translate && c == '/')) {
			illChar = 1;
			if (!translate)
				gotch = 1;
		} else if (illChar)
			break;
		else
			gotch = 1;
		*str_i_idx += len;
	}
	if (illChar) {
		*needsCRC = 1;
		c = ILLEGAL_CHAR_MARK;
		gotch = 1;
	}
	if (gotch) {
		if (conv_f) {
			len = conv_f(c, &str_o[*str_o_idx],
				     str_o_max_len - *str_o_idx);
		} else {
			len = utf32_to_utf8(c, &str_o[*str_o_idx],
					    str_o_max_len - *str_o_idx);
			if (len < 0)
				len = -ENAMETOOLONG;
		}
		/* Valid character? */
		if (len >= 0)
			*str_o_idx += len;
		else if (len == -ENAMETOOLONG) {
			*needsCRC = 1;
			gotch = 0;
		} else {
			str_o[(*str_o_idx)++] = ILLEGAL_CHAR_MARK;
			*needsCRC = 1;
		}
	}
	return gotch;
}

static int udf_name_from_CS0(struct super_block *sb,
			     uint8_t *str_o, int str_max_len,
			     const uint8_t *ocu, int ocu_len,
			     int translate)
{
	uint32_t c;
	uint8_t cmp_id;
	int idx, len;
	int u_ch;
	int needsCRC = 0;
	int ext_i_len, ext_max_len;
	int str_o_len = 0;	/* Length of resulting output */
	int ext_o_len = 0;	/* Extension output length */
	int ext_crc_len = 0;	/* Extension output length if used with CRC */
	int i_ext = -1;		/* Extension position in input buffer */
	int o_crc = 0;		/* Rightmost possible output pos for CRC+ext */
	unsigned short valueCRC;
	uint8_t ext[EXT_SIZE * NLS_MAX_CHARSET_SIZE + 1];
	uint8_t crc[CRC_LEN];
	int (*conv_f)(wchar_t, unsigned char *, int);

	if (str_max_len <= 0)
		return 0;

	if (ocu_len == 0) {
		memset(str_o, 0, str_max_len);
		return 0;
	}

	if (UDF_QUERY_FLAG(sb, UDF_FLAG_NLS_MAP))
		conv_f = UDF_SB(sb)->s_nls_map->uni2char;
	else
		conv_f = NULL;

	cmp_id = ocu[0];
	if (cmp_id != 8 && cmp_id != 16) {
		memset(str_o, 0, str_max_len);
		pr_err("unknown compression code (%u)\n", cmp_id);
		return -EINVAL;
	}
	u_ch = cmp_id >> 3;

	ocu++;
	ocu_len--;

	if (ocu_len % u_ch) {
		pr_err("incorrect filename length (%d)\n", ocu_len + 1);
		return -EINVAL;
	}

	if (translate) {
		/* Look for extension */
		for (idx = ocu_len - u_ch, ext_i_len = 0;
		     (idx >= 0) && (ext_i_len < EXT_SIZE);
		     idx -= u_ch, ext_i_len++) {
			c = ocu[idx];
			if (u_ch > 1)
				c = (c << 8) | ocu[idx + 1];

			if (c == EXT_MARK) {
				if (ext_i_len)
					i_ext = idx;
				break;
			}
		}
		if (i_ext >= 0) {
			/* Convert extension */
			ext_max_len = min_t(int, sizeof(ext), str_max_len);
			ext[ext_o_len++] = EXT_MARK;
			idx = i_ext + u_ch;
			while (udf_name_conv_char(ext, ext_max_len, &ext_o_len,
						  ocu, ocu_len, &idx,
						  u_ch, &needsCRC,
						  conv_f, translate)) {
				if ((ext_o_len + CRC_LEN) < str_max_len)
					ext_crc_len = ext_o_len;
			}
		}
	}

	idx = 0;
	while (1) {
		if (translate && (idx == i_ext)) {
			if (str_o_len > (str_max_len - ext_o_len))
				needsCRC = 1;
			break;
		}

		if (!udf_name_conv_char(str_o, str_max_len, &str_o_len,
					ocu, ocu_len, &idx,
					u_ch, &needsCRC, conv_f, translate))
			break;

		if (translate &&
		    (str_o_len <= (str_max_len - ext_o_len - CRC_LEN)))
			o_crc = str_o_len;
	}

	if (translate) {
		if (str_o_len <= 2 && str_o[0] == '.' &&
		    (str_o_len == 1 || str_o[1] == '.'))
			needsCRC = 1;
		if (needsCRC) {
			str_o_len = o_crc;
			valueCRC = crc_itu_t(0, ocu, ocu_len);
			crc[0] = CRC_MARK;
			crc[1] = hex_asc_upper_hi(valueCRC >> 8);
			crc[2] = hex_asc_upper_lo(valueCRC >> 8);
			crc[3] = hex_asc_upper_hi(valueCRC);
			crc[4] = hex_asc_upper_lo(valueCRC);
			len = min_t(int, CRC_LEN, str_max_len - str_o_len);
			memcpy(&str_o[str_o_len], crc, len);
			str_o_len += len;
			ext_o_len = ext_crc_len;
		}
		if (ext_o_len > 0) {
			memcpy(&str_o[str_o_len], ext, ext_o_len);
			str_o_len += ext_o_len;
		}
	}

	return str_o_len;
}

static int udf_name_to_CS0(struct super_block *sb,
			   uint8_t *ocu, int ocu_max_len,
			   const uint8_t *str_i, int str_len)
{
	int i, len;
	unsigned int max_val;
	int u_len, u_ch;
	unicode_t uni_char;
	int (*conv_f)(const unsigned char *, int, wchar_t *);

	if (ocu_max_len <= 0)
		return 0;

	if (UDF_QUERY_FLAG(sb, UDF_FLAG_NLS_MAP))
		conv_f = UDF_SB(sb)->s_nls_map->char2uni;
	else
		conv_f = NULL;

	memset(ocu, 0, ocu_max_len);
	ocu[0] = 8;
	max_val = 0xff;
	u_ch = 1;

try_again:
	u_len = 1;
	for (i = 0; i < str_len; i += len) {
		/* Name didn't fit? */
		if (u_len + u_ch > ocu_max_len)
			return 0;
		if (conv_f) {
			wchar_t wchar;

			len = conv_f(&str_i[i], str_len - i, &wchar);
			if (len > 0)
				uni_char = wchar;
		} else {
			len = utf8_to_utf32(&str_i[i], str_len - i,
					    &uni_char);
		}
		/* Invalid character, deal with it */
		if (len <= 0 || uni_char > UNICODE_MAX) {
			len = 1;
			uni_char = '?';
		}

		if (uni_char > max_val) {
			unicode_t c;

			if (max_val == 0xff) {
				max_val = 0xffff;
				ocu[0] = 0x10;
				u_ch = 2;
				goto try_again;
			}
			/*
			 * Use UTF-16 encoding for chars outside we
			 * cannot encode directly.
			 */
			if (u_len + 2 * u_ch > ocu_max_len)
				return 0;

			uni_char -= PLANE_SIZE;
			c = SURROGATE_PAIR |
			    ((uni_char >> SURROGATE_CHAR_BITS) &
			     SURROGATE_CHAR_MASK);
			ocu[u_len++] = (uint8_t)(c >> 8);
			ocu[u_len++] = (uint8_t)(c & 0xff);
			uni_char = SURROGATE_PAIR | SURROGATE_LOW |
					(uni_char & SURROGATE_CHAR_MASK);
		}

		if (max_val == 0xffff)
			ocu[u_len++] = (uint8_t)(uni_char >> 8);
		ocu[u_len++] = (uint8_t)(uni_char & 0xff);
	}

	return u_len;
}

int udf_dstrCS0toChar(struct super_block *sb, uint8_t *utf_o, int o_len,
		      const uint8_t *ocu_i, int i_len)
{
	int s_len = 0;

	if (i_len > 0) {
		s_len = ocu_i[i_len - 1];
		if (s_len >= i_len) {
			pr_err("incorrect dstring lengths (%d/%d)\n",
			       s_len, i_len);
			return -EINVAL;
		}
	}

	return udf_name_from_CS0(sb, utf_o, o_len, ocu_i, s_len, 0);
}

int udf_get_filename(struct super_block *sb, const uint8_t *sname, int slen,
		     uint8_t *dname, int dlen)
{
	int ret;

	if (!slen)
		return -EIO;

	if (dlen <= 0)
		return 0;

	ret = udf_name_from_CS0(sb, dname, dlen, sname, slen, 1);
	/* Zero length filename isn't valid... */
	if (ret == 0)
		ret = -EINVAL;
	return ret;
}

int udf_put_filename(struct super_block *sb, const uint8_t *sname, int slen,
		     uint8_t *dname, int dlen)
{
	return udf_name_to_CS0(sb, dname, dlen, sname, slen);
}
<|MERGE_RESOLUTION|>--- conflicted
+++ resolved
@@ -28,96 +28,6 @@
 
 #include "udf_sb.h"
 
-<<<<<<< HEAD
-#define SURROGATE_MASK 0xfffff800
-#define SURROGATE_PAIR 0x0000d800
-
-static int udf_uni2char_utf8(wchar_t uni,
-			     unsigned char *out,
-			     int boundlen)
-{
-	int u_len = 0;
-
-	if (boundlen <= 0)
-		return -ENAMETOOLONG;
-
-	if ((uni & SURROGATE_MASK) == SURROGATE_PAIR)
-		return -EINVAL;
-
-	if (uni < 0x80) {
-		out[u_len++] = (unsigned char)uni;
-	} else if (uni < 0x800) {
-		if (boundlen < 2)
-			return -ENAMETOOLONG;
-		out[u_len++] = (unsigned char)(0xc0 | (uni >> 6));
-		out[u_len++] = (unsigned char)(0x80 | (uni & 0x3f));
-	} else {
-		if (boundlen < 3)
-			return -ENAMETOOLONG;
-		out[u_len++] = (unsigned char)(0xe0 | (uni >> 12));
-		out[u_len++] = (unsigned char)(0x80 | ((uni >> 6) & 0x3f));
-		out[u_len++] = (unsigned char)(0x80 | (uni & 0x3f));
-	}
-	return u_len;
-}
-
-static int udf_char2uni_utf8(const unsigned char *in,
-			     int boundlen,
-			     wchar_t *uni)
-{
-	unsigned int utf_char;
-	unsigned char c;
-	int utf_cnt, u_len;
-
-	utf_char = 0;
-	utf_cnt = 0;
-	for (u_len = 0; u_len < boundlen;) {
-		c = in[u_len++];
-
-		/* Complete a multi-byte UTF-8 character */
-		if (utf_cnt) {
-			utf_char = (utf_char << 6) | (c & 0x3f);
-			if (--utf_cnt)
-				continue;
-		} else {
-			/* Check for a multi-byte UTF-8 character */
-			if (c & 0x80) {
-				/* Start a multi-byte UTF-8 character */
-				if ((c & 0xe0) == 0xc0) {
-					utf_char = c & 0x1f;
-					utf_cnt = 1;
-				} else if ((c & 0xf0) == 0xe0) {
-					utf_char = c & 0x0f;
-					utf_cnt = 2;
-				} else if ((c & 0xf8) == 0xf0) {
-					utf_char = c & 0x07;
-					utf_cnt = 3;
-				} else if ((c & 0xfc) == 0xf8) {
-					utf_char = c & 0x03;
-					utf_cnt = 4;
-				} else if ((c & 0xfe) == 0xfc) {
-					utf_char = c & 0x01;
-					utf_cnt = 5;
-				} else {
-					utf_cnt = -1;
-					break;
-				}
-				continue;
-			} else {
-				/* Single byte UTF-8 character (most common) */
-				utf_char = c;
-			}
-		}
-		*uni = utf_char;
-		break;
-	}
-	if (utf_cnt) {
-		*uni = '?';
-		return -EINVAL;
-	}
-	return u_len;
-}
-=======
 #define PLANE_SIZE 0x10000
 #define UNICODE_MAX 0x10ffff
 #define SURROGATE_MASK 0xfffff800
@@ -125,7 +35,6 @@
 #define SURROGATE_LOW  0x00000400
 #define SURROGATE_CHAR_BITS 10
 #define SURROGATE_CHAR_MASK ((1 << SURROGATE_CHAR_BITS) - 1)
->>>>>>> b1255ee6
 
 #define ILLEGAL_CHAR_MARK	'_'
 #define EXT_MARK		'.'

--- conflicted
+++ resolved
@@ -374,12 +374,8 @@
 			if (kernel_text_address(entry->code))
 				arch_jump_label_transform(entry, jump_label_type(entry));
 			else
-<<<<<<< HEAD
-				WARN_ONCE(1, "can't patch jump_label at %pS", (void *)entry->code);
-=======
 				WARN_ONCE(1, "can't patch jump_label at %pS",
 					  (void *)(unsigned long)entry->code);
->>>>>>> 3eb2ce82
 		}
 	}
 }
@@ -426,24 +422,15 @@
 	cpus_read_unlock();
 }
 
-<<<<<<< HEAD
-/* Disable any jump label entries in __init code */
-void __init jump_label_invalidate_init(void)
-=======
 /* Disable any jump label entries in __init/__exit code */
 void __init jump_label_invalidate_initmem(void)
->>>>>>> 3eb2ce82
 {
 	struct jump_entry *iter_start = __start___jump_table;
 	struct jump_entry *iter_stop = __stop___jump_table;
 	struct jump_entry *iter;
 
 	for (iter = iter_start; iter < iter_stop; iter++) {
-<<<<<<< HEAD
-		if (init_kernel_text(iter->code))
-=======
 		if (init_section_contains((void *)(unsigned long)iter->code, 1))
->>>>>>> 3eb2ce82
 			iter->code = 0;
 	}
 }

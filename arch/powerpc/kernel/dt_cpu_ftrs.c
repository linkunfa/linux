--- conflicted
+++ resolved
@@ -710,15 +710,12 @@
 		cur_cpu_spec->cpu_features |= CPU_FTR_POWER9_DD1;
 	else if ((version & 0xffffefff) == 0x004e0201)
 		cur_cpu_spec->cpu_features |= CPU_FTR_POWER9_DD2_1;
-<<<<<<< HEAD
-
-	if ((version & 0xffff0000) == 0x004e0000)
-		cur_cpu_spec->cpu_features |= CPU_FTR_P9_TLBIE_BUG;
-=======
 	else if ((version & 0xffffefff) == 0x004e0202)
 		cur_cpu_spec->cpu_features |= CPU_FTR_P9_TM_HV_ASSIST |
 			CPU_FTR_P9_TM_XER_SO_BUG;
->>>>>>> a26cf1c9
+
+	if ((version & 0xffff0000) == 0x004e0000)
+		cur_cpu_spec->cpu_features |= CPU_FTR_P9_TLBIE_BUG;
 }
 
 static void __init cpufeatures_setup_finished(void)

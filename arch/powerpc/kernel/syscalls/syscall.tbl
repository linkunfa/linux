--- conflicted
+++ resolved
@@ -517,8 +517,5 @@
 433	common	fspick				sys_fspick
 434	common	pidfd_open			sys_pidfd_open
 435	nospu	clone3				ppc_clone3
-<<<<<<< HEAD
 437	common	openat2				sys_openat2
-=======
-438	common	pidfd_getfd			sys_pidfd_getfd
->>>>>>> 8d19f1c8
+438	common	pidfd_getfd			sys_pidfd_getfd
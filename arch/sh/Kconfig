--- conflicted
+++ resolved
@@ -49,13 +49,10 @@
 	select HAVE_ARCH_AUDITSYSCALL
 	select HAVE_FUTEX_CMPXCHG if FUTEX
 	select HAVE_NMI
-<<<<<<< HEAD
 	select NEED_DMA_MAP_STATE
 	select NEED_SG_DMA_LENGTH
-
-=======
 	select ARCH_HAS_PTE_SPECIAL
->>>>>>> 6175f090
+
 	help
 	  The SuperH is a RISC processor targeted for use in embedded systems
 	  and consumer electronics; it was also used in the Sega Dreamcast

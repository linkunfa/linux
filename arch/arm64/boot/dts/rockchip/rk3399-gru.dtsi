/*
 * Google Gru (and derivatives) board device tree source
 *
 * Copyright 2016-2017 Google, Inc
 *
 * This file is dual-licensed: you can use it either under the terms
 * of the GPL or the X11 license, at your option. Note that this dual
 * licensing only applies to this file, and not this project as a
 * whole.
 *
 *  a) This file is free software; you can redistribute it and/or
 *     modify it under the terms of the GNU General Public License as
 *     published by the Free Software Foundation; either version 2 of the
 *     License, or (at your option) any later version.
 *
 *     This file is distributed in the hope that it will be useful,
 *     but WITHOUT ANY WARRANTY; without even the implied warranty of
 *     MERCHANTABILITY or FITNESS FOR A PARTICULAR PURPOSE.  See the
 *     GNU General Public License for more details.
 *
 *  Or, alternatively,
 *
 *  b) Permission is hereby granted, free of charge, to any person
 *     obtaining a copy of this software and associated documentation
 *     files (the "Software"), to deal in the Software without
 *     restriction, including without limitation the rights to use,
 *     copy, modify, merge, publish, distribute, sublicense, and/or
 *     sell copies of the Software, and to permit persons to whom the
 *     Software is furnished to do so, subject to the following
 *     conditions:
 *
 *     The above copyright notice and this permission notice shall be
 *     included in all copies or substantial portions of the Software.
 *
 *     THE SOFTWARE IS PROVIDED "AS IS", WITHOUT WARRANTY OF ANY KIND,
 *     EXPRESS OR IMPLIED, INCLUDING BUT NOT LIMITED TO THE WARRANTIES
 *     OF MERCHANTABILITY, FITNESS FOR A PARTICULAR PURPOSE AND
 *     NONINFRINGEMENT. IN NO EVENT SHALL THE AUTHORS OR COPYRIGHT
 *     HOLDERS BE LIABLE FOR ANY CLAIM, DAMAGES OR OTHER LIABILITY,
 *     WHETHER IN AN ACTION OF CONTRACT, TORT OR OTHERWISE, ARISING
 *     FROM, OUT OF OR IN CONNECTION WITH THE SOFTWARE OR THE USE OR
 *     OTHER DEALINGS IN THE SOFTWARE.
 */

#include <dt-bindings/input/input.h>
#include "rk3399.dtsi"
#include "rk3399-op1-opp.dtsi"

/ {
	chosen {
		stdout-path = "serial2:115200n8";
	};

	/*
	 * Power Tree
	 *
	 * In general an attempt is made to include all rails called out by
	 * the schematic as long as those rails interact in some way with
	 * the AP.  AKA:
	 * - Rails that only connect to the EC (or devices that the EC talks to)
	 *   are not included.
	 * - Rails _are_ included if the rails go to the AP even if the AP
	 *   doesn't currently care about them / they are always on.  The idea
	 *   here is that it makes it easier to map to the schematic or extend
	 *   later.
	 *
	 * If two rails are substantially the same from the AP's point of
	 * view, though, we won't create a full fixed regulator.  We'll just
	 * put the child rail as an alias of the parent rail.  Sometimes rails
	 * look the same to the AP because one of these is true:
	 * - The EC controls the enable and the EC always enables a rail as
	 *   long as the AP is running.
	 * - The rails are actually connected to each other by a jumper and
	 *   the distinction is just there to add clarity/flexibility to the
	 *   schematic.
	 */

	ppvar_sys: ppvar-sys {
		compatible = "regulator-fixed";
		regulator-name = "ppvar_sys";
		regulator-always-on;
		regulator-boot-on;
	};

	pp900_ap: pp900-ap {
		compatible = "regulator-fixed";
		regulator-name = "pp900_ap";

		/* EC turns on w/ pp900_ap_en; always on for AP */
		regulator-always-on;
		regulator-boot-on;
		regulator-min-microvolt = <900000>;
		regulator-max-microvolt = <900000>;

		vin-supply = <&ppvar_sys>;
	};

	pp1200_lpddr: pp1200-lpddr {
		compatible = "regulator-fixed";
		regulator-name = "pp1200_lpddr";

		/* EC turns on w/ lpddr_pwr_en; always on for AP */
		regulator-always-on;
		regulator-boot-on;
		regulator-min-microvolt = <1200000>;
		regulator-max-microvolt = <1200000>;

		vin-supply = <&ppvar_sys>;
	};

	pp1800: pp1800 {
		compatible = "regulator-fixed";
		regulator-name = "pp1800";

		/* Always on when ppvar_sys shows power good */
		regulator-always-on;
		regulator-boot-on;
		regulator-min-microvolt = <1800000>;
		regulator-max-microvolt = <1800000>;

		vin-supply = <&ppvar_sys>;
	};

	pp3000: pp3000 {
		compatible = "regulator-fixed";
		regulator-name = "pp3000";
		pinctrl-names = "default";
		pinctrl-0 = <&pp3000_en>;

		enable-active-high;
		gpio = <&gpio0 12 GPIO_ACTIVE_HIGH>;

		regulator-always-on;
		regulator-boot-on;
		regulator-min-microvolt = <3000000>;
		regulator-max-microvolt = <3000000>;

		vin-supply = <&ppvar_sys>;
	};

	pp3300: pp3300 {
		compatible = "regulator-fixed";
		regulator-name = "pp3300";

		/* Always on; plain and simple */
		regulator-always-on;
		regulator-boot-on;
		regulator-min-microvolt = <3300000>;
		regulator-max-microvolt = <3300000>;

		vin-supply = <&ppvar_sys>;
	};

	pp5000: pp5000 {
		compatible = "regulator-fixed";
		regulator-name = "pp5000";

		/* EC turns on w/ pp5000_en; always on for AP */
		regulator-always-on;
		regulator-boot-on;
		regulator-min-microvolt = <5000000>;
		regulator-max-microvolt = <5000000>;

		vin-supply = <&ppvar_sys>;
	};

	ppvar_bigcpu_pwm: ppvar-bigcpu-pwm {
		compatible = "pwm-regulator";
		regulator-name = "ppvar_bigcpu_pwm";

		pwms = <&pwm1 0 3337 0>;
		pwm-supply = <&ppvar_sys>;
		pwm-dutycycle-range = <100 0>;
		pwm-dutycycle-unit = <100>;

		/* EC turns on w/ ap_core_en; always on for AP */
		regulator-always-on;
		regulator-boot-on;
		regulator-min-microvolt = <800107>;
		regulator-max-microvolt = <1302232>;
	};

	ppvar_bigcpu: ppvar-bigcpu {
		compatible = "vctrl-regulator";
		regulator-name = "ppvar_bigcpu";

		regulator-min-microvolt = <800107>;
		regulator-max-microvolt = <1302232>;

		ctrl-supply = <&ppvar_bigcpu_pwm>;
		ctrl-voltage-range = <800107 1302232>;

		regulator-settling-time-up-us = <322>;
		min-slew-down-rate = <225>;
		ovp-threshold-percent = <16>;
	};

	ppvar_litcpu_pwm: ppvar-litcpu-pwm {
		compatible = "pwm-regulator";
		regulator-name = "ppvar_litcpu_pwm";

		pwms = <&pwm2 0 3337 0>;
		pwm-supply = <&ppvar_sys>;
		pwm-dutycycle-range = <100 0>;
		pwm-dutycycle-unit = <100>;

		/* EC turns on w/ ap_core_en; always on for AP */
		regulator-always-on;
		regulator-boot-on;
		regulator-min-microvolt = <797743>;
		regulator-max-microvolt = <1307837>;
	};

	ppvar_litcpu: ppvar-litcpu {
		compatible = "vctrl-regulator";
		regulator-name = "ppvar_litcpu";

		regulator-min-microvolt = <797743>;
		regulator-max-microvolt = <1307837>;

		ctrl-supply = <&ppvar_litcpu_pwm>;
		ctrl-voltage-range = <797743 1307837>;

		regulator-settling-time-up-us = <384>;
		min-slew-down-rate = <225>;
		ovp-threshold-percent = <16>;
	};

	ppvar_gpu_pwm: ppvar-gpu-pwm {
		compatible = "pwm-regulator";
		regulator-name = "ppvar_gpu_pwm";

		pwms = <&pwm0 0 3337 0>;
		pwm-supply = <&ppvar_sys>;
		pwm-dutycycle-range = <100 0>;
		pwm-dutycycle-unit = <100>;

		/* EC turns on w/ ap_core_en; always on for AP */
		regulator-always-on;
		regulator-boot-on;
		regulator-min-microvolt = <786384>;
		regulator-max-microvolt = <1217747>;
	};

	ppvar_gpu: ppvar-gpu {
		compatible = "vctrl-regulator";
		regulator-name = "ppvar_gpu";

		regulator-min-microvolt = <786384>;
		regulator-max-microvolt = <1217747>;

		ctrl-supply = <&ppvar_gpu_pwm>;
		ctrl-voltage-range = <786384 1217747>;

		regulator-settling-time-up-us = <390>;
		min-slew-down-rate = <225>;
		ovp-threshold-percent = <16>;
	};

	ppvar_centerlogic_pwm: ppvar-centerlogic-pwm {
		compatible = "pwm-regulator";
		regulator-name = "ppvar_centerlogic_pwm";

		pwms = <&pwm3 0 3337 0>;
		pwm-supply = <&ppvar_sys>;
		pwm-dutycycle-range = <100 0>;
		pwm-dutycycle-unit = <100>;

		/* EC turns on w/ ppvar_centerlogic_en; always on for AP */
		regulator-always-on;
		regulator-boot-on;
		regulator-min-microvolt = <799434>;
		regulator-max-microvolt = <1049925>;
	};

	ppvar_centerlogic: ppvar-centerlogic {
		compatible = "vctrl-regulator";
		regulator-name = "ppvar_centerlogic";

		regulator-min-microvolt = <799434>;
		regulator-max-microvolt = <1049925>;

		ctrl-supply = <&ppvar_centerlogic_pwm>;
		ctrl-voltage-range = <799434 1049925>;

		regulator-settling-time-up-us = <378>;
		min-slew-down-rate = <225>;
		ovp-threshold-percent = <16>;
	};

	/* Schematics call this PPVAR even though it's fixed */
	ppvar_logic: ppvar-logic {
		compatible = "regulator-fixed";
		regulator-name = "ppvar_logic";

		/* EC turns on w/ ppvar_logic_en; always on for AP */
		regulator-always-on;
		regulator-boot-on;
		regulator-min-microvolt = <900000>;
		regulator-max-microvolt = <900000>;

		vin-supply = <&ppvar_sys>;
	};

	/* EC turns on w/ pp900_ddrpll_en */
	pp900_ddrpll: pp900-ap {
	};

	/* EC turns on w/ pp900_pcie_en */
	pp900_pcie: pp900-ap {
	};

	/* EC turns on w/ pp900_pll_en */
	pp900_pll: pp900-ap {
	};

	/* EC turns on w/ pp900_pmu_en */
	pp900_pmu: pp900-ap {
	};

	/* EC turns on w/ pp900_usb_en */
	pp900_usb: pp900-ap {
	};

	/* EC turns on w/ pp1800_s0_en_l */
	pp1800_ap_io: pp1800_emmc: pp1800_nfc: pp1800_s0: pp1800 {
	};

	/* EC turns on w/ pp1800_avdd_en_l */
	pp1800_avdd: pp1800 {
	};

	/* EC turns on w/ pp1800_lid_en_l */
	pp1800_lid: pp1800_mic: pp1800 {
	};

	/* EC turns on w/ lpddr_pwr_en */
	pp1800_lpddr: pp1800 {
	};

	/* EC turns on w/ pp1800_pmu_en_l */
	pp1800_pmu: pp1800 {
	};

	/* EC turns on w/ pp1800_usb_en_l */
	pp1800_usb: pp1800 {
	};

	pp1500_ap_io: pp1500-ap-io {
		compatible = "regulator-fixed";
		regulator-name = "pp1500_ap_io";
		pinctrl-names = "default";
		pinctrl-0 = <&pp1500_en>;

		enable-active-high;
		gpio = <&gpio0 10 GPIO_ACTIVE_HIGH>;

		regulator-always-on;
		regulator-boot-on;
		regulator-min-microvolt = <1500000>;
		regulator-max-microvolt = <1500000>;

		vin-supply = <&pp1800>;
	};

	pp1800_audio: pp1800-audio {
		compatible = "regulator-fixed";
		regulator-name = "pp1800_audio";
		pinctrl-names = "default";
		pinctrl-0 = <&pp1800_audio_en>;

		enable-active-high;
		gpio = <&gpio0 2 GPIO_ACTIVE_HIGH>;

		regulator-always-on;
		regulator-boot-on;

		vin-supply = <&pp1800>;
	};

	/* gpio is shared with pp3300_wifi_bt */
	pp1800_pcie: pp1800-pcie {
		compatible = "regulator-fixed";
		regulator-name = "pp1800_pcie";
		pinctrl-names = "default";
		pinctrl-0 = <&wlan_module_pd_l>;

		enable-active-high;
		gpio = <&gpio0 4 GPIO_ACTIVE_HIGH>;

		/*
		 * Need to wait 1ms + ramp-up time before we can power on WiFi.
		 * This has been approximated as 8ms total.
		 */
		regulator-enable-ramp-delay = <8000>;

		vin-supply = <&pp1800>;
	};

	/*
	 * This is a bit of a hack. The WiFi module should be reset at least
	 * 1ms after its regulators have ramped up (max rampup time is ~7ms).
	 * With some stretching of the imagination, we can call the 1.8V
	 * regulator a supply.
	 */
	wlan_pd_n: wlan-pd-n {
		compatible = "regulator-fixed";
		regulator-name = "wlan_pd_n";
		pinctrl-names = "default";
		pinctrl-0 = <&wlan_module_reset_l>;

		enable-active-high;
		gpio = <&gpio1 11 GPIO_ACTIVE_HIGH>;

		vin-supply = <&pp1800_pcie>;
	};

	/* Always on; plain and simple */
	pp3000_ap: pp3000_emmc: pp3000 {
	};

	pp3000_sd_slot: pp3000-sd-slot {
		compatible = "regulator-fixed";
		regulator-name = "pp3000_sd_slot";
		pinctrl-names = "default";
		pinctrl-0 = <&sd_slot_pwr_en>;

		enable-active-high;
		gpio = <&gpio4 29 GPIO_ACTIVE_HIGH>;

		vin-supply = <&pp3000>;
	};

	/*
	 * Technically, this is a small abuse of 'regulator-gpio'; this
	 * regulator is a mux between pp1800 and pp3300. pp1800 and pp3300 are
	 * always on though, so it is sufficient to simply control the mux
	 * here.
	 */
	ppvar_sd_card_io: ppvar-sd-card-io {
		compatible = "regulator-gpio";
		regulator-name = "ppvar_sd_card_io";
		pinctrl-names = "default";
		pinctrl-0 = <&sd_io_pwr_en &sd_pwr_1800_sel>;

		enable-active-high;
		enable-gpio = <&gpio2 2 GPIO_ACTIVE_HIGH>;
		gpios = <&gpio2 28 GPIO_ACTIVE_HIGH>;
		states = <1800000 0x1
			  3000000 0x0>;

		regulator-min-microvolt = <1800000>;
		regulator-max-microvolt = <3000000>;
	};

	/* EC turns on w/ pp3300_trackpad_en_l */
	pp3300_trackpad: pp3300-trackpad {
	};

	/* EC turns on w/ pp3300_usb_en_l */
	pp3300_usb: pp3300 {
	};

	pp3300_disp: pp3300-disp {
		compatible = "regulator-fixed";
		regulator-name = "pp3300_disp";
		pinctrl-names = "default";
		pinctrl-0 = <&pp3300_disp_en>;

		enable-active-high;
		gpio = <&gpio4 27 GPIO_ACTIVE_HIGH>;

		startup-delay-us = <2000>;
		vin-supply = <&pp3300>;
	};

	/* gpio is shared with pp1800_pcie and pinctrl is set there */
	pp3300_wifi_bt: pp3300-wifi-bt {
		compatible = "regulator-fixed";
		regulator-name = "pp3300_wifi_bt";

		enable-active-high;
		gpio = <&gpio0 4 GPIO_ACTIVE_HIGH>;

		vin-supply = <&pp3300>;
	};

	/* EC turns on w/ usb_a_en */
	pp5000_usb_a_vbus: pp5000 {
	};

	gpio_keys: gpio-keys {
		compatible = "gpio-keys";
		pinctrl-names = "default";
		pinctrl-0 = <&bt_host_wake_l>;

		wake-on-bt {
			label = "Wake-on-Bluetooth";
			gpios = <&gpio0 3 GPIO_ACTIVE_LOW>;
			linux,code = <KEY_WAKEUP>;
			wakeup-source;
		};
	};

	max98357a: max98357a {
		compatible = "maxim,max98357a";
		pinctrl-names = "default";
		pinctrl-0 = <&sdmode_en>;
		sdmode-gpios = <&gpio1 2 GPIO_ACTIVE_HIGH>;
		sdmode-delay = <2>;
		#sound-dai-cells = <0>;
		status = "okay";
	};

	sound {
		compatible = "rockchip,rk3399-gru-sound";
		rockchip,cpu = <&i2s0 &i2s2>;
		rockchip,codec = <&max98357a &headsetcodec
				  &codec &wacky_spi_audio &cdn_dp>;
	};
};

&cdn_dp {
	status = "okay";
	extcon = <&usbc_extcon0>, <&usbc_extcon1>;
};

/*
 * Set some suspend operating points to avoid OVP in suspend
 *
 * When we go into S3 ARM Trusted Firmware will transition our PWM regulators
 * from wherever they're at back to the "default" operating point (whatever
 * voltage we get when we set the PWM pins to "input").
 *
 * This quick transition under light load has the possibility to trigger the
 * regulator "over voltage protection" (OVP).
 *
 * To make extra certain that we don't hit this OVP at suspend time, we'll
 * transition to a voltage that's much closer to the default (~1.0 V) so that
 * there will not be a big jump.  Technically we only need to get within 200 mV
 * of the default voltage, but the speed here should be fast enough and we need
 * suspend/resume to be rock solid.
 */

&cluster0_opp {
	opp05 {
		opp-suspend;
	};
};

&cluster1_opp {
	opp06 {
		opp-suspend;
	};
};

&cpu_l0 {
	cpu-supply = <&ppvar_litcpu>;
};

&cpu_l1 {
	cpu-supply = <&ppvar_litcpu>;
};

&cpu_l2 {
	cpu-supply = <&ppvar_litcpu>;
};

&cpu_l3 {
	cpu-supply = <&ppvar_litcpu>;
};

&cpu_b0 {
	cpu-supply = <&ppvar_bigcpu>;
};

&cpu_b1 {
	cpu-supply = <&ppvar_bigcpu>;
};


&cru {
	assigned-clocks =
		<&cru PLL_GPLL>, <&cru PLL_CPLL>,
		<&cru PLL_NPLL>,
		<&cru ACLK_PERIHP>, <&cru HCLK_PERIHP>,
		<&cru PCLK_PERIHP>,
		<&cru ACLK_PERILP0>, <&cru HCLK_PERILP0>,
		<&cru PCLK_PERILP0>, <&cru ACLK_CCI>,
		<&cru HCLK_PERILP1>, <&cru PCLK_PERILP1>,
<<<<<<< HEAD
		<&cru ACLK_VIO>;
=======
		<&cru ACLK_VIO>, <&cru ACLK_HDCP>,
		<&cru ACLK_GIC_PRE>,
		<&cru PCLK_DDR>;
>>>>>>> f5a45eb9
	assigned-clock-rates =
		<600000000>, <800000000>,
		<1000000000>,
		<150000000>, <75000000>,
		<37500000>,
		<100000000>, <100000000>,
		<50000000>, <800000000>,
		<100000000>, <50000000>,
<<<<<<< HEAD
		<400000000>;
=======
		<400000000>, <400000000>,
		<200000000>,
		<200000000>;
>>>>>>> f5a45eb9
};

&emmc_phy {
	status = "okay";
};

&gpu {
	mali-supply = <&ppvar_gpu>;
	status = "okay";
};

ap_i2c_mic: &i2c1 {
	status = "okay";

	clock-frequency = <400000>;

	/* These are relatively safe rise/fall times */
	i2c-scl-falling-time-ns = <50>;
	i2c-scl-rising-time-ns = <300>;

	headsetcodec: rt5514@57 {
		compatible = "realtek,rt5514";
		reg = <0x57>;
		realtek,dmic-init-delay-ms = <20>;
	};
};

ap_i2c_ts: &i2c3 {
	status = "okay";

	clock-frequency = <400000>;

	/* These are relatively safe rise/fall times */
	i2c-scl-falling-time-ns = <50>;
	i2c-scl-rising-time-ns = <300>;
};

ap_i2c_tp: &i2c5 {
	status = "okay";

	clock-frequency = <400000>;

	/* These are relatively safe rise/fall times */
	i2c-scl-falling-time-ns = <50>;
	i2c-scl-rising-time-ns = <300>;

	/*
	 * Note strange pullup enable.  Apparently this avoids leakage but
	 * still allows us to get nice 4.7K pullups for high speed i2c
	 * transfers.  Basically we want the pullup on whenever the ap is
	 * alive, so the "en" pin just gets set to output high.
	 */
	pinctrl-0 = <&i2c5_xfer &ap_i2c_tp_pu_en>;
};

ap_i2c_audio: &i2c8 {
	status = "okay";

	clock-frequency = <400000>;

	/* These are relatively safe rise/fall times */
	i2c-scl-falling-time-ns = <50>;
	i2c-scl-rising-time-ns = <300>;

	codec: da7219@1a {
		compatible = "dlg,da7219";
		reg = <0x1a>;
		interrupt-parent = <&gpio1>;
		interrupts = <23 IRQ_TYPE_LEVEL_LOW>;
		clocks = <&cru SCLK_I2S_8CH_OUT>;
		clock-names = "mclk";
		dlg,micbias-lvl = <2600>;
		dlg,mic-amp-in-sel = "diff";
		pinctrl-names = "default";
		pinctrl-0 = <&headset_int_l>;
		VDD-supply = <&pp1800>;
		VDDMIC-supply = <&pp3300>;
		VDDIO-supply = <&pp1800>;

		da7219_aad {
			dlg,adc-1bit-rpt = <1>;
			dlg,btn-avg = <4>;
			dlg,btn-cfg = <50>;
			dlg,mic-det-thr = <500>;
			dlg,jack-ins-deb = <20>;
			dlg,jack-det-rate = "32ms_64ms";
			dlg,jack-rem-deb = <1>;

			dlg,a-d-btn-thr = <0xa>;
			dlg,d-b-btn-thr = <0x16>;
			dlg,b-c-btn-thr = <0x21>;
			dlg,c-mic-btn-thr = <0x3E>;
		};
	};
};

&i2s0 {
	status = "okay";
};

&i2s2 {
	status = "okay";
};

&io_domains {
	status = "okay";

	audio-supply = <&pp1800_audio>;		/* APIO5_VDD;  3d 4a */
	bt656-supply = <&pp1800_ap_io>;		/* APIO2_VDD;  2a 2b */
	gpio1830-supply = <&pp3000_ap>;		/* APIO4_VDD;  4c 4d */
	sdmmc-supply = <&ppvar_sd_card_io>;	/* SDMMC0_VDD; 4b    */
};

&pcie0 {
	status = "okay";

	ep-gpios = <&gpio2 27 GPIO_ACTIVE_HIGH>;
	pinctrl-names = "default";
	pinctrl-0 = <&pcie_clkreqn_cpm>, <&wifi_perst_l>;
	vpcie3v3-supply = <&pp3300_wifi_bt>;
	vpcie1v8-supply = <&wlan_pd_n>; /* HACK: see &wlan_pd_n */
	vpcie0v9-supply = <&pp900_pcie>;

	pci_rootport: pcie@0,0 {
		reg = <0x83000000 0x0 0x00000000 0x0 0x00000000>;
		#address-cells = <3>;
		#size-cells = <2>;
		ranges;

		mvl_wifi: wifi@0,0 {
			compatible = "pci1b4b,2b42";
			reg = <0x83010000 0x0 0x00000000 0x0 0x00100000
			       0x83010000 0x0 0x00100000 0x0 0x00100000>;
			interrupt-parent = <&gpio0>;
			interrupts = <8 IRQ_TYPE_LEVEL_LOW>;
			pinctrl-names = "default";
			pinctrl-0 = <&wlan_host_wake_l>;
			wakeup-source;
		};
	};
};

&pcie_phy {
	status = "okay";
};

&pmu_io_domains {
	status = "okay";

	pmu1830-supply = <&pp1800_pmu>;		/* PMUIO2_VDD */
};

&pwm0 {
	status = "okay";
};

&pwm1 {
	status = "okay";
};

&pwm2 {
	status = "okay";
};

&pwm3 {
	status = "okay";
};

&sdhci {
	/*
	 * Signal integrity isn't great at 200 MHz and 150 MHz (DDR) gives the
	 * same (or nearly the same) performance for all eMMC that are intended
	 * to be used.
	 */
	assigned-clock-rates = <150000000>;

	bus-width = <8>;
	mmc-hs400-1_8v;
	mmc-hs400-enhanced-strobe;
	non-removable;
	status = "okay";
};

&sdmmc {
	status = "okay";

	/*
	 * Note: configure "sdmmc_cd" as card detect even though it's actually
	 * hooked to ground.  Because we specified "cd-gpios" below dw_mmc
	 * should be ignoring card detect anyway.  Specifying the pin as
	 * sdmmc_cd means that even if you've got GRF_SOC_CON7[12] (force_jtag)
	 * turned on that the system will still make sure the port is
	 * configured as SDMMC and not JTAG.
	 */
	pinctrl-names = "default";
	pinctrl-0 = <&sdmmc_clk &sdmmc_cmd &sdmmc_cd &sdmmc_cd_gpio
		     &sdmmc_bus4>;

	bus-width = <4>;
	cap-mmc-highspeed;
	cap-sd-highspeed;
	cd-gpios = <&gpio4 24 GPIO_ACTIVE_LOW>;
	disable-wp;
	sd-uhs-sdr12;
	sd-uhs-sdr25;
	sd-uhs-sdr50;
	sd-uhs-sdr104;
	vmmc-supply = <&pp3000_sd_slot>;
	vqmmc-supply = <&ppvar_sd_card_io>;
};

&spi1 {
	status = "okay";

	pinctrl-names = "default", "sleep";
	pinctrl-1 = <&spi1_sleep>;

	spiflash@0 {
		compatible = "jedec,spi-nor";
		reg = <0>;

		/* May run faster once verified. */
		spi-max-frequency = <10000000>;
	};
};

&spi2 {
	status = "okay";

	wacky_spi_audio: spi2@0 {
		compatible = "realtek,rt5514";
		reg = <0>;
		interrupt-parent = <&gpio1>;
		interrupts = <13 IRQ_TYPE_LEVEL_HIGH>;
		pinctrl-names = "default";
		pinctrl-0 = <&mic_int>;
		/* May run faster once verified. */
		spi-max-frequency = <10000000>;
		wakeup-source;
	};
};

&spi5 {
	status = "okay";

	cros_ec: ec@0 {
		compatible = "google,cros-ec-spi";
		reg = <0>;
		interrupt-parent = <&gpio0>;
		interrupts = <1 IRQ_TYPE_LEVEL_LOW>;
		pinctrl-names = "default";
		pinctrl-0 = <&ec_ap_int_l>;
		spi-max-frequency = <3000000>;

		i2c_tunnel: i2c-tunnel {
			compatible = "google,cros-ec-i2c-tunnel";
			google,remote-bus = <4>;
			#address-cells = <1>;
			#size-cells = <0>;
		};

		cros_ec_pwm: ec-pwm {
			compatible = "google,cros-ec-pwm";
			#pwm-cells = <1>;
		};

		usbc_extcon0: extcon@0 {
			compatible = "google,extcon-usbc-cros-ec";
			google,usb-port-id = <0>;

			#extcon-cells = <0>;
		};

		usbc_extcon1: extcon@1 {
			compatible = "google,extcon-usbc-cros-ec";
			google,usb-port-id = <1>;

			#extcon-cells = <0>;
		};
	};
};

&tsadc {
	status = "okay";

	rockchip,hw-tshut-mode = <1>; /* tshut mode 0:CRU 1:GPIO */
	rockchip,hw-tshut-polarity = <1>; /* tshut polarity 0:LOW 1:HIGH */
};

&tcphy0 {
	status = "okay";
	extcon = <&usbc_extcon0>;
};

&tcphy1 {
	status = "okay";
	extcon = <&usbc_extcon1>;
};

&u2phy0 {
	status = "okay";
};

&u2phy1 {
	status = "okay";
};

&u2phy0_host {
	status = "okay";
};

&u2phy1_host {
	status = "okay";
};

&u2phy0_otg {
	status = "okay";
};

&u2phy1_otg {
	status = "okay";
};

&uart2 {
	status = "okay";
};

&usb_host0_ehci {
	status = "okay";
};

&usb_host0_ohci {
	status = "okay";
};

&usb_host1_ehci {
	status = "okay";
};

&usb_host1_ohci {
	status = "okay";
};

&usbdrd3_0 {
	status = "okay";
	extcon = <&usbc_extcon0>;
};

&usbdrd_dwc3_0 {
	status = "okay";
	dr_mode = "host";
};

&usbdrd3_1 {
	status = "okay";
	extcon = <&usbc_extcon1>;
};

&usbdrd_dwc3_1 {
	status = "okay";
	dr_mode = "host";
};

&vopb {
	status = "okay";
};

&vopb_mmu {
	status = "okay";
};

&vopl {
	status = "okay";
};

&vopl_mmu {
	status = "okay";
};

#include <arm/cros-ec-keyboard.dtsi>
#include <arm/cros-ec-sbs.dtsi>

&pinctrl {
	/*
	 * pinctrl settings for pins that have no real owners.
	 *
	 * At the moment settings are identical for S0 and S3, but if we later
	 * need to configure things differently for S3 we'll adjust here.
	 */
	pinctrl-names = "default";
	pinctrl-0 = <
		&ap_pwroff	/* AP will auto-assert this when in S3 */
		&clk_32k	/* This pin is always 32k on gru boards */
	>;

	pcfg_output_low: pcfg-output-low {
		output-low;
	};

	pcfg_output_high: pcfg-output-high {
		output-high;
	};

	pcfg_pull_none_8ma: pcfg-pull-none-8ma {
		bias-disable;
		drive-strength = <8>;
	};

	backlight-enable {
		bl_en: bl-en {
			rockchip,pins = <1 17 RK_FUNC_GPIO &pcfg_pull_none>;
		};
	};

	cros-ec {
		ec_ap_int_l: ec-ap-int-l {
			rockchip,pins = <RK_GPIO0 1 RK_FUNC_GPIO &pcfg_pull_up>;
		};
	};

	discrete-regulators {
		pp1500_en: pp1500-en {
			rockchip,pins = <RK_GPIO0 10 RK_FUNC_GPIO
					 &pcfg_pull_none>;
		};

		pp1800_audio_en: pp1800-audio-en {
			rockchip,pins = <RK_GPIO0 2 RK_FUNC_GPIO
					 &pcfg_pull_down>;
		};

		pp3300_disp_en: pp3300-disp-en {
			rockchip,pins = <RK_GPIO4 27 RK_FUNC_GPIO
					 &pcfg_pull_none>;
		};

		pp3000_en: pp3000-en {
			rockchip,pins = <RK_GPIO0 12 RK_FUNC_GPIO
					 &pcfg_pull_none>;
		};

		sd_io_pwr_en: sd-io-pwr-en {
			rockchip,pins = <RK_GPIO2 2 RK_FUNC_GPIO
					 &pcfg_pull_none>;
		};

		sd_pwr_1800_sel: sd-pwr-1800-sel {
			rockchip,pins = <RK_GPIO2 28 RK_FUNC_GPIO
					 &pcfg_pull_none>;
		};

		sd_slot_pwr_en: sd-slot-pwr-en {
			rockchip,pins = <RK_GPIO4 29 RK_FUNC_GPIO
					 &pcfg_pull_none>;
		};

		wlan_module_pd_l: wlan-module-pd-l {
			rockchip,pins = <RK_GPIO0 4 RK_FUNC_GPIO
					 &pcfg_pull_down>;
		};
	};

	codec {
		/* Has external pullup */
		headset_int_l: headset-int-l {
			rockchip,pins = <1 23 RK_FUNC_GPIO &pcfg_pull_none>;
		};

		mic_int: mic-int {
			rockchip,pins = <1 13 RK_FUNC_GPIO &pcfg_pull_down>;
		};
	};

	max98357a {
		sdmode_en: sdmode-en {
			rockchip,pins = <1 2 RK_FUNC_GPIO &pcfg_pull_down>;
		};
	};

	pcie {
		pcie_clkreqn_cpm: pci-clkreqn-cpm {
			/*
			 * Since our pcie doesn't support ClockPM(CPM), we want
			 * to hack this as gpio, so the EP could be able to
			 * de-assert it along and make ClockPM(CPM) work.
			 */
			rockchip,pins = <2 26 RK_FUNC_GPIO &pcfg_pull_none>;
		};
	};

	sdmmc {
		/*
		 * We run sdmmc at max speed; bump up drive strength.
		 * We also have external pulls, so disable the internal ones.
		 */
		sdmmc_bus4: sdmmc-bus4 {
			rockchip,pins =
				<4 8 RK_FUNC_1 &pcfg_pull_none_8ma>,
				<4 9 RK_FUNC_1 &pcfg_pull_none_8ma>,
				<4 10 RK_FUNC_1 &pcfg_pull_none_8ma>,
				<4 11 RK_FUNC_1 &pcfg_pull_none_8ma>;
		};

		sdmmc_clk: sdmmc-clk {
			rockchip,pins =
				<4 12 RK_FUNC_1 &pcfg_pull_none_8ma>;
		};

		sdmmc_cmd: sdmmc-cmd {
			rockchip,pins =
				<4 13 RK_FUNC_1 &pcfg_pull_none_8ma>;
		};

		/*
		 * In our case the official card detect is hooked to ground
		 * to avoid getting access to JTAG just by sticking something
		 * in the SD card slot (see the force_jtag bit in the TRM).
		 *
		 * We still configure it as card detect because it doesn't
		 * hurt and dw_mmc will ignore it.  We make sure to disable
		 * the pull though so we don't burn needless power.
		 */
		sdmmc_cd: sdmmc-cd {
			rockchip,pins =
				<0 7 RK_FUNC_1 &pcfg_pull_none>;
		};

		/* This is where we actually hook up CD; has external pull */
		sdmmc_cd_gpio: sdmmc-cd-gpio {
			rockchip,pins = <4 24 RK_FUNC_GPIO &pcfg_pull_none>;
		};
	};

	spi1 {
		spi1_sleep: spi1-sleep {
			/*
			 * Pull down SPI1 CLK/CS/RX/TX during suspend, to
			 * prevent leakage.
			 */
			rockchip,pins = <1 9 RK_FUNC_GPIO &pcfg_pull_down>,
					<1 10 RK_FUNC_GPIO &pcfg_pull_down>,
					<1 7 RK_FUNC_GPIO &pcfg_pull_down>,
					<1 8 RK_FUNC_GPIO &pcfg_pull_down>;
		};
	};

	touchscreen {
		touch_int_l: touch-int-l {
			rockchip,pins = <3 13 RK_FUNC_GPIO &pcfg_pull_up>;
		};

		touch_reset_l: touch-reset-l {
			rockchip,pins = <4 26 RK_FUNC_GPIO &pcfg_pull_none>;
		};
	};

	trackpad {
		ap_i2c_tp_pu_en: ap-i2c-tp-pu-en {
			rockchip,pins = <3 12 RK_FUNC_GPIO &pcfg_output_high>;
		};

		trackpad_int_l: trackpad-int-l {
			rockchip,pins = <1 4 RK_FUNC_GPIO &pcfg_pull_up>;
		};
	};

	wifi {
		wifi_perst_l: wifi-perst-l {
			rockchip,pins = <2 27 RK_FUNC_GPIO &pcfg_pull_none>;
		};

		wlan_module_reset_l: wlan-module-reset-l {
			rockchip,pins = <1 11 RK_FUNC_GPIO &pcfg_pull_none>;
		};

		bt_host_wake_l: bt-host-wake-l {
			/* Kevin has an external pull up, but Gru does not */
			rockchip,pins = <0 3 RK_FUNC_GPIO &pcfg_pull_up>;
		};
	};

	write-protect {
		ap_fw_wp: ap-fw-wp {
			rockchip,pins = <1 18 RK_FUNC_GPIO &pcfg_pull_up>;
		};
	};
};<|MERGE_RESOLUTION|>--- conflicted
+++ resolved
@@ -588,13 +588,9 @@
 		<&cru ACLK_PERILP0>, <&cru HCLK_PERILP0>,
 		<&cru PCLK_PERILP0>, <&cru ACLK_CCI>,
 		<&cru HCLK_PERILP1>, <&cru PCLK_PERILP1>,
-<<<<<<< HEAD
-		<&cru ACLK_VIO>;
-=======
 		<&cru ACLK_VIO>, <&cru ACLK_HDCP>,
 		<&cru ACLK_GIC_PRE>,
 		<&cru PCLK_DDR>;
->>>>>>> f5a45eb9
 	assigned-clock-rates =
 		<600000000>, <800000000>,
 		<1000000000>,
@@ -603,13 +599,9 @@
 		<100000000>, <100000000>,
 		<50000000>, <800000000>,
 		<100000000>, <50000000>,
-<<<<<<< HEAD
-		<400000000>;
-=======
 		<400000000>, <400000000>,
 		<200000000>,
 		<200000000>;
->>>>>>> f5a45eb9
 };
 
 &emmc_phy {

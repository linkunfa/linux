--- conflicted
+++ resolved
@@ -56,12 +56,9 @@
 	struct sha1_ce_state *sctx = shash_desc_ctx(desc);
 	bool finalize = !sctx->sst.count && !(len % SHA1_BLOCK_SIZE);
 
-<<<<<<< HEAD
-=======
 	if (!may_use_simd())
 		return crypto_sha1_finup(desc, data, len, out);
 
->>>>>>> bb176f67
 	/*
 	 * Allow the asm code to perform the finalization if there is no
 	 * partial data and the input is a round multiple of the block size.

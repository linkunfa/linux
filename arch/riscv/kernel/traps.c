// SPDX-License-Identifier: GPL-2.0-only
/*
 * Copyright (C) 2012 Regents of the University of California
 */

#include <linux/cpu.h>
#include <linux/kernel.h>
#include <linux/init.h>
#include <linux/sched.h>
#include <linux/sched/debug.h>
#include <linux/sched/signal.h>
#include <linux/signal.h>
#include <linux/kdebug.h>
#include <linux/uaccess.h>
#include <linux/kprobes.h>
#include <linux/mm.h>
#include <linux/module.h>
#include <linux/irq.h>
#include <linux/kexec.h>

#include <asm/asm-prototypes.h>
#include <asm/bug.h>
#include <asm/csr.h>
#include <asm/processor.h>
#include <asm/ptrace.h>
#include <asm/thread_info.h>

int show_unhandled_signals = 1;

static DEFINE_SPINLOCK(die_lock);

void die(struct pt_regs *regs, const char *str)
{
	static int die_counter;
	int ret;
	long cause;

	oops_enter();

	spin_lock_irq(&die_lock);
	console_verbose();
	bust_spinlocks(1);

	pr_emerg("%s [#%d]\n", str, ++die_counter);
	print_modules();
	if (regs)
		show_regs(regs);
<<<<<<< HEAD

	cause = regs ? regs->cause : -1;
	ret = notify_die(DIE_OOPS, str, regs, 0, cause, SIGSEGV);

=======

	cause = regs ? regs->cause : -1;
	ret = notify_die(DIE_OOPS, str, regs, 0, cause, SIGSEGV);

>>>>>>> 6e66e96e
	if (kexec_should_crash(current))
		crash_kexec(regs);

	bust_spinlocks(0);
	add_taint(TAINT_DIE, LOCKDEP_NOW_UNRELIABLE);
	spin_unlock_irq(&die_lock);
	oops_exit();

	if (in_interrupt())
		panic("Fatal exception in interrupt");
	if (panic_on_oops)
		panic("Fatal exception");
	if (ret != NOTIFY_STOP)
		make_task_dead(SIGSEGV);
}

void do_trap(struct pt_regs *regs, int signo, int code, unsigned long addr)
{
	struct task_struct *tsk = current;

	if (show_unhandled_signals && unhandled_signal(tsk, signo)
	    && printk_ratelimit()) {
		pr_info("%s[%d]: unhandled signal %d code 0x%x at 0x" REG_FMT,
			tsk->comm, task_pid_nr(tsk), signo, code, addr);
		print_vma_addr(KERN_CONT " in ", instruction_pointer(regs));
		pr_cont("\n");
		__show_regs(regs);
	}

	force_sig_fault(signo, code, (void __user *)addr);
}

static void do_trap_error(struct pt_regs *regs, int signo, int code,
	unsigned long addr, const char *str)
{
	current->thread.bad_cause = regs->cause;

	if (user_mode(regs)) {
		do_trap(regs, signo, code, addr);
	} else {
		if (!fixup_exception(regs))
			die(regs, str);
	}
}

#if defined(CONFIG_XIP_KERNEL) && defined(CONFIG_RISCV_ALTERNATIVE)
#define __trap_section		__section(".xip.traps")
#else
#define __trap_section
#endif
#define DO_ERROR_INFO(name, signo, code, str)				\
asmlinkage __visible __trap_section void name(struct pt_regs *regs)	\
{									\
	do_trap_error(regs, signo, code, regs->epc, "Oops - " str);	\
}

DO_ERROR_INFO(do_trap_unknown,
	SIGILL, ILL_ILLTRP, "unknown exception");
DO_ERROR_INFO(do_trap_insn_misaligned,
	SIGBUS, BUS_ADRALN, "instruction address misaligned");
DO_ERROR_INFO(do_trap_insn_fault,
	SIGSEGV, SEGV_ACCERR, "instruction access fault");
DO_ERROR_INFO(do_trap_insn_illegal,
	SIGILL, ILL_ILLOPC, "illegal instruction");
DO_ERROR_INFO(do_trap_load_fault,
	SIGSEGV, SEGV_ACCERR, "load access fault");
#ifndef CONFIG_RISCV_M_MODE
DO_ERROR_INFO(do_trap_load_misaligned,
	SIGBUS, BUS_ADRALN, "Oops - load address misaligned");
DO_ERROR_INFO(do_trap_store_misaligned,
	SIGBUS, BUS_ADRALN, "Oops - store (or AMO) address misaligned");
#else
int handle_misaligned_load(struct pt_regs *regs);
int handle_misaligned_store(struct pt_regs *regs);

asmlinkage void __trap_section do_trap_load_misaligned(struct pt_regs *regs)
{
	if (!handle_misaligned_load(regs))
		return;
	do_trap_error(regs, SIGBUS, BUS_ADRALN, regs->epc,
		      "Oops - load address misaligned");
}

asmlinkage void __trap_section do_trap_store_misaligned(struct pt_regs *regs)
{
	if (!handle_misaligned_store(regs))
		return;
	do_trap_error(regs, SIGBUS, BUS_ADRALN, regs->epc,
		      "Oops - store (or AMO) address misaligned");
}
#endif
DO_ERROR_INFO(do_trap_store_fault,
	SIGSEGV, SEGV_ACCERR, "store (or AMO) access fault");
DO_ERROR_INFO(do_trap_ecall_u,
	SIGILL, ILL_ILLTRP, "environment call from U-mode");
DO_ERROR_INFO(do_trap_ecall_s,
	SIGILL, ILL_ILLTRP, "environment call from S-mode");
DO_ERROR_INFO(do_trap_ecall_m,
	SIGILL, ILL_ILLTRP, "environment call from M-mode");

static inline unsigned long get_break_insn_length(unsigned long pc)
{
	bug_insn_t insn;

	if (get_kernel_nofault(insn, (bug_insn_t *)pc))
		return 0;

	return GET_INSN_LENGTH(insn);
}

asmlinkage __visible __trap_section void do_trap_break(struct pt_regs *regs)
{
#ifdef CONFIG_KPROBES
	if (kprobe_single_step_handler(regs))
		return;

	if (kprobe_breakpoint_handler(regs))
		return;
#endif
#ifdef CONFIG_UPROBES
	if (uprobe_single_step_handler(regs))
		return;

	if (uprobe_breakpoint_handler(regs))
		return;
#endif
	current->thread.bad_cause = regs->cause;

	if (user_mode(regs))
		force_sig_fault(SIGTRAP, TRAP_BRKPT, (void __user *)regs->epc);
#ifdef CONFIG_KGDB
	else if (notify_die(DIE_TRAP, "EBREAK", regs, 0, regs->cause, SIGTRAP)
								== NOTIFY_STOP)
		return;
#endif
	else if (report_bug(regs->epc, regs) == BUG_TRAP_TYPE_WARN)
		regs->epc += get_break_insn_length(regs->epc);
	else
		die(regs, "Kernel BUG");
}
NOKPROBE_SYMBOL(do_trap_break);

#ifdef CONFIG_GENERIC_BUG
int is_valid_bugaddr(unsigned long pc)
{
	bug_insn_t insn;

	if (pc < VMALLOC_START)
		return 0;
	if (get_kernel_nofault(insn, (bug_insn_t *)pc))
		return 0;
	if ((insn & __INSN_LENGTH_MASK) == __INSN_LENGTH_32)
		return (insn == __BUG_INSN_32);
	else
		return ((insn & __COMPRESSED_INSN_MASK) == __BUG_INSN_16);
}
#endif /* CONFIG_GENERIC_BUG */

#ifdef CONFIG_VMAP_STACK
/*
 * Extra stack space that allows us to provide panic messages when the kernel
 * has overflowed its stack.
 */
static DEFINE_PER_CPU(unsigned long [OVERFLOW_STACK_SIZE/sizeof(long)],
		overflow_stack)__aligned(16);
/*
 * A temporary stack for use by handle_kernel_stack_overflow.  This is used so
 * we can call into C code to get the per-hart overflow stack.  Usage of this
 * stack must be protected by spin_shadow_stack.
 */
long shadow_stack[SHADOW_OVERFLOW_STACK_SIZE/sizeof(long)] __aligned(16);

/*
 * A pseudo spinlock to protect the shadow stack from being used by multiple
 * harts concurrently.  This isn't a real spinlock because the lock side must
 * be taken without a valid stack and only a single register, it's only taken
 * while in the process of panicing anyway so the performance and error
 * checking a proper spinlock gives us doesn't matter.
 */
unsigned long spin_shadow_stack;

asmlinkage unsigned long get_overflow_stack(void)
{
	return (unsigned long)this_cpu_ptr(overflow_stack) +
		OVERFLOW_STACK_SIZE;
}

asmlinkage void handle_bad_stack(struct pt_regs *regs)
{
	unsigned long tsk_stk = (unsigned long)current->stack;
	unsigned long ovf_stk = (unsigned long)this_cpu_ptr(overflow_stack);

	/*
	 * We're done with the shadow stack by this point, as we're on the
	 * overflow stack.  Tell any other concurrent overflowing harts that
	 * they can proceed with panicing by releasing the pseudo-spinlock.
	 *
	 * This pairs with an amoswap.aq in handle_kernel_stack_overflow.
	 */
	smp_store_release(&spin_shadow_stack, 0);

	console_verbose();

	pr_emerg("Insufficient stack space to handle exception!\n");
	pr_emerg("Task stack:     [0x%016lx..0x%016lx]\n",
			tsk_stk, tsk_stk + THREAD_SIZE);
	pr_emerg("Overflow stack: [0x%016lx..0x%016lx]\n",
			ovf_stk, ovf_stk + OVERFLOW_STACK_SIZE);

	__show_regs(regs);
	panic("Kernel stack overflow");

	for (;;)
		wait_for_interrupt();
}
#endif<|MERGE_RESOLUTION|>--- conflicted
+++ resolved
@@ -45,17 +45,10 @@
 	print_modules();
 	if (regs)
 		show_regs(regs);
-<<<<<<< HEAD
 
 	cause = regs ? regs->cause : -1;
 	ret = notify_die(DIE_OOPS, str, regs, 0, cause, SIGSEGV);
 
-=======
-
-	cause = regs ? regs->cause : -1;
-	ret = notify_die(DIE_OOPS, str, regs, 0, cause, SIGSEGV);
-
->>>>>>> 6e66e96e
 	if (kexec_should_crash(current))
 		crash_kexec(regs);
 

/*
 * syscalls.h - Linux syscall interfaces (arch-specific)
 *
 * Copyright (c) 2008 Jaswinder Singh Rajput
 *
 * This file is released under the GPLv2.
 * See the file COPYING for more details.
 */

#ifndef _ASM_X86_SYSCALLS_H
#define _ASM_X86_SYSCALLS_H

#include <linux/compiler.h>
#include <linux/linkage.h>
#include <linux/signal.h>
#include <linux/types.h>

/* Common in X86_32 and X86_64 */
/* kernel/ioport.c */
long ksys_ioperm(unsigned long from, unsigned long num, int turn_on);
<<<<<<< HEAD
=======

#ifdef CONFIG_X86_32
/*
 * These definitions are only valid on pure 32-bit systems; x86-64 uses a
 * different syscall calling convention
 */
>>>>>>> 87e1e2f5
asmlinkage long sys_ioperm(unsigned long, unsigned long, int);
asmlinkage long sys_iopl(unsigned int);

/* kernel/ldt.c */
asmlinkage long sys_modify_ldt(int, void __user *, unsigned long);

/* kernel/signal.c */
asmlinkage long sys_rt_sigreturn(void);

/* kernel/tls.c */
asmlinkage long sys_set_thread_area(struct user_desc __user *);
asmlinkage long sys_get_thread_area(struct user_desc __user *);

/* X86_32 only */

/* kernel/signal.c */
asmlinkage long sys_sigreturn(void);

/* kernel/vm86_32.c */
struct vm86_struct;
asmlinkage long sys_vm86old(struct vm86_struct __user *);
asmlinkage long sys_vm86(unsigned long, unsigned long);

#endif /* CONFIG_X86_32 */
#endif /* _ASM_X86_SYSCALLS_H */<|MERGE_RESOLUTION|>--- conflicted
+++ resolved
@@ -18,15 +18,12 @@
 /* Common in X86_32 and X86_64 */
 /* kernel/ioport.c */
 long ksys_ioperm(unsigned long from, unsigned long num, int turn_on);
-<<<<<<< HEAD
-=======
 
 #ifdef CONFIG_X86_32
 /*
  * These definitions are only valid on pure 32-bit systems; x86-64 uses a
  * different syscall calling convention
  */
->>>>>>> 87e1e2f5
 asmlinkage long sys_ioperm(unsigned long, unsigned long, int);
 asmlinkage long sys_iopl(unsigned int);
 

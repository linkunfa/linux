--- conflicted
+++ resolved
@@ -39,10 +39,7 @@
 
 enum ucode_state {
 	UCODE_OK	= 0,
-<<<<<<< HEAD
-=======
 	UCODE_NEW,
->>>>>>> 3eb2ce82
 	UCODE_UPDATED,
 	UCODE_NFOUND,
 	UCODE_ERROR,

/*
 * KVM paravirt_ops implementation
 *
 * This program is free software; you can redistribute it and/or modify
 * it under the terms of the GNU General Public License as published by
 * the Free Software Foundation; either version 2 of the License, or
 * (at your option) any later version.
 *
 * This program is distributed in the hope that it will be useful,
 * but WITHOUT ANY WARRANTY; without even the implied warranty of
 * MERCHANTABILITY or FITNESS FOR A PARTICULAR PURPOSE.  See the
 * GNU General Public License for more details.
 *
 * You should have received a copy of the GNU General Public License
 * along with this program; if not, write to the Free Software
 * Foundation, 51 Franklin Street, Fifth Floor, Boston, MA  02110-1301, USA.
 *
 * Copyright (C) 2007, Red Hat, Inc., Ingo Molnar <mingo@redhat.com>
 * Copyright IBM Corporation, 2007
 *   Authors: Anthony Liguori <aliguori@us.ibm.com>
 */

#include <linux/context_tracking.h>
#include <linux/init.h>
#include <linux/kernel.h>
#include <linux/kvm_para.h>
#include <linux/cpu.h>
#include <linux/mm.h>
#include <linux/highmem.h>
#include <linux/hardirq.h>
#include <linux/notifier.h>
#include <linux/reboot.h>
#include <linux/hash.h>
#include <linux/sched.h>
#include <linux/slab.h>
#include <linux/kprobes.h>
#include <linux/debugfs.h>
#include <linux/nmi.h>
#include <linux/swait.h>
#include <asm/timer.h>
#include <asm/cpu.h>
#include <asm/traps.h>
#include <asm/desc.h>
#include <asm/tlbflush.h>
#include <asm/apic.h>
#include <asm/apicdef.h>
#include <asm/hypervisor.h>
#include <asm/kvm_guest.h>

static int kvmapf = 1;

static int __init parse_no_kvmapf(char *arg)
{
        kvmapf = 0;
        return 0;
}

early_param("no-kvmapf", parse_no_kvmapf);

static int steal_acc = 1;
static int __init parse_no_stealacc(char *arg)
{
        steal_acc = 0;
        return 0;
}

early_param("no-steal-acc", parse_no_stealacc);

static int kvmclock_vsyscall = 1;
static int __init parse_no_kvmclock_vsyscall(char *arg)
{
        kvmclock_vsyscall = 0;
        return 0;
}

early_param("no-kvmclock-vsyscall", parse_no_kvmclock_vsyscall);

static DEFINE_PER_CPU_DECRYPTED(struct kvm_vcpu_pv_apf_data, apf_reason) __aligned(64);
static DEFINE_PER_CPU_DECRYPTED(struct kvm_steal_time, steal_time) __aligned(64);
static int has_steal_clock = 0;

/*
 * No need for any "IO delay" on KVM
 */
static void kvm_io_delay(void)
{
}

#define KVM_TASK_SLEEP_HASHBITS 8
#define KVM_TASK_SLEEP_HASHSIZE (1<<KVM_TASK_SLEEP_HASHBITS)

struct kvm_task_sleep_node {
	struct hlist_node link;
	struct swait_queue_head wq;
	u32 token;
	int cpu;
	bool halted;
};

static struct kvm_task_sleep_head {
	raw_spinlock_t lock;
	struct hlist_head list;
} async_pf_sleepers[KVM_TASK_SLEEP_HASHSIZE];

static struct kvm_task_sleep_node *_find_apf_task(struct kvm_task_sleep_head *b,
						  u32 token)
{
	struct hlist_node *p;

	hlist_for_each(p, &b->list) {
		struct kvm_task_sleep_node *n =
			hlist_entry(p, typeof(*n), link);
		if (n->token == token)
			return n;
	}

	return NULL;
}

/*
 * @interrupt_kernel: Is this called from a routine which interrupts the kernel
 * 		      (other than user space)?
 */
void kvm_async_pf_task_wait(u32 token, int interrupt_kernel)
{
	u32 key = hash_32(token, KVM_TASK_SLEEP_HASHBITS);
	struct kvm_task_sleep_head *b = &async_pf_sleepers[key];
	struct kvm_task_sleep_node n, *e;
	DECLARE_SWAITQUEUE(wait);

	rcu_irq_enter();

	raw_spin_lock(&b->lock);
	e = _find_apf_task(b, token);
	if (e) {
		/* dummy entry exist -> wake up was delivered ahead of PF */
		hlist_del(&e->link);
		kfree(e);
		raw_spin_unlock(&b->lock);

		rcu_irq_exit();
		return;
	}

	n.token = token;
	n.cpu = smp_processor_id();
	n.halted = is_idle_task(current) ||
		   (IS_ENABLED(CONFIG_PREEMPT_COUNT)
		    ? preempt_count() > 1 || rcu_preempt_depth()
		    : interrupt_kernel);
	init_swait_queue_head(&n.wq);
	hlist_add_head(&n.link, &b->list);
	raw_spin_unlock(&b->lock);

	for (;;) {
		if (!n.halted)
			prepare_to_swait(&n.wq, &wait, TASK_UNINTERRUPTIBLE);
		if (hlist_unhashed(&n.link))
			break;

		rcu_irq_exit();

		if (!n.halted) {
			local_irq_enable();
			schedule();
			local_irq_disable();
		} else {
			/*
			 * We cannot reschedule. So halt.
			 */
			native_safe_halt();
			local_irq_disable();
		}

		rcu_irq_enter();
	}
	if (!n.halted)
		finish_swait(&n.wq, &wait);

	rcu_irq_exit();
	return;
}
EXPORT_SYMBOL_GPL(kvm_async_pf_task_wait);

static void apf_task_wake_one(struct kvm_task_sleep_node *n)
{
	hlist_del_init(&n->link);
	if (n->halted)
		smp_send_reschedule(n->cpu);
	else if (swq_has_sleeper(&n->wq))
		swake_up(&n->wq);
}

static void apf_task_wake_all(void)
{
	int i;

	for (i = 0; i < KVM_TASK_SLEEP_HASHSIZE; i++) {
		struct hlist_node *p, *next;
		struct kvm_task_sleep_head *b = &async_pf_sleepers[i];
		raw_spin_lock(&b->lock);
		hlist_for_each_safe(p, next, &b->list) {
			struct kvm_task_sleep_node *n =
				hlist_entry(p, typeof(*n), link);
			if (n->cpu == smp_processor_id())
				apf_task_wake_one(n);
		}
		raw_spin_unlock(&b->lock);
	}
}

void kvm_async_pf_task_wake(u32 token)
{
	u32 key = hash_32(token, KVM_TASK_SLEEP_HASHBITS);
	struct kvm_task_sleep_head *b = &async_pf_sleepers[key];
	struct kvm_task_sleep_node *n;

	if (token == ~0) {
		apf_task_wake_all();
		return;
	}

again:
	raw_spin_lock(&b->lock);
	n = _find_apf_task(b, token);
	if (!n) {
		/*
		 * async PF was not yet handled.
		 * Add dummy entry for the token.
		 */
		n = kzalloc(sizeof(*n), GFP_ATOMIC);
		if (!n) {
			/*
			 * Allocation failed! Busy wait while other cpu
			 * handles async PF.
			 */
			raw_spin_unlock(&b->lock);
			cpu_relax();
			goto again;
		}
		n->token = token;
		n->cpu = smp_processor_id();
		init_swait_queue_head(&n->wq);
		hlist_add_head(&n->link, &b->list);
	} else
		apf_task_wake_one(n);
	raw_spin_unlock(&b->lock);
	return;
}
EXPORT_SYMBOL_GPL(kvm_async_pf_task_wake);

u32 kvm_read_and_reset_pf_reason(void)
{
	u32 reason = 0;

	if (__this_cpu_read(apf_reason.enabled)) {
		reason = __this_cpu_read(apf_reason.reason);
		__this_cpu_write(apf_reason.reason, 0);
	}

	return reason;
}
EXPORT_SYMBOL_GPL(kvm_read_and_reset_pf_reason);
NOKPROBE_SYMBOL(kvm_read_and_reset_pf_reason);

dotraplinkage void
do_async_page_fault(struct pt_regs *regs, unsigned long error_code)
{
	enum ctx_state prev_state;

	switch (kvm_read_and_reset_pf_reason()) {
	default:
		do_page_fault(regs, error_code);
		break;
	case KVM_PV_REASON_PAGE_NOT_PRESENT:
		/* page is swapped out by the host. */
		prev_state = exception_enter();
		kvm_async_pf_task_wait((u32)read_cr2(), !user_mode(regs));
		exception_exit(prev_state);
		break;
	case KVM_PV_REASON_PAGE_READY:
		rcu_irq_enter();
		kvm_async_pf_task_wake((u32)read_cr2());
		rcu_irq_exit();
		break;
	}
}
NOKPROBE_SYMBOL(do_async_page_fault);

static void __init paravirt_ops_setup(void)
{
	pv_info.name = "KVM";

	if (kvm_para_has_feature(KVM_FEATURE_NOP_IO_DELAY))
		pv_cpu_ops.io_delay = kvm_io_delay;

#ifdef CONFIG_X86_IO_APIC
	no_timer_check = 1;
#endif
}

static void kvm_register_steal_time(void)
{
	int cpu = smp_processor_id();
	struct kvm_steal_time *st = &per_cpu(steal_time, cpu);

	if (!has_steal_clock)
		return;

	wrmsrl(MSR_KVM_STEAL_TIME, (slow_virt_to_phys(st) | KVM_MSR_ENABLED));
	pr_info("kvm-stealtime: cpu %d, msr %llx\n",
		cpu, (unsigned long long) slow_virt_to_phys(st));
}

static DEFINE_PER_CPU_DECRYPTED(unsigned long, kvm_apic_eoi) = KVM_PV_EOI_DISABLED;

static notrace void kvm_guest_apic_eoi_write(u32 reg, u32 val)
{
	/**
	 * This relies on __test_and_clear_bit to modify the memory
	 * in a way that is atomic with respect to the local CPU.
	 * The hypervisor only accesses this memory from the local CPU so
	 * there's no need for lock or memory barriers.
	 * An optimization barrier is implied in apic write.
	 */
	if (__test_and_clear_bit(KVM_PV_EOI_BIT, this_cpu_ptr(&kvm_apic_eoi)))
		return;
	apic->native_eoi_write(APIC_EOI, APIC_EOI_ACK);
}

static void kvm_guest_cpu_init(void)
{
	if (!kvm_para_available())
		return;

	if (kvm_para_has_feature(KVM_FEATURE_ASYNC_PF) && kvmapf) {
		u64 pa = slow_virt_to_phys(this_cpu_ptr(&apf_reason));

#ifdef CONFIG_PREEMPT
		pa |= KVM_ASYNC_PF_SEND_ALWAYS;
#endif
		pa |= KVM_ASYNC_PF_ENABLED;

		if (kvm_para_has_feature(KVM_FEATURE_ASYNC_PF_VMEXIT))
			pa |= KVM_ASYNC_PF_DELIVERY_AS_PF_VMEXIT;

		wrmsrl(MSR_KVM_ASYNC_PF_EN, pa);
		__this_cpu_write(apf_reason.enabled, 1);
		printk(KERN_INFO"KVM setup async PF for cpu %d\n",
		       smp_processor_id());
	}

	if (kvm_para_has_feature(KVM_FEATURE_PV_EOI)) {
		unsigned long pa;
		/* Size alignment is implied but just to make it explicit. */
		BUILD_BUG_ON(__alignof__(kvm_apic_eoi) < 4);
		__this_cpu_write(kvm_apic_eoi, 0);
		pa = slow_virt_to_phys(this_cpu_ptr(&kvm_apic_eoi))
			| KVM_MSR_ENABLED;
		wrmsrl(MSR_KVM_PV_EOI_EN, pa);
	}

	if (has_steal_clock)
		kvm_register_steal_time();
}

static void kvm_pv_disable_apf(void)
{
	if (!__this_cpu_read(apf_reason.enabled))
		return;

	wrmsrl(MSR_KVM_ASYNC_PF_EN, 0);
	__this_cpu_write(apf_reason.enabled, 0);

	printk(KERN_INFO"Unregister pv shared memory for cpu %d\n",
	       smp_processor_id());
}

static void kvm_pv_guest_cpu_reboot(void *unused)
{
	/*
	 * We disable PV EOI before we load a new kernel by kexec,
	 * since MSR_KVM_PV_EOI_EN stores a pointer into old kernel's memory.
	 * New kernel can re-enable when it boots.
	 */
	if (kvm_para_has_feature(KVM_FEATURE_PV_EOI))
		wrmsrl(MSR_KVM_PV_EOI_EN, 0);
	kvm_pv_disable_apf();
	kvm_disable_steal_time();
}

static int kvm_pv_reboot_notify(struct notifier_block *nb,
				unsigned long code, void *unused)
{
	if (code == SYS_RESTART)
		on_each_cpu(kvm_pv_guest_cpu_reboot, NULL, 1);
	return NOTIFY_DONE;
}

static struct notifier_block kvm_pv_reboot_nb = {
	.notifier_call = kvm_pv_reboot_notify,
};

static u64 kvm_steal_clock(int cpu)
{
	u64 steal;
	struct kvm_steal_time *src;
	int version;

	src = &per_cpu(steal_time, cpu);
	do {
		version = src->version;
		virt_rmb();
		steal = src->steal;
		virt_rmb();
	} while ((version & 1) || (version != src->version));

	return steal;
}

void kvm_disable_steal_time(void)
{
	if (!has_steal_clock)
		return;

	wrmsr(MSR_KVM_STEAL_TIME, 0, 0);
}

static inline void __set_percpu_decrypted(void *ptr, unsigned long size)
{
	early_set_memory_decrypted((unsigned long) ptr, size);
}

/*
 * Iterate through all possible CPUs and map the memory region pointed
 * by apf_reason, steal_time and kvm_apic_eoi as decrypted at once.
 *
 * Note: we iterate through all possible CPUs to ensure that CPUs
 * hotplugged will have their per-cpu variable already mapped as
 * decrypted.
 */
static void __init sev_map_percpu_data(void)
{
	int cpu;

	if (!sev_active())
		return;

	for_each_possible_cpu(cpu) {
		__set_percpu_decrypted(&per_cpu(apf_reason, cpu), sizeof(apf_reason));
		__set_percpu_decrypted(&per_cpu(steal_time, cpu), sizeof(steal_time));
		__set_percpu_decrypted(&per_cpu(kvm_apic_eoi, cpu), sizeof(kvm_apic_eoi));
	}
}

#ifdef CONFIG_SMP
static void __init kvm_smp_prepare_boot_cpu(void)
{
	/*
	 * Map the per-cpu variables as decrypted before kvm_guest_cpu_init()
	 * shares the guest physical address with the hypervisor.
	 */
	sev_map_percpu_data();

	kvm_guest_cpu_init();
	native_smp_prepare_boot_cpu();
	kvm_spinlock_init();
}

static void kvm_guest_cpu_offline(void)
{
	kvm_disable_steal_time();
	if (kvm_para_has_feature(KVM_FEATURE_PV_EOI))
		wrmsrl(MSR_KVM_PV_EOI_EN, 0);
	kvm_pv_disable_apf();
	apf_task_wake_all();
}

static int kvm_cpu_online(unsigned int cpu)
{
	local_irq_disable();
	kvm_guest_cpu_init();
	local_irq_enable();
	return 0;
}

static int kvm_cpu_down_prepare(unsigned int cpu)
{
	local_irq_disable();
	kvm_guest_cpu_offline();
	local_irq_enable();
	return 0;
}
#endif

static void __init kvm_apf_trap_init(void)
{
	update_intr_gate(X86_TRAP_PF, async_page_fault);
}

static DEFINE_PER_CPU(cpumask_var_t, __pv_tlb_mask);

static void kvm_flush_tlb_others(const struct cpumask *cpumask,
			const struct flush_tlb_info *info)
{
	u8 state;
	int cpu;
	struct kvm_steal_time *src;
	struct cpumask *flushmask = this_cpu_cpumask_var_ptr(__pv_tlb_mask);

	cpumask_copy(flushmask, cpumask);
	/*
	 * We have to call flush only on online vCPUs. And
	 * queue flush_on_enter for pre-empted vCPUs
	 */
	for_each_cpu(cpu, flushmask) {
		src = &per_cpu(steal_time, cpu);
		state = READ_ONCE(src->preempted);
		if ((state & KVM_VCPU_PREEMPTED)) {
			if (try_cmpxchg(&src->preempted, &state,
					state | KVM_VCPU_FLUSH_TLB))
				__cpumask_clear_cpu(cpu, flushmask);
		}
	}

	native_flush_tlb_others(flushmask, info);
}

static void __init kvm_guest_init(void)
{
	int i;

	if (!kvm_para_available())
		return;

	paravirt_ops_setup();
	register_reboot_notifier(&kvm_pv_reboot_nb);
	for (i = 0; i < KVM_TASK_SLEEP_HASHSIZE; i++)
		raw_spin_lock_init(&async_pf_sleepers[i].lock);
	if (kvm_para_has_feature(KVM_FEATURE_ASYNC_PF))
		x86_init.irqs.trap_init = kvm_apf_trap_init;

	if (kvm_para_has_feature(KVM_FEATURE_STEAL_TIME)) {
		has_steal_clock = 1;
		pv_time_ops.steal_clock = kvm_steal_clock;
	}

	if (kvm_para_has_feature(KVM_FEATURE_PV_TLB_FLUSH) &&
<<<<<<< HEAD
	    kvm_para_has_feature(KVM_FEATURE_STEAL_TIME))
=======
	    !kvm_para_has_hint(KVM_HINTS_DEDICATED) &&
	    !kvm_para_has_feature(KVM_FEATURE_STEAL_TIME))
>>>>>>> abe7a458
		pv_mmu_ops.flush_tlb_others = kvm_flush_tlb_others;

	if (kvm_para_has_feature(KVM_FEATURE_PV_EOI))
		apic_set_eoi_write(kvm_guest_apic_eoi_write);

	if (kvmclock_vsyscall)
		kvm_setup_vsyscall_timeinfo();

#ifdef CONFIG_SMP
	smp_ops.smp_prepare_boot_cpu = kvm_smp_prepare_boot_cpu;
	if (cpuhp_setup_state_nocalls(CPUHP_AP_ONLINE_DYN, "x86/kvm:online",
				      kvm_cpu_online, kvm_cpu_down_prepare) < 0)
		pr_err("kvm_guest: Failed to install cpu hotplug callbacks\n");
#else
	sev_map_percpu_data();
	kvm_guest_cpu_init();
#endif

	/*
	 * Hard lockup detection is enabled by default. Disable it, as guests
	 * can get false positives too easily, for example if the host is
	 * overcommitted.
	 */
	hardlockup_detector_disable();
}

static noinline uint32_t __kvm_cpuid_base(void)
{
	if (boot_cpu_data.cpuid_level < 0)
		return 0;	/* So we don't blow up on old processors */

	if (boot_cpu_has(X86_FEATURE_HYPERVISOR))
		return hypervisor_cpuid_base("KVMKVMKVM\0\0\0", 0);

	return 0;
}

static inline uint32_t kvm_cpuid_base(void)
{
	static int kvm_cpuid_base = -1;

	if (kvm_cpuid_base == -1)
		kvm_cpuid_base = __kvm_cpuid_base();

	return kvm_cpuid_base;
}

bool kvm_para_available(void)
{
	return kvm_cpuid_base() != 0;
}
EXPORT_SYMBOL_GPL(kvm_para_available);

unsigned int kvm_arch_para_features(void)
{
	return cpuid_eax(kvm_cpuid_base() | KVM_CPUID_FEATURES);
}

unsigned int kvm_arch_para_hints(void)
{
	return cpuid_edx(kvm_cpuid_base() | KVM_CPUID_FEATURES);
}

static uint32_t __init kvm_detect(void)
{
	return kvm_cpuid_base();
}

const __initconst struct hypervisor_x86 x86_hyper_kvm = {
	.name			= "KVM",
	.detect			= kvm_detect,
	.type			= X86_HYPER_KVM,
	.init.guest_late_init	= kvm_guest_init,
	.init.x2apic_available	= kvm_para_available,
};

static __init int activate_jump_labels(void)
{
	if (has_steal_clock) {
		static_key_slow_inc(&paravirt_steal_enabled);
		if (steal_acc)
			static_key_slow_inc(&paravirt_steal_rq_enabled);
	}

	return 0;
}
arch_initcall(activate_jump_labels);

static __init int kvm_setup_pv_tlb_flush(void)
{
	int cpu;

	if (kvm_para_has_feature(KVM_FEATURE_PV_TLB_FLUSH) &&
<<<<<<< HEAD
	    kvm_para_has_feature(KVM_FEATURE_STEAL_TIME)) {
=======
	    !kvm_para_has_hint(KVM_HINTS_DEDICATED) &&
	    !kvm_para_has_feature(KVM_FEATURE_STEAL_TIME)) {
>>>>>>> abe7a458
		for_each_possible_cpu(cpu) {
			zalloc_cpumask_var_node(per_cpu_ptr(&__pv_tlb_mask, cpu),
				GFP_KERNEL, cpu_to_node(cpu));
		}
		pr_info("KVM setup pv remote TLB flush\n");
	}

	return 0;
}
arch_initcall(kvm_setup_pv_tlb_flush);

#ifdef CONFIG_PARAVIRT_SPINLOCKS

/* Kick a cpu by its apicid. Used to wake up a halted vcpu */
static void kvm_kick_cpu(int cpu)
{
	int apicid;
	unsigned long flags = 0;

	apicid = per_cpu(x86_cpu_to_apicid, cpu);
	kvm_hypercall2(KVM_HC_KICK_CPU, flags, apicid);
}

#include <asm/qspinlock.h>

static void kvm_wait(u8 *ptr, u8 val)
{
	unsigned long flags;

	if (in_nmi())
		return;

	local_irq_save(flags);

	if (READ_ONCE(*ptr) != val)
		goto out;

	/*
	 * halt until it's our turn and kicked. Note that we do safe halt
	 * for irq enabled case to avoid hang when lock info is overwritten
	 * in irq spinlock slowpath and no spurious interrupt occur to save us.
	 */
	if (arch_irqs_disabled_flags(flags))
		halt();
	else
		safe_halt();

out:
	local_irq_restore(flags);
}

#ifdef CONFIG_X86_32
__visible bool __kvm_vcpu_is_preempted(long cpu)
{
	struct kvm_steal_time *src = &per_cpu(steal_time, cpu);

	return !!(src->preempted & KVM_VCPU_PREEMPTED);
}
PV_CALLEE_SAVE_REGS_THUNK(__kvm_vcpu_is_preempted);

#else

#include <asm/asm-offsets.h>

extern bool __raw_callee_save___kvm_vcpu_is_preempted(long);

/*
 * Hand-optimize version for x86-64 to avoid 8 64-bit register saving and
 * restoring to/from the stack.
 */
asm(
".pushsection .text;"
".global __raw_callee_save___kvm_vcpu_is_preempted;"
".type __raw_callee_save___kvm_vcpu_is_preempted, @function;"
"__raw_callee_save___kvm_vcpu_is_preempted:"
"movq	__per_cpu_offset(,%rdi,8), %rax;"
"cmpb	$0, " __stringify(KVM_STEAL_TIME_preempted) "+steal_time(%rax);"
"setne	%al;"
"ret;"
".popsection");

#endif

/*
 * Setup pv_lock_ops to exploit KVM_FEATURE_PV_UNHALT if present.
 */
void __init kvm_spinlock_init(void)
{
	if (!kvm_para_available())
		return;
	/* Does host kernel support KVM_FEATURE_PV_UNHALT? */
	if (!kvm_para_has_feature(KVM_FEATURE_PV_UNHALT))
		return;

	if (kvm_para_has_hint(KVM_HINTS_DEDICATED)) {
		static_branch_disable(&virt_spin_lock_key);
		return;
	}

	__pv_init_lock_hash();
	pv_lock_ops.queued_spin_lock_slowpath = __pv_queued_spin_lock_slowpath;
	pv_lock_ops.queued_spin_unlock = PV_CALLEE_SAVE(__pv_queued_spin_unlock);
	pv_lock_ops.wait = kvm_wait;
	pv_lock_ops.kick = kvm_kick_cpu;

	if (kvm_para_has_feature(KVM_FEATURE_STEAL_TIME)) {
		pv_lock_ops.vcpu_is_preempted =
			PV_CALLEE_SAVE(__kvm_vcpu_is_preempted);
	}
}

#endif	/* CONFIG_PARAVIRT_SPINLOCKS */<|MERGE_RESOLUTION|>--- conflicted
+++ resolved
@@ -546,12 +546,8 @@
 	}
 
 	if (kvm_para_has_feature(KVM_FEATURE_PV_TLB_FLUSH) &&
-<<<<<<< HEAD
+	    !kvm_para_has_hint(KVM_HINTS_DEDICATED) &&
 	    kvm_para_has_feature(KVM_FEATURE_STEAL_TIME))
-=======
-	    !kvm_para_has_hint(KVM_HINTS_DEDICATED) &&
-	    !kvm_para_has_feature(KVM_FEATURE_STEAL_TIME))
->>>>>>> abe7a458
 		pv_mmu_ops.flush_tlb_others = kvm_flush_tlb_others;
 
 	if (kvm_para_has_feature(KVM_FEATURE_PV_EOI))
@@ -645,12 +641,8 @@
 	int cpu;
 
 	if (kvm_para_has_feature(KVM_FEATURE_PV_TLB_FLUSH) &&
-<<<<<<< HEAD
+	    !kvm_para_has_hint(KVM_HINTS_DEDICATED) &&
 	    kvm_para_has_feature(KVM_FEATURE_STEAL_TIME)) {
-=======
-	    !kvm_para_has_hint(KVM_HINTS_DEDICATED) &&
-	    !kvm_para_has_feature(KVM_FEATURE_STEAL_TIME)) {
->>>>>>> abe7a458
 		for_each_possible_cpu(cpu) {
 			zalloc_cpumask_var_node(per_cpu_ptr(&__pv_tlb_mask, cpu),
 				GFP_KERNEL, cpu_to_node(cpu));

--- conflicted
+++ resolved
@@ -417,31 +417,6 @@
 	 */
 	if (!user_mode(regs))
 		show_trace_log_lvl(current, regs, NULL, KERN_DEFAULT);
-<<<<<<< HEAD
-}
-=======
-
-		printk(KERN_DEFAULT "Code: ");
-
-		ip = (u8 *)regs->ip - code_prologue;
-		if (ip < (u8 *)PAGE_OFFSET || probe_kernel_address(ip, c)) {
-			/* try starting at IP */
-			ip = (u8 *)regs->ip;
-			code_len = code_len - code_prologue + 1;
-		}
-		for (i = 0; i < code_len; i++, ip++) {
-			if (ip < (u8 *)PAGE_OFFSET ||
-					probe_kernel_address(ip, c)) {
-				pr_cont(" Bad RIP value.");
-				break;
-			}
-			if (ip == (u8 *)regs->ip)
-				pr_cont("<%02x> ", c);
-			else
-				pr_cont("%02x ", c);
-		}
-	}
-	pr_cont("\n");
 }
 
 #ifdef CONFIG_GCC_PLUGIN_STACKLEAK
@@ -461,5 +436,4 @@
 				size >= stack_left - MIN_STACK_LEFT);
 }
 EXPORT_SYMBOL(check_alloca);
-#endif
->>>>>>> bd80928a
+#endif
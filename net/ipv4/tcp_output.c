--- conflicted
+++ resolved
@@ -1733,13 +1733,7 @@
 			ca_ops->min_tso_segs(sk) :
 			sock_net(sk)->ipv4.sysctl_tcp_min_tso_segs;
 
-<<<<<<< HEAD
-	if (!tso_segs)
-		tso_segs = tcp_tso_autosize(sk, mss_now,
-				sock_net(sk)->ipv4.sysctl_tcp_min_tso_segs);
-=======
 	tso_segs = tcp_tso_autosize(sk, mss_now, min_tso);
->>>>>>> e3c72f3d
 	return min_t(u32, tso_segs, sk->sk_gso_max_segs);
 }
 

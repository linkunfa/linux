/* SCTP kernel implementation
 * (C) Copyright IBM Corp. 2001, 2004
 * Copyright (c) 1999-2000 Cisco, Inc.
 * Copyright (c) 1999-2001 Motorola, Inc.
 * Copyright (c) 2001-2003 Intel Corp.
 * Copyright (c) 2001-2002 Nokia, Inc.
 * Copyright (c) 2001 La Monte H.P. Yarroll
 *
 * This file is part of the SCTP kernel implementation
 *
 * These functions interface with the sockets layer to implement the
 * SCTP Extensions for the Sockets API.
 *
 * Note that the descriptions from the specification are USER level
 * functions--this file is the functions which populate the struct proto
 * for SCTP which is the BOTTOM of the sockets interface.
 *
 * This SCTP implementation is free software;
 * you can redistribute it and/or modify it under the terms of
 * the GNU General Public License as published by
 * the Free Software Foundation; either version 2, or (at your option)
 * any later version.
 *
 * This SCTP implementation is distributed in the hope that it
 * will be useful, but WITHOUT ANY WARRANTY; without even the implied
 *                 ************************
 * warranty of MERCHANTABILITY or FITNESS FOR A PARTICULAR PURPOSE.
 * See the GNU General Public License for more details.
 *
 * You should have received a copy of the GNU General Public License
 * along with GNU CC; see the file COPYING.  If not, see
 * <http://www.gnu.org/licenses/>.
 *
 * Please send any bug reports or fixes you make to the
 * email address(es):
 *    lksctp developers <linux-sctp@vger.kernel.org>
 *
 * Written or modified by:
 *    La Monte H.P. Yarroll <piggy@acm.org>
 *    Narasimha Budihal     <narsi@refcode.org>
 *    Karl Knutson          <karl@athena.chicago.il.us>
 *    Jon Grimm             <jgrimm@us.ibm.com>
 *    Xingang Guo           <xingang.guo@intel.com>
 *    Daisy Chang           <daisyc@us.ibm.com>
 *    Sridhar Samudrala     <samudrala@us.ibm.com>
 *    Inaky Perez-Gonzalez  <inaky.gonzalez@intel.com>
 *    Ardelle Fan	    <ardelle.fan@intel.com>
 *    Ryan Layer	    <rmlayer@us.ibm.com>
 *    Anup Pemmaiah         <pemmaiah@cc.usu.edu>
 *    Kevin Gao             <kevin.gao@intel.com>
 */

#define pr_fmt(fmt) KBUILD_MODNAME ": " fmt

#include <crypto/hash.h>
#include <linux/types.h>
#include <linux/kernel.h>
#include <linux/wait.h>
#include <linux/time.h>
#include <linux/sched/signal.h>
#include <linux/ip.h>
#include <linux/capability.h>
#include <linux/fcntl.h>
#include <linux/poll.h>
#include <linux/init.h>
#include <linux/slab.h>
#include <linux/file.h>
#include <linux/compat.h>

#include <net/ip.h>
#include <net/icmp.h>
#include <net/route.h>
#include <net/ipv6.h>
#include <net/inet_common.h>
#include <net/busy_poll.h>

#include <linux/socket.h> /* for sa_family_t */
#include <linux/export.h>
#include <net/sock.h>
#include <net/sctp/sctp.h>
#include <net/sctp/sm.h>
#include <net/sctp/stream_sched.h>

/* Forward declarations for internal helper functions. */
static int sctp_writeable(struct sock *sk);
static void sctp_wfree(struct sk_buff *skb);
static int sctp_wait_for_sndbuf(struct sctp_association *asoc, long *timeo_p,
				size_t msg_len);
static int sctp_wait_for_packet(struct sock *sk, int *err, long *timeo_p);
static int sctp_wait_for_connect(struct sctp_association *, long *timeo_p);
static int sctp_wait_for_accept(struct sock *sk, long timeo);
static void sctp_wait_for_close(struct sock *sk, long timeo);
static void sctp_destruct_sock(struct sock *sk);
static struct sctp_af *sctp_sockaddr_af(struct sctp_sock *opt,
					union sctp_addr *addr, int len);
static int sctp_bindx_add(struct sock *, struct sockaddr *, int);
static int sctp_bindx_rem(struct sock *, struct sockaddr *, int);
static int sctp_send_asconf_add_ip(struct sock *, struct sockaddr *, int);
static int sctp_send_asconf_del_ip(struct sock *, struct sockaddr *, int);
static int sctp_send_asconf(struct sctp_association *asoc,
			    struct sctp_chunk *chunk);
static int sctp_do_bind(struct sock *, union sctp_addr *, int);
static int sctp_autobind(struct sock *sk);
static void sctp_sock_migrate(struct sock *oldsk, struct sock *newsk,
			      struct sctp_association *assoc,
			      enum sctp_socket_type type);

static unsigned long sctp_memory_pressure;
static atomic_long_t sctp_memory_allocated;
struct percpu_counter sctp_sockets_allocated;

static void sctp_enter_memory_pressure(struct sock *sk)
{
	sctp_memory_pressure = 1;
}


/* Get the sndbuf space available at the time on the association.  */
static inline int sctp_wspace(struct sctp_association *asoc)
{
	int amt;

	if (asoc->ep->sndbuf_policy)
		amt = asoc->sndbuf_used;
	else
		amt = sk_wmem_alloc_get(asoc->base.sk);

	if (amt >= asoc->base.sk->sk_sndbuf) {
		if (asoc->base.sk->sk_userlocks & SOCK_SNDBUF_LOCK)
			amt = 0;
		else {
			amt = sk_stream_wspace(asoc->base.sk);
			if (amt < 0)
				amt = 0;
		}
	} else {
		amt = asoc->base.sk->sk_sndbuf - amt;
	}
	return amt;
}

/* Increment the used sndbuf space count of the corresponding association by
 * the size of the outgoing data chunk.
 * Also, set the skb destructor for sndbuf accounting later.
 *
 * Since it is always 1-1 between chunk and skb, and also a new skb is always
 * allocated for chunk bundling in sctp_packet_transmit(), we can use the
 * destructor in the data chunk skb for the purpose of the sndbuf space
 * tracking.
 */
static inline void sctp_set_owner_w(struct sctp_chunk *chunk)
{
	struct sctp_association *asoc = chunk->asoc;
	struct sock *sk = asoc->base.sk;

	/* The sndbuf space is tracked per association.  */
	sctp_association_hold(asoc);

	skb_set_owner_w(chunk->skb, sk);

	chunk->skb->destructor = sctp_wfree;
	/* Save the chunk pointer in skb for sctp_wfree to use later.  */
	skb_shinfo(chunk->skb)->destructor_arg = chunk;

	asoc->sndbuf_used += SCTP_DATA_SNDSIZE(chunk) +
				sizeof(struct sk_buff) +
				sizeof(struct sctp_chunk);

	refcount_add(sizeof(struct sctp_chunk), &sk->sk_wmem_alloc);
	sk->sk_wmem_queued += chunk->skb->truesize;
	sk_mem_charge(sk, chunk->skb->truesize);
}

static void sctp_clear_owner_w(struct sctp_chunk *chunk)
{
	skb_orphan(chunk->skb);
}

static void sctp_for_each_tx_datachunk(struct sctp_association *asoc,
				       void (*cb)(struct sctp_chunk *))

{
	struct sctp_outq *q = &asoc->outqueue;
	struct sctp_transport *t;
	struct sctp_chunk *chunk;

	list_for_each_entry(t, &asoc->peer.transport_addr_list, transports)
		list_for_each_entry(chunk, &t->transmitted, transmitted_list)
			cb(chunk);

	list_for_each_entry(chunk, &q->retransmit, transmitted_list)
		cb(chunk);

	list_for_each_entry(chunk, &q->sacked, transmitted_list)
		cb(chunk);

	list_for_each_entry(chunk, &q->abandoned, transmitted_list)
		cb(chunk);

	list_for_each_entry(chunk, &q->out_chunk_list, list)
		cb(chunk);
}

static void sctp_for_each_rx_skb(struct sctp_association *asoc, struct sock *sk,
				 void (*cb)(struct sk_buff *, struct sock *))

{
	struct sk_buff *skb, *tmp;

	sctp_skb_for_each(skb, &asoc->ulpq.lobby, tmp)
		cb(skb, sk);

	sctp_skb_for_each(skb, &asoc->ulpq.reasm, tmp)
		cb(skb, sk);

	sctp_skb_for_each(skb, &asoc->ulpq.reasm_uo, tmp)
		cb(skb, sk);
}

/* Verify that this is a valid address. */
static inline int sctp_verify_addr(struct sock *sk, union sctp_addr *addr,
				   int len)
{
	struct sctp_af *af;

	/* Verify basic sockaddr. */
	af = sctp_sockaddr_af(sctp_sk(sk), addr, len);
	if (!af)
		return -EINVAL;

	/* Is this a valid SCTP address?  */
	if (!af->addr_valid(addr, sctp_sk(sk), NULL))
		return -EINVAL;

	if (!sctp_sk(sk)->pf->send_verify(sctp_sk(sk), (addr)))
		return -EINVAL;

	return 0;
}

/* Look up the association by its id.  If this is not a UDP-style
 * socket, the ID field is always ignored.
 */
struct sctp_association *sctp_id2assoc(struct sock *sk, sctp_assoc_t id)
{
	struct sctp_association *asoc = NULL;

	/* If this is not a UDP-style socket, assoc id should be ignored. */
	if (!sctp_style(sk, UDP)) {
		/* Return NULL if the socket state is not ESTABLISHED. It
		 * could be a TCP-style listening socket or a socket which
		 * hasn't yet called connect() to establish an association.
		 */
		if (!sctp_sstate(sk, ESTABLISHED) && !sctp_sstate(sk, CLOSING))
			return NULL;

		/* Get the first and the only association from the list. */
		if (!list_empty(&sctp_sk(sk)->ep->asocs))
			asoc = list_entry(sctp_sk(sk)->ep->asocs.next,
					  struct sctp_association, asocs);
		return asoc;
	}

	/* Otherwise this is a UDP-style socket. */
	if (!id || (id == (sctp_assoc_t)-1))
		return NULL;

	spin_lock_bh(&sctp_assocs_id_lock);
	asoc = (struct sctp_association *)idr_find(&sctp_assocs_id, (int)id);
	spin_unlock_bh(&sctp_assocs_id_lock);

	if (!asoc || (asoc->base.sk != sk) || asoc->base.dead)
		return NULL;

	return asoc;
}

/* Look up the transport from an address and an assoc id. If both address and
 * id are specified, the associations matching the address and the id should be
 * the same.
 */
static struct sctp_transport *sctp_addr_id2transport(struct sock *sk,
					      struct sockaddr_storage *addr,
					      sctp_assoc_t id)
{
	struct sctp_association *addr_asoc = NULL, *id_asoc = NULL;
	struct sctp_af *af = sctp_get_af_specific(addr->ss_family);
	union sctp_addr *laddr = (union sctp_addr *)addr;
	struct sctp_transport *transport;

	if (!af || sctp_verify_addr(sk, laddr, af->sockaddr_len))
		return NULL;

	addr_asoc = sctp_endpoint_lookup_assoc(sctp_sk(sk)->ep,
					       laddr,
					       &transport);

	if (!addr_asoc)
		return NULL;

	id_asoc = sctp_id2assoc(sk, id);
	if (id_asoc && (id_asoc != addr_asoc))
		return NULL;

	sctp_get_pf_specific(sk->sk_family)->addr_to_user(sctp_sk(sk),
						(union sctp_addr *)addr);

	return transport;
}

/* API 3.1.2 bind() - UDP Style Syntax
 * The syntax of bind() is,
 *
 *   ret = bind(int sd, struct sockaddr *addr, int addrlen);
 *
 *   sd      - the socket descriptor returned by socket().
 *   addr    - the address structure (struct sockaddr_in or struct
 *             sockaddr_in6 [RFC 2553]),
 *   addr_len - the size of the address structure.
 */
static int sctp_bind(struct sock *sk, struct sockaddr *addr, int addr_len)
{
	int retval = 0;

	lock_sock(sk);

	pr_debug("%s: sk:%p, addr:%p, addr_len:%d\n", __func__, sk,
		 addr, addr_len);

	/* Disallow binding twice. */
	if (!sctp_sk(sk)->ep->base.bind_addr.port)
		retval = sctp_do_bind(sk, (union sctp_addr *)addr,
				      addr_len);
	else
		retval = -EINVAL;

	release_sock(sk);

	return retval;
}

static long sctp_get_port_local(struct sock *, union sctp_addr *);

/* Verify this is a valid sockaddr. */
static struct sctp_af *sctp_sockaddr_af(struct sctp_sock *opt,
					union sctp_addr *addr, int len)
{
	struct sctp_af *af;

	/* Check minimum size.  */
	if (len < sizeof (struct sockaddr))
		return NULL;

	if (!opt->pf->af_supported(addr->sa.sa_family, opt))
		return NULL;

	/* V4 mapped address are really of AF_INET family */
	if (addr->sa.sa_family == AF_INET6 &&
	    ipv6_addr_v4mapped(&addr->v6.sin6_addr) &&
	    !opt->pf->af_supported(AF_INET, opt))
		return NULL;

	/* If we get this far, af is valid. */
	af = sctp_get_af_specific(addr->sa.sa_family);

	if (len < af->sockaddr_len)
		return NULL;

	return af;
}

/* Bind a local address either to an endpoint or to an association.  */
static int sctp_do_bind(struct sock *sk, union sctp_addr *addr, int len)
{
	struct net *net = sock_net(sk);
	struct sctp_sock *sp = sctp_sk(sk);
	struct sctp_endpoint *ep = sp->ep;
	struct sctp_bind_addr *bp = &ep->base.bind_addr;
	struct sctp_af *af;
	unsigned short snum;
	int ret = 0;

	/* Common sockaddr verification. */
	af = sctp_sockaddr_af(sp, addr, len);
	if (!af) {
		pr_debug("%s: sk:%p, newaddr:%p, len:%d EINVAL\n",
			 __func__, sk, addr, len);
		return -EINVAL;
	}

	snum = ntohs(addr->v4.sin_port);

	pr_debug("%s: sk:%p, new addr:%pISc, port:%d, new port:%d, len:%d\n",
		 __func__, sk, &addr->sa, bp->port, snum, len);

	/* PF specific bind() address verification. */
	if (!sp->pf->bind_verify(sp, addr))
		return -EADDRNOTAVAIL;

	/* We must either be unbound, or bind to the same port.
	 * It's OK to allow 0 ports if we are already bound.
	 * We'll just inhert an already bound port in this case
	 */
	if (bp->port) {
		if (!snum)
			snum = bp->port;
		else if (snum != bp->port) {
			pr_debug("%s: new port %d doesn't match existing port "
				 "%d\n", __func__, snum, bp->port);
			return -EINVAL;
		}
	}

	if (snum && snum < inet_prot_sock(net) &&
	    !ns_capable(net->user_ns, CAP_NET_BIND_SERVICE))
		return -EACCES;

	/* See if the address matches any of the addresses we may have
	 * already bound before checking against other endpoints.
	 */
	if (sctp_bind_addr_match(bp, addr, sp))
		return -EINVAL;

	/* Make sure we are allowed to bind here.
	 * The function sctp_get_port_local() does duplicate address
	 * detection.
	 */
	addr->v4.sin_port = htons(snum);
	if ((ret = sctp_get_port_local(sk, addr))) {
		return -EADDRINUSE;
	}

	/* Refresh ephemeral port.  */
	if (!bp->port)
		bp->port = inet_sk(sk)->inet_num;

	/* Add the address to the bind address list.
	 * Use GFP_ATOMIC since BHs will be disabled.
	 */
	ret = sctp_add_bind_addr(bp, addr, af->sockaddr_len,
				 SCTP_ADDR_SRC, GFP_ATOMIC);

	/* Copy back into socket for getsockname() use. */
	if (!ret) {
		inet_sk(sk)->inet_sport = htons(inet_sk(sk)->inet_num);
		sp->pf->to_sk_saddr(addr, sk);
	}

	return ret;
}

 /* ADDIP Section 4.1.1 Congestion Control of ASCONF Chunks
 *
 * R1) One and only one ASCONF Chunk MAY be in transit and unacknowledged
 * at any one time.  If a sender, after sending an ASCONF chunk, decides
 * it needs to transfer another ASCONF Chunk, it MUST wait until the
 * ASCONF-ACK Chunk returns from the previous ASCONF Chunk before sending a
 * subsequent ASCONF. Note this restriction binds each side, so at any
 * time two ASCONF may be in-transit on any given association (one sent
 * from each endpoint).
 */
static int sctp_send_asconf(struct sctp_association *asoc,
			    struct sctp_chunk *chunk)
{
	struct net 	*net = sock_net(asoc->base.sk);
	int		retval = 0;

	/* If there is an outstanding ASCONF chunk, queue it for later
	 * transmission.
	 */
	if (asoc->addip_last_asconf) {
		list_add_tail(&chunk->list, &asoc->addip_chunk_list);
		goto out;
	}

	/* Hold the chunk until an ASCONF_ACK is received. */
	sctp_chunk_hold(chunk);
	retval = sctp_primitive_ASCONF(net, asoc, chunk);
	if (retval)
		sctp_chunk_free(chunk);
	else
		asoc->addip_last_asconf = chunk;

out:
	return retval;
}

/* Add a list of addresses as bind addresses to local endpoint or
 * association.
 *
 * Basically run through each address specified in the addrs/addrcnt
 * array/length pair, determine if it is IPv6 or IPv4 and call
 * sctp_do_bind() on it.
 *
 * If any of them fails, then the operation will be reversed and the
 * ones that were added will be removed.
 *
 * Only sctp_setsockopt_bindx() is supposed to call this function.
 */
static int sctp_bindx_add(struct sock *sk, struct sockaddr *addrs, int addrcnt)
{
	int cnt;
	int retval = 0;
	void *addr_buf;
	struct sockaddr *sa_addr;
	struct sctp_af *af;

	pr_debug("%s: sk:%p, addrs:%p, addrcnt:%d\n", __func__, sk,
		 addrs, addrcnt);

	addr_buf = addrs;
	for (cnt = 0; cnt < addrcnt; cnt++) {
		/* The list may contain either IPv4 or IPv6 address;
		 * determine the address length for walking thru the list.
		 */
		sa_addr = addr_buf;
		af = sctp_get_af_specific(sa_addr->sa_family);
		if (!af) {
			retval = -EINVAL;
			goto err_bindx_add;
		}

		retval = sctp_do_bind(sk, (union sctp_addr *)sa_addr,
				      af->sockaddr_len);

		addr_buf += af->sockaddr_len;

err_bindx_add:
		if (retval < 0) {
			/* Failed. Cleanup the ones that have been added */
			if (cnt > 0)
				sctp_bindx_rem(sk, addrs, cnt);
			return retval;
		}
	}

	return retval;
}

/* Send an ASCONF chunk with Add IP address parameters to all the peers of the
 * associations that are part of the endpoint indicating that a list of local
 * addresses are added to the endpoint.
 *
 * If any of the addresses is already in the bind address list of the
 * association, we do not send the chunk for that association.  But it will not
 * affect other associations.
 *
 * Only sctp_setsockopt_bindx() is supposed to call this function.
 */
static int sctp_send_asconf_add_ip(struct sock		*sk,
				   struct sockaddr	*addrs,
				   int 			addrcnt)
{
	struct net *net = sock_net(sk);
	struct sctp_sock		*sp;
	struct sctp_endpoint		*ep;
	struct sctp_association		*asoc;
	struct sctp_bind_addr		*bp;
	struct sctp_chunk		*chunk;
	struct sctp_sockaddr_entry	*laddr;
	union sctp_addr			*addr;
	union sctp_addr			saveaddr;
	void				*addr_buf;
	struct sctp_af			*af;
	struct list_head		*p;
	int 				i;
	int 				retval = 0;

	if (!net->sctp.addip_enable)
		return retval;

	sp = sctp_sk(sk);
	ep = sp->ep;

	pr_debug("%s: sk:%p, addrs:%p, addrcnt:%d\n",
		 __func__, sk, addrs, addrcnt);

	list_for_each_entry(asoc, &ep->asocs, asocs) {
		if (!asoc->peer.asconf_capable)
			continue;

		if (asoc->peer.addip_disabled_mask & SCTP_PARAM_ADD_IP)
			continue;

		if (!sctp_state(asoc, ESTABLISHED))
			continue;

		/* Check if any address in the packed array of addresses is
		 * in the bind address list of the association. If so,
		 * do not send the asconf chunk to its peer, but continue with
		 * other associations.
		 */
		addr_buf = addrs;
		for (i = 0; i < addrcnt; i++) {
			addr = addr_buf;
			af = sctp_get_af_specific(addr->v4.sin_family);
			if (!af) {
				retval = -EINVAL;
				goto out;
			}

			if (sctp_assoc_lookup_laddr(asoc, addr))
				break;

			addr_buf += af->sockaddr_len;
		}
		if (i < addrcnt)
			continue;

		/* Use the first valid address in bind addr list of
		 * association as Address Parameter of ASCONF CHUNK.
		 */
		bp = &asoc->base.bind_addr;
		p = bp->address_list.next;
		laddr = list_entry(p, struct sctp_sockaddr_entry, list);
		chunk = sctp_make_asconf_update_ip(asoc, &laddr->a, addrs,
						   addrcnt, SCTP_PARAM_ADD_IP);
		if (!chunk) {
			retval = -ENOMEM;
			goto out;
		}

		/* Add the new addresses to the bind address list with
		 * use_as_src set to 0.
		 */
		addr_buf = addrs;
		for (i = 0; i < addrcnt; i++) {
			addr = addr_buf;
			af = sctp_get_af_specific(addr->v4.sin_family);
			memcpy(&saveaddr, addr, af->sockaddr_len);
			retval = sctp_add_bind_addr(bp, &saveaddr,
						    sizeof(saveaddr),
						    SCTP_ADDR_NEW, GFP_ATOMIC);
			addr_buf += af->sockaddr_len;
		}
		if (asoc->src_out_of_asoc_ok) {
			struct sctp_transport *trans;

			list_for_each_entry(trans,
			    &asoc->peer.transport_addr_list, transports) {
				/* Clear the source and route cache */
				sctp_transport_dst_release(trans);
				trans->cwnd = min(4*asoc->pathmtu, max_t(__u32,
				    2*asoc->pathmtu, 4380));
				trans->ssthresh = asoc->peer.i.a_rwnd;
				trans->rto = asoc->rto_initial;
				sctp_max_rto(asoc, trans);
				trans->rtt = trans->srtt = trans->rttvar = 0;
				sctp_transport_route(trans, NULL,
				    sctp_sk(asoc->base.sk));
			}
		}
		retval = sctp_send_asconf(asoc, chunk);
	}

out:
	return retval;
}

/* Remove a list of addresses from bind addresses list.  Do not remove the
 * last address.
 *
 * Basically run through each address specified in the addrs/addrcnt
 * array/length pair, determine if it is IPv6 or IPv4 and call
 * sctp_del_bind() on it.
 *
 * If any of them fails, then the operation will be reversed and the
 * ones that were removed will be added back.
 *
 * At least one address has to be left; if only one address is
 * available, the operation will return -EBUSY.
 *
 * Only sctp_setsockopt_bindx() is supposed to call this function.
 */
static int sctp_bindx_rem(struct sock *sk, struct sockaddr *addrs, int addrcnt)
{
	struct sctp_sock *sp = sctp_sk(sk);
	struct sctp_endpoint *ep = sp->ep;
	int cnt;
	struct sctp_bind_addr *bp = &ep->base.bind_addr;
	int retval = 0;
	void *addr_buf;
	union sctp_addr *sa_addr;
	struct sctp_af *af;

	pr_debug("%s: sk:%p, addrs:%p, addrcnt:%d\n",
		 __func__, sk, addrs, addrcnt);

	addr_buf = addrs;
	for (cnt = 0; cnt < addrcnt; cnt++) {
		/* If the bind address list is empty or if there is only one
		 * bind address, there is nothing more to be removed (we need
		 * at least one address here).
		 */
		if (list_empty(&bp->address_list) ||
		    (sctp_list_single_entry(&bp->address_list))) {
			retval = -EBUSY;
			goto err_bindx_rem;
		}

		sa_addr = addr_buf;
		af = sctp_get_af_specific(sa_addr->sa.sa_family);
		if (!af) {
			retval = -EINVAL;
			goto err_bindx_rem;
		}

		if (!af->addr_valid(sa_addr, sp, NULL)) {
			retval = -EADDRNOTAVAIL;
			goto err_bindx_rem;
		}

		if (sa_addr->v4.sin_port &&
		    sa_addr->v4.sin_port != htons(bp->port)) {
			retval = -EINVAL;
			goto err_bindx_rem;
		}

		if (!sa_addr->v4.sin_port)
			sa_addr->v4.sin_port = htons(bp->port);

		/* FIXME - There is probably a need to check if sk->sk_saddr and
		 * sk->sk_rcv_addr are currently set to one of the addresses to
		 * be removed. This is something which needs to be looked into
		 * when we are fixing the outstanding issues with multi-homing
		 * socket routing and failover schemes. Refer to comments in
		 * sctp_do_bind(). -daisy
		 */
		retval = sctp_del_bind_addr(bp, sa_addr);

		addr_buf += af->sockaddr_len;
err_bindx_rem:
		if (retval < 0) {
			/* Failed. Add the ones that has been removed back */
			if (cnt > 0)
				sctp_bindx_add(sk, addrs, cnt);
			return retval;
		}
	}

	return retval;
}

/* Send an ASCONF chunk with Delete IP address parameters to all the peers of
 * the associations that are part of the endpoint indicating that a list of
 * local addresses are removed from the endpoint.
 *
 * If any of the addresses is already in the bind address list of the
 * association, we do not send the chunk for that association.  But it will not
 * affect other associations.
 *
 * Only sctp_setsockopt_bindx() is supposed to call this function.
 */
static int sctp_send_asconf_del_ip(struct sock		*sk,
				   struct sockaddr	*addrs,
				   int			addrcnt)
{
	struct net *net = sock_net(sk);
	struct sctp_sock	*sp;
	struct sctp_endpoint	*ep;
	struct sctp_association	*asoc;
	struct sctp_transport	*transport;
	struct sctp_bind_addr	*bp;
	struct sctp_chunk	*chunk;
	union sctp_addr		*laddr;
	void			*addr_buf;
	struct sctp_af		*af;
	struct sctp_sockaddr_entry *saddr;
	int 			i;
	int 			retval = 0;
	int			stored = 0;

	chunk = NULL;
	if (!net->sctp.addip_enable)
		return retval;

	sp = sctp_sk(sk);
	ep = sp->ep;

	pr_debug("%s: sk:%p, addrs:%p, addrcnt:%d\n",
		 __func__, sk, addrs, addrcnt);

	list_for_each_entry(asoc, &ep->asocs, asocs) {

		if (!asoc->peer.asconf_capable)
			continue;

		if (asoc->peer.addip_disabled_mask & SCTP_PARAM_DEL_IP)
			continue;

		if (!sctp_state(asoc, ESTABLISHED))
			continue;

		/* Check if any address in the packed array of addresses is
		 * not present in the bind address list of the association.
		 * If so, do not send the asconf chunk to its peer, but
		 * continue with other associations.
		 */
		addr_buf = addrs;
		for (i = 0; i < addrcnt; i++) {
			laddr = addr_buf;
			af = sctp_get_af_specific(laddr->v4.sin_family);
			if (!af) {
				retval = -EINVAL;
				goto out;
			}

			if (!sctp_assoc_lookup_laddr(asoc, laddr))
				break;

			addr_buf += af->sockaddr_len;
		}
		if (i < addrcnt)
			continue;

		/* Find one address in the association's bind address list
		 * that is not in the packed array of addresses. This is to
		 * make sure that we do not delete all the addresses in the
		 * association.
		 */
		bp = &asoc->base.bind_addr;
		laddr = sctp_find_unmatch_addr(bp, (union sctp_addr *)addrs,
					       addrcnt, sp);
		if ((laddr == NULL) && (addrcnt == 1)) {
			if (asoc->asconf_addr_del_pending)
				continue;
			asoc->asconf_addr_del_pending =
			    kzalloc(sizeof(union sctp_addr), GFP_ATOMIC);
			if (asoc->asconf_addr_del_pending == NULL) {
				retval = -ENOMEM;
				goto out;
			}
			asoc->asconf_addr_del_pending->sa.sa_family =
				    addrs->sa_family;
			asoc->asconf_addr_del_pending->v4.sin_port =
				    htons(bp->port);
			if (addrs->sa_family == AF_INET) {
				struct sockaddr_in *sin;

				sin = (struct sockaddr_in *)addrs;
				asoc->asconf_addr_del_pending->v4.sin_addr.s_addr = sin->sin_addr.s_addr;
			} else if (addrs->sa_family == AF_INET6) {
				struct sockaddr_in6 *sin6;

				sin6 = (struct sockaddr_in6 *)addrs;
				asoc->asconf_addr_del_pending->v6.sin6_addr = sin6->sin6_addr;
			}

			pr_debug("%s: keep the last address asoc:%p %pISc at %p\n",
				 __func__, asoc, &asoc->asconf_addr_del_pending->sa,
				 asoc->asconf_addr_del_pending);

			asoc->src_out_of_asoc_ok = 1;
			stored = 1;
			goto skip_mkasconf;
		}

		if (laddr == NULL)
			return -EINVAL;

		/* We do not need RCU protection throughout this loop
		 * because this is done under a socket lock from the
		 * setsockopt call.
		 */
		chunk = sctp_make_asconf_update_ip(asoc, laddr, addrs, addrcnt,
						   SCTP_PARAM_DEL_IP);
		if (!chunk) {
			retval = -ENOMEM;
			goto out;
		}

skip_mkasconf:
		/* Reset use_as_src flag for the addresses in the bind address
		 * list that are to be deleted.
		 */
		addr_buf = addrs;
		for (i = 0; i < addrcnt; i++) {
			laddr = addr_buf;
			af = sctp_get_af_specific(laddr->v4.sin_family);
			list_for_each_entry(saddr, &bp->address_list, list) {
				if (sctp_cmp_addr_exact(&saddr->a, laddr))
					saddr->state = SCTP_ADDR_DEL;
			}
			addr_buf += af->sockaddr_len;
		}

		/* Update the route and saddr entries for all the transports
		 * as some of the addresses in the bind address list are
		 * about to be deleted and cannot be used as source addresses.
		 */
		list_for_each_entry(transport, &asoc->peer.transport_addr_list,
					transports) {
			sctp_transport_dst_release(transport);
			sctp_transport_route(transport, NULL,
					     sctp_sk(asoc->base.sk));
		}

		if (stored)
			/* We don't need to transmit ASCONF */
			continue;
		retval = sctp_send_asconf(asoc, chunk);
	}
out:
	return retval;
}

/* set addr events to assocs in the endpoint.  ep and addr_wq must be locked */
int sctp_asconf_mgmt(struct sctp_sock *sp, struct sctp_sockaddr_entry *addrw)
{
	struct sock *sk = sctp_opt2sk(sp);
	union sctp_addr *addr;
	struct sctp_af *af;

	/* It is safe to write port space in caller. */
	addr = &addrw->a;
	addr->v4.sin_port = htons(sp->ep->base.bind_addr.port);
	af = sctp_get_af_specific(addr->sa.sa_family);
	if (!af)
		return -EINVAL;
	if (sctp_verify_addr(sk, addr, af->sockaddr_len))
		return -EINVAL;

	if (addrw->state == SCTP_ADDR_NEW)
		return sctp_send_asconf_add_ip(sk, (struct sockaddr *)addr, 1);
	else
		return sctp_send_asconf_del_ip(sk, (struct sockaddr *)addr, 1);
}

/* Helper for tunneling sctp_bindx() requests through sctp_setsockopt()
 *
 * API 8.1
 * int sctp_bindx(int sd, struct sockaddr *addrs, int addrcnt,
 *                int flags);
 *
 * If sd is an IPv4 socket, the addresses passed must be IPv4 addresses.
 * If the sd is an IPv6 socket, the addresses passed can either be IPv4
 * or IPv6 addresses.
 *
 * A single address may be specified as INADDR_ANY or IN6ADDR_ANY, see
 * Section 3.1.2 for this usage.
 *
 * addrs is a pointer to an array of one or more socket addresses. Each
 * address is contained in its appropriate structure (i.e. struct
 * sockaddr_in or struct sockaddr_in6) the family of the address type
 * must be used to distinguish the address length (note that this
 * representation is termed a "packed array" of addresses). The caller
 * specifies the number of addresses in the array with addrcnt.
 *
 * On success, sctp_bindx() returns 0. On failure, sctp_bindx() returns
 * -1, and sets errno to the appropriate error code.
 *
 * For SCTP, the port given in each socket address must be the same, or
 * sctp_bindx() will fail, setting errno to EINVAL.
 *
 * The flags parameter is formed from the bitwise OR of zero or more of
 * the following currently defined flags:
 *
 * SCTP_BINDX_ADD_ADDR
 *
 * SCTP_BINDX_REM_ADDR
 *
 * SCTP_BINDX_ADD_ADDR directs SCTP to add the given addresses to the
 * association, and SCTP_BINDX_REM_ADDR directs SCTP to remove the given
 * addresses from the association. The two flags are mutually exclusive;
 * if both are given, sctp_bindx() will fail with EINVAL. A caller may
 * not remove all addresses from an association; sctp_bindx() will
 * reject such an attempt with EINVAL.
 *
 * An application can use sctp_bindx(SCTP_BINDX_ADD_ADDR) to associate
 * additional addresses with an endpoint after calling bind().  Or use
 * sctp_bindx(SCTP_BINDX_REM_ADDR) to remove some addresses a listening
 * socket is associated with so that no new association accepted will be
 * associated with those addresses. If the endpoint supports dynamic
 * address a SCTP_BINDX_REM_ADDR or SCTP_BINDX_ADD_ADDR may cause a
 * endpoint to send the appropriate message to the peer to change the
 * peers address lists.
 *
 * Adding and removing addresses from a connected association is
 * optional functionality. Implementations that do not support this
 * functionality should return EOPNOTSUPP.
 *
 * Basically do nothing but copying the addresses from user to kernel
 * land and invoking either sctp_bindx_add() or sctp_bindx_rem() on the sk.
 * This is used for tunneling the sctp_bindx() request through sctp_setsockopt()
 * from userspace.
 *
 * On exit there is no need to do sockfd_put(), sys_setsockopt() does
 * it.
 *
 * sk        The sk of the socket
 * addrs     The pointer to the addresses in user land
 * addrssize Size of the addrs buffer
 * op        Operation to perform (add or remove, see the flags of
 *           sctp_bindx)
 *
 * Returns 0 if ok, <0 errno code on error.
 */
static int sctp_setsockopt_bindx(struct sock *sk,
				 struct sockaddr __user *addrs,
				 int addrs_size, int op)
{
	struct sockaddr *kaddrs;
	int err;
	int addrcnt = 0;
	int walk_size = 0;
	struct sockaddr *sa_addr;
	void *addr_buf;
	struct sctp_af *af;

	pr_debug("%s: sk:%p addrs:%p addrs_size:%d opt:%d\n",
		 __func__, sk, addrs, addrs_size, op);

	if (unlikely(addrs_size <= 0))
		return -EINVAL;

	kaddrs = vmemdup_user(addrs, addrs_size);
	if (unlikely(IS_ERR(kaddrs)))
		return PTR_ERR(kaddrs);

	/* Walk through the addrs buffer and count the number of addresses. */
	addr_buf = kaddrs;
	while (walk_size < addrs_size) {
		if (walk_size + sizeof(sa_family_t) > addrs_size) {
			kvfree(kaddrs);
			return -EINVAL;
		}

		sa_addr = addr_buf;
		af = sctp_get_af_specific(sa_addr->sa_family);

		/* If the address family is not supported or if this address
		 * causes the address buffer to overflow return EINVAL.
		 */
		if (!af || (walk_size + af->sockaddr_len) > addrs_size) {
			kvfree(kaddrs);
			return -EINVAL;
		}
		addrcnt++;
		addr_buf += af->sockaddr_len;
		walk_size += af->sockaddr_len;
	}

	/* Do the work. */
	switch (op) {
	case SCTP_BINDX_ADD_ADDR:
		/* Allow security module to validate bindx addresses. */
		err = security_sctp_bind_connect(sk, SCTP_SOCKOPT_BINDX_ADD,
						 (struct sockaddr *)kaddrs,
						 addrs_size);
		if (err)
			goto out;
		err = sctp_bindx_add(sk, kaddrs, addrcnt);
		if (err)
			goto out;
		err = sctp_send_asconf_add_ip(sk, kaddrs, addrcnt);
		break;

	case SCTP_BINDX_REM_ADDR:
		err = sctp_bindx_rem(sk, kaddrs, addrcnt);
		if (err)
			goto out;
		err = sctp_send_asconf_del_ip(sk, kaddrs, addrcnt);
		break;

	default:
		err = -EINVAL;
		break;
	}

out:
	kvfree(kaddrs);

	return err;
}

/* __sctp_connect(struct sock* sk, struct sockaddr *kaddrs, int addrs_size)
 *
 * Common routine for handling connect() and sctp_connectx().
 * Connect will come in with just a single address.
 */
static int __sctp_connect(struct sock *sk,
			  struct sockaddr *kaddrs,
			  int addrs_size,
			  sctp_assoc_t *assoc_id)
{
	struct net *net = sock_net(sk);
	struct sctp_sock *sp;
	struct sctp_endpoint *ep;
	struct sctp_association *asoc = NULL;
	struct sctp_association *asoc2;
	struct sctp_transport *transport;
	union sctp_addr to;
	enum sctp_scope scope;
	long timeo;
	int err = 0;
	int addrcnt = 0;
	int walk_size = 0;
	union sctp_addr *sa_addr = NULL;
	void *addr_buf;
	unsigned short port;
	unsigned int f_flags = 0;

	sp = sctp_sk(sk);
	ep = sp->ep;

	/* connect() cannot be done on a socket that is already in ESTABLISHED
	 * state - UDP-style peeled off socket or a TCP-style socket that
	 * is already connected.
	 * It cannot be done even on a TCP-style listening socket.
	 */
	if (sctp_sstate(sk, ESTABLISHED) || sctp_sstate(sk, CLOSING) ||
	    (sctp_style(sk, TCP) && sctp_sstate(sk, LISTENING))) {
		err = -EISCONN;
		goto out_free;
	}

	/* Walk through the addrs buffer and count the number of addresses. */
	addr_buf = kaddrs;
	while (walk_size < addrs_size) {
		struct sctp_af *af;

		if (walk_size + sizeof(sa_family_t) > addrs_size) {
			err = -EINVAL;
			goto out_free;
		}

		sa_addr = addr_buf;
		af = sctp_get_af_specific(sa_addr->sa.sa_family);

		/* If the address family is not supported or if this address
		 * causes the address buffer to overflow return EINVAL.
		 */
		if (!af || (walk_size + af->sockaddr_len) > addrs_size) {
			err = -EINVAL;
			goto out_free;
		}

		port = ntohs(sa_addr->v4.sin_port);

		/* Save current address so we can work with it */
		memcpy(&to, sa_addr, af->sockaddr_len);

		err = sctp_verify_addr(sk, &to, af->sockaddr_len);
		if (err)
			goto out_free;

		/* Make sure the destination port is correctly set
		 * in all addresses.
		 */
		if (asoc && asoc->peer.port && asoc->peer.port != port) {
			err = -EINVAL;
			goto out_free;
		}

		/* Check if there already is a matching association on the
		 * endpoint (other than the one created here).
		 */
		asoc2 = sctp_endpoint_lookup_assoc(ep, &to, &transport);
		if (asoc2 && asoc2 != asoc) {
			if (asoc2->state >= SCTP_STATE_ESTABLISHED)
				err = -EISCONN;
			else
				err = -EALREADY;
			goto out_free;
		}

		/* If we could not find a matching association on the endpoint,
		 * make sure that there is no peeled-off association matching
		 * the peer address even on another socket.
		 */
		if (sctp_endpoint_is_peeled_off(ep, &to)) {
			err = -EADDRNOTAVAIL;
			goto out_free;
		}

		if (!asoc) {
			/* If a bind() or sctp_bindx() is not called prior to
			 * an sctp_connectx() call, the system picks an
			 * ephemeral port and will choose an address set
			 * equivalent to binding with a wildcard address.
			 */
			if (!ep->base.bind_addr.port) {
				if (sctp_autobind(sk)) {
					err = -EAGAIN;
					goto out_free;
				}
			} else {
				/*
				 * If an unprivileged user inherits a 1-many
				 * style socket with open associations on a
				 * privileged port, it MAY be permitted to
				 * accept new associations, but it SHOULD NOT
				 * be permitted to open new associations.
				 */
				if (ep->base.bind_addr.port <
				    inet_prot_sock(net) &&
				    !ns_capable(net->user_ns,
				    CAP_NET_BIND_SERVICE)) {
					err = -EACCES;
					goto out_free;
				}
			}

			scope = sctp_scope(&to);
			asoc = sctp_association_new(ep, sk, scope, GFP_KERNEL);
			if (!asoc) {
				err = -ENOMEM;
				goto out_free;
			}

			err = sctp_assoc_set_bind_addr_from_ep(asoc, scope,
							      GFP_KERNEL);
			if (err < 0) {
				goto out_free;
			}

		}

		/* Prime the peer's transport structures.  */
		transport = sctp_assoc_add_peer(asoc, &to, GFP_KERNEL,
						SCTP_UNKNOWN);
		if (!transport) {
			err = -ENOMEM;
			goto out_free;
		}

		addrcnt++;
		addr_buf += af->sockaddr_len;
		walk_size += af->sockaddr_len;
	}

	/* In case the user of sctp_connectx() wants an association
	 * id back, assign one now.
	 */
	if (assoc_id) {
		err = sctp_assoc_set_id(asoc, GFP_KERNEL);
		if (err < 0)
			goto out_free;
	}

	err = sctp_primitive_ASSOCIATE(net, asoc, NULL);
	if (err < 0) {
		goto out_free;
	}

	/* Initialize sk's dport and daddr for getpeername() */
	inet_sk(sk)->inet_dport = htons(asoc->peer.port);
	sp->pf->to_sk_daddr(sa_addr, sk);
	sk->sk_err = 0;

	/* in-kernel sockets don't generally have a file allocated to them
	 * if all they do is call sock_create_kern().
	 */
	if (sk->sk_socket->file)
		f_flags = sk->sk_socket->file->f_flags;

	timeo = sock_sndtimeo(sk, f_flags & O_NONBLOCK);

	if (assoc_id)
		*assoc_id = asoc->assoc_id;

	err = sctp_wait_for_connect(asoc, &timeo);
	/* Note: the asoc may be freed after the return of
	 * sctp_wait_for_connect.
	 */

	/* Don't free association on exit. */
	asoc = NULL;

out_free:
	pr_debug("%s: took out_free path with asoc:%p kaddrs:%p err:%d\n",
		 __func__, asoc, kaddrs, err);

	if (asoc) {
		/* sctp_primitive_ASSOCIATE may have added this association
		 * To the hash table, try to unhash it, just in case, its a noop
		 * if it wasn't hashed so we're safe
		 */
		sctp_association_free(asoc);
	}
	return err;
}

/* Helper for tunneling sctp_connectx() requests through sctp_setsockopt()
 *
 * API 8.9
 * int sctp_connectx(int sd, struct sockaddr *addrs, int addrcnt,
 * 			sctp_assoc_t *asoc);
 *
 * If sd is an IPv4 socket, the addresses passed must be IPv4 addresses.
 * If the sd is an IPv6 socket, the addresses passed can either be IPv4
 * or IPv6 addresses.
 *
 * A single address may be specified as INADDR_ANY or IN6ADDR_ANY, see
 * Section 3.1.2 for this usage.
 *
 * addrs is a pointer to an array of one or more socket addresses. Each
 * address is contained in its appropriate structure (i.e. struct
 * sockaddr_in or struct sockaddr_in6) the family of the address type
 * must be used to distengish the address length (note that this
 * representation is termed a "packed array" of addresses). The caller
 * specifies the number of addresses in the array with addrcnt.
 *
 * On success, sctp_connectx() returns 0. It also sets the assoc_id to
 * the association id of the new association.  On failure, sctp_connectx()
 * returns -1, and sets errno to the appropriate error code.  The assoc_id
 * is not touched by the kernel.
 *
 * For SCTP, the port given in each socket address must be the same, or
 * sctp_connectx() will fail, setting errno to EINVAL.
 *
 * An application can use sctp_connectx to initiate an association with
 * an endpoint that is multi-homed.  Much like sctp_bindx() this call
 * allows a caller to specify multiple addresses at which a peer can be
 * reached.  The way the SCTP stack uses the list of addresses to set up
 * the association is implementation dependent.  This function only
 * specifies that the stack will try to make use of all the addresses in
 * the list when needed.
 *
 * Note that the list of addresses passed in is only used for setting up
 * the association.  It does not necessarily equal the set of addresses
 * the peer uses for the resulting association.  If the caller wants to
 * find out the set of peer addresses, it must use sctp_getpaddrs() to
 * retrieve them after the association has been set up.
 *
 * Basically do nothing but copying the addresses from user to kernel
 * land and invoking either sctp_connectx(). This is used for tunneling
 * the sctp_connectx() request through sctp_setsockopt() from userspace.
 *
 * On exit there is no need to do sockfd_put(), sys_setsockopt() does
 * it.
 *
 * sk        The sk of the socket
 * addrs     The pointer to the addresses in user land
 * addrssize Size of the addrs buffer
 *
 * Returns >=0 if ok, <0 errno code on error.
 */
static int __sctp_setsockopt_connectx(struct sock *sk,
				      struct sockaddr __user *addrs,
				      int addrs_size,
				      sctp_assoc_t *assoc_id)
{
	struct sockaddr *kaddrs;
	int err = 0;

	pr_debug("%s: sk:%p addrs:%p addrs_size:%d\n",
		 __func__, sk, addrs, addrs_size);

	if (unlikely(addrs_size <= 0))
		return -EINVAL;

	kaddrs = vmemdup_user(addrs, addrs_size);
	if (unlikely(IS_ERR(kaddrs)))
		return PTR_ERR(kaddrs);

	/* Allow security module to validate connectx addresses. */
	err = security_sctp_bind_connect(sk, SCTP_SOCKOPT_CONNECTX,
					 (struct sockaddr *)kaddrs,
					  addrs_size);
	if (err)
		goto out_free;

	err = __sctp_connect(sk, kaddrs, addrs_size, assoc_id);

out_free:
	kvfree(kaddrs);

	return err;
}

/*
 * This is an older interface.  It's kept for backward compatibility
 * to the option that doesn't provide association id.
 */
static int sctp_setsockopt_connectx_old(struct sock *sk,
					struct sockaddr __user *addrs,
					int addrs_size)
{
	return __sctp_setsockopt_connectx(sk, addrs, addrs_size, NULL);
}

/*
 * New interface for the API.  The since the API is done with a socket
 * option, to make it simple we feed back the association id is as a return
 * indication to the call.  Error is always negative and association id is
 * always positive.
 */
static int sctp_setsockopt_connectx(struct sock *sk,
				    struct sockaddr __user *addrs,
				    int addrs_size)
{
	sctp_assoc_t assoc_id = 0;
	int err = 0;

	err = __sctp_setsockopt_connectx(sk, addrs, addrs_size, &assoc_id);

	if (err)
		return err;
	else
		return assoc_id;
}

/*
 * New (hopefully final) interface for the API.
 * We use the sctp_getaddrs_old structure so that use-space library
 * can avoid any unnecessary allocations. The only different part
 * is that we store the actual length of the address buffer into the
 * addrs_num structure member. That way we can re-use the existing
 * code.
 */
#ifdef CONFIG_COMPAT
struct compat_sctp_getaddrs_old {
	sctp_assoc_t	assoc_id;
	s32		addr_num;
	compat_uptr_t	addrs;		/* struct sockaddr * */
};
#endif

static int sctp_getsockopt_connectx3(struct sock *sk, int len,
				     char __user *optval,
				     int __user *optlen)
{
	struct sctp_getaddrs_old param;
	sctp_assoc_t assoc_id = 0;
	int err = 0;

#ifdef CONFIG_COMPAT
	if (in_compat_syscall()) {
		struct compat_sctp_getaddrs_old param32;

		if (len < sizeof(param32))
			return -EINVAL;
		if (copy_from_user(&param32, optval, sizeof(param32)))
			return -EFAULT;

		param.assoc_id = param32.assoc_id;
		param.addr_num = param32.addr_num;
		param.addrs = compat_ptr(param32.addrs);
	} else
#endif
	{
		if (len < sizeof(param))
			return -EINVAL;
		if (copy_from_user(&param, optval, sizeof(param)))
			return -EFAULT;
	}

	err = __sctp_setsockopt_connectx(sk, (struct sockaddr __user *)
					 param.addrs, param.addr_num,
					 &assoc_id);
	if (err == 0 || err == -EINPROGRESS) {
		if (copy_to_user(optval, &assoc_id, sizeof(assoc_id)))
			return -EFAULT;
		if (put_user(sizeof(assoc_id), optlen))
			return -EFAULT;
	}

	return err;
}

/* API 3.1.4 close() - UDP Style Syntax
 * Applications use close() to perform graceful shutdown (as described in
 * Section 10.1 of [SCTP]) on ALL the associations currently represented
 * by a UDP-style socket.
 *
 * The syntax is
 *
 *   ret = close(int sd);
 *
 *   sd      - the socket descriptor of the associations to be closed.
 *
 * To gracefully shutdown a specific association represented by the
 * UDP-style socket, an application should use the sendmsg() call,
 * passing no user data, but including the appropriate flag in the
 * ancillary data (see Section xxxx).
 *
 * If sd in the close() call is a branched-off socket representing only
 * one association, the shutdown is performed on that association only.
 *
 * 4.1.6 close() - TCP Style Syntax
 *
 * Applications use close() to gracefully close down an association.
 *
 * The syntax is:
 *
 *    int close(int sd);
 *
 *      sd      - the socket descriptor of the association to be closed.
 *
 * After an application calls close() on a socket descriptor, no further
 * socket operations will succeed on that descriptor.
 *
 * API 7.1.4 SO_LINGER
 *
 * An application using the TCP-style socket can use this option to
 * perform the SCTP ABORT primitive.  The linger option structure is:
 *
 *  struct  linger {
 *     int     l_onoff;                // option on/off
 *     int     l_linger;               // linger time
 * };
 *
 * To enable the option, set l_onoff to 1.  If the l_linger value is set
 * to 0, calling close() is the same as the ABORT primitive.  If the
 * value is set to a negative value, the setsockopt() call will return
 * an error.  If the value is set to a positive value linger_time, the
 * close() can be blocked for at most linger_time ms.  If the graceful
 * shutdown phase does not finish during this period, close() will
 * return but the graceful shutdown phase continues in the system.
 */
static void sctp_close(struct sock *sk, long timeout)
{
	struct net *net = sock_net(sk);
	struct sctp_endpoint *ep;
	struct sctp_association *asoc;
	struct list_head *pos, *temp;
	unsigned int data_was_unread;

	pr_debug("%s: sk:%p, timeout:%ld\n", __func__, sk, timeout);

	lock_sock_nested(sk, SINGLE_DEPTH_NESTING);
	sk->sk_shutdown = SHUTDOWN_MASK;
	inet_sk_set_state(sk, SCTP_SS_CLOSING);

	ep = sctp_sk(sk)->ep;

	/* Clean up any skbs sitting on the receive queue.  */
	data_was_unread = sctp_queue_purge_ulpevents(&sk->sk_receive_queue);
	data_was_unread += sctp_queue_purge_ulpevents(&sctp_sk(sk)->pd_lobby);

	/* Walk all associations on an endpoint.  */
	list_for_each_safe(pos, temp, &ep->asocs) {
		asoc = list_entry(pos, struct sctp_association, asocs);

		if (sctp_style(sk, TCP)) {
			/* A closed association can still be in the list if
			 * it belongs to a TCP-style listening socket that is
			 * not yet accepted. If so, free it. If not, send an
			 * ABORT or SHUTDOWN based on the linger options.
			 */
			if (sctp_state(asoc, CLOSED)) {
				sctp_association_free(asoc);
				continue;
			}
		}

		if (data_was_unread || !skb_queue_empty(&asoc->ulpq.lobby) ||
		    !skb_queue_empty(&asoc->ulpq.reasm) ||
		    !skb_queue_empty(&asoc->ulpq.reasm_uo) ||
		    (sock_flag(sk, SOCK_LINGER) && !sk->sk_lingertime)) {
			struct sctp_chunk *chunk;

			chunk = sctp_make_abort_user(asoc, NULL, 0);
			sctp_primitive_ABORT(net, asoc, chunk);
		} else
			sctp_primitive_SHUTDOWN(net, asoc, NULL);
	}

	/* On a TCP-style socket, block for at most linger_time if set. */
	if (sctp_style(sk, TCP) && timeout)
		sctp_wait_for_close(sk, timeout);

	/* This will run the backlog queue.  */
	release_sock(sk);

	/* Supposedly, no process has access to the socket, but
	 * the net layers still may.
	 * Also, sctp_destroy_sock() needs to be called with addr_wq_lock
	 * held and that should be grabbed before socket lock.
	 */
	spin_lock_bh(&net->sctp.addr_wq_lock);
	bh_lock_sock_nested(sk);

	/* Hold the sock, since sk_common_release() will put sock_put()
	 * and we have just a little more cleanup.
	 */
	sock_hold(sk);
	sk_common_release(sk);

	bh_unlock_sock(sk);
	spin_unlock_bh(&net->sctp.addr_wq_lock);

	sock_put(sk);

	SCTP_DBG_OBJCNT_DEC(sock);
}

/* Handle EPIPE error. */
static int sctp_error(struct sock *sk, int flags, int err)
{
	if (err == -EPIPE)
		err = sock_error(sk) ? : -EPIPE;
	if (err == -EPIPE && !(flags & MSG_NOSIGNAL))
		send_sig(SIGPIPE, current, 0);
	return err;
}

/* API 3.1.3 sendmsg() - UDP Style Syntax
 *
 * An application uses sendmsg() and recvmsg() calls to transmit data to
 * and receive data from its peer.
 *
 *  ssize_t sendmsg(int socket, const struct msghdr *message,
 *                  int flags);
 *
 *  socket  - the socket descriptor of the endpoint.
 *  message - pointer to the msghdr structure which contains a single
 *            user message and possibly some ancillary data.
 *
 *            See Section 5 for complete description of the data
 *            structures.
 *
 *  flags   - flags sent or received with the user message, see Section
 *            5 for complete description of the flags.
 *
 * Note:  This function could use a rewrite especially when explicit
 * connect support comes in.
 */
/* BUG:  We do not implement the equivalent of sk_stream_wait_memory(). */

static int sctp_msghdr_parse(const struct msghdr *msg,
			     struct sctp_cmsgs *cmsgs);

static int sctp_sendmsg_parse(struct sock *sk, struct sctp_cmsgs *cmsgs,
			      struct sctp_sndrcvinfo *srinfo,
			      const struct msghdr *msg, size_t msg_len)
{
<<<<<<< HEAD
	__u16 sflags;
=======
	struct net *net = sock_net(sk);
	struct sctp_sock *sp;
	struct sctp_endpoint *ep;
	struct sctp_association *new_asoc = NULL, *asoc = NULL;
	struct sctp_transport *transport, *chunk_tp;
	struct sctp_chunk *chunk;
	union sctp_addr to;
	struct sctp_af *af;
	struct sockaddr *msg_name = NULL;
	struct sctp_sndrcvinfo default_sinfo;
	struct sctp_sndrcvinfo *sinfo;
	struct sctp_initmsg *sinit;
	sctp_assoc_t associd = 0;
	struct sctp_cmsgs cmsgs = { NULL };
	enum sctp_scope scope;
	bool fill_sinfo_ttl = false, wait_connect = false;
	struct sctp_datamsg *datamsg;
	int msg_flags = msg->msg_flags;
	__u16 sinfo_flags = 0;
	long timeo;
>>>>>>> 68741a8a
	int err;

	if (sctp_sstate(sk, LISTENING) && sctp_style(sk, TCP))
		return -EPIPE;

	if (msg_len > sk->sk_sndbuf)
		return -EMSGSIZE;

	memset(cmsgs, 0, sizeof(*cmsgs));
	err = sctp_msghdr_parse(msg, cmsgs);
	if (err) {
		pr_debug("%s: msghdr parse err:%x\n", __func__, err);
		return err;
	}

	memset(srinfo, 0, sizeof(*srinfo));
	if (cmsgs->srinfo) {
		srinfo->sinfo_stream = cmsgs->srinfo->sinfo_stream;
		srinfo->sinfo_flags = cmsgs->srinfo->sinfo_flags;
		srinfo->sinfo_ppid = cmsgs->srinfo->sinfo_ppid;
		srinfo->sinfo_context = cmsgs->srinfo->sinfo_context;
		srinfo->sinfo_assoc_id = cmsgs->srinfo->sinfo_assoc_id;
		srinfo->sinfo_timetolive = cmsgs->srinfo->sinfo_timetolive;
	}

	if (cmsgs->sinfo) {
		srinfo->sinfo_stream = cmsgs->sinfo->snd_sid;
		srinfo->sinfo_flags = cmsgs->sinfo->snd_flags;
		srinfo->sinfo_ppid = cmsgs->sinfo->snd_ppid;
		srinfo->sinfo_context = cmsgs->sinfo->snd_context;
		srinfo->sinfo_assoc_id = cmsgs->sinfo->snd_assoc_id;
	}

	if (cmsgs->prinfo) {
		srinfo->sinfo_timetolive = cmsgs->prinfo->pr_value;
		SCTP_PR_SET_POLICY(srinfo->sinfo_flags,
				   cmsgs->prinfo->pr_policy);
	}

	sflags = srinfo->sinfo_flags;
	if (!sflags && msg_len)
		return 0;

	if (sctp_style(sk, TCP) && (sflags & (SCTP_EOF | SCTP_ABORT)))
		return -EINVAL;

	if (((sflags & SCTP_EOF) && msg_len > 0) ||
	    (!(sflags & (SCTP_EOF | SCTP_ABORT)) && msg_len == 0))
		return -EINVAL;

	if ((sflags & SCTP_ADDR_OVER) && !msg->msg_name)
		return -EINVAL;

	return 0;
}

static int sctp_sendmsg_new_asoc(struct sock *sk, __u16 sflags,
				 struct sctp_cmsgs *cmsgs,
				 union sctp_addr *daddr,
				 struct sctp_transport **tp)
{
	struct sctp_endpoint *ep = sctp_sk(sk)->ep;
	struct net *net = sock_net(sk);
	struct sctp_association *asoc;
	enum sctp_scope scope;
	struct cmsghdr *cmsg;
	int err = -EINVAL;

	*tp = NULL;

	if (sflags & (SCTP_EOF | SCTP_ABORT))
		return -EINVAL;

	if (sctp_style(sk, TCP) && (sctp_sstate(sk, ESTABLISHED) ||
				    sctp_sstate(sk, CLOSING)))
		return -EADDRNOTAVAIL;

	if (sctp_endpoint_is_peeled_off(ep, daddr))
		return -EADDRNOTAVAIL;

	if (!ep->base.bind_addr.port) {
		if (sctp_autobind(sk))
			return -EAGAIN;
	} else {
		if (ep->base.bind_addr.port < inet_prot_sock(net) &&
		    !ns_capable(net->user_ns, CAP_NET_BIND_SERVICE))
			return -EACCES;
	}

	scope = sctp_scope(daddr);

	asoc = sctp_association_new(ep, sk, scope, GFP_KERNEL);
	if (!asoc)
		return -ENOMEM;

	if (sctp_assoc_set_bind_addr_from_ep(asoc, scope, GFP_KERNEL) < 0) {
		err = -ENOMEM;
		goto free;
	}

	if (cmsgs->init) {
		struct sctp_initmsg *init = cmsgs->init;

		if (init->sinit_num_ostreams) {
			__u16 outcnt = init->sinit_num_ostreams;

			asoc->c.sinit_num_ostreams = outcnt;
			/* outcnt has been changed, need to re-init stream */
			err = sctp_stream_init(&asoc->stream, outcnt, 0,
					       GFP_KERNEL);
			if (err)
				goto free;
		}

		if (init->sinit_max_instreams)
			asoc->c.sinit_max_instreams = init->sinit_max_instreams;

		if (init->sinit_max_attempts)
			asoc->max_init_attempts = init->sinit_max_attempts;

		if (init->sinit_max_init_timeo)
			asoc->max_init_timeo =
				msecs_to_jiffies(init->sinit_max_init_timeo);
	}

	*tp = sctp_assoc_add_peer(asoc, daddr, GFP_KERNEL, SCTP_UNKNOWN);
	if (!*tp) {
		err = -ENOMEM;
		goto free;
	}

	if (!cmsgs->addrs_msg)
		return 0;

	/* sendv addr list parse */
	for_each_cmsghdr(cmsg, cmsgs->addrs_msg) {
		struct sctp_transport *transport;
		struct sctp_association *old;
		union sctp_addr _daddr;
		int dlen;

		if (cmsg->cmsg_level != IPPROTO_SCTP ||
		    (cmsg->cmsg_type != SCTP_DSTADDRV4 &&
		     cmsg->cmsg_type != SCTP_DSTADDRV6))
			continue;

		daddr = &_daddr;
		memset(daddr, 0, sizeof(*daddr));
		dlen = cmsg->cmsg_len - sizeof(struct cmsghdr);
		if (cmsg->cmsg_type == SCTP_DSTADDRV4) {
			if (dlen < sizeof(struct in_addr))
				goto free;

			dlen = sizeof(struct in_addr);
			daddr->v4.sin_family = AF_INET;
			daddr->v4.sin_port = htons(asoc->peer.port);
			memcpy(&daddr->v4.sin_addr, CMSG_DATA(cmsg), dlen);
		} else {
			if (dlen < sizeof(struct in6_addr))
				goto free;

<<<<<<< HEAD
			dlen = sizeof(struct in6_addr);
			daddr->v6.sin6_family = AF_INET6;
			daddr->v6.sin6_port = htons(asoc->peer.port);
			memcpy(&daddr->v6.sin6_addr, CMSG_DATA(cmsg), dlen);
=======
		scope = sctp_scope(&to);

		/* Label connection socket for first association 1-to-many
		 * style for client sequence socket()->sendmsg(). This
		 * needs to be done before sctp_assoc_add_peer() as that will
		 * set up the initial packet that needs to account for any
		 * security ip options (CIPSO/CALIPSO) added to the packet.
		 */
		af = sctp_get_af_specific(to.sa.sa_family);
		if (!af) {
			err = -EINVAL;
			goto out_unlock;
		}
		err = security_sctp_bind_connect(sk, SCTP_SENDMSG_CONNECT,
						 (struct sockaddr *)&to,
						 af->sockaddr_len);
		if (err < 0)
			goto out_unlock;

		new_asoc = sctp_association_new(ep, sk, scope, GFP_KERNEL);
		if (!new_asoc) {
			err = -ENOMEM;
			goto out_unlock;
>>>>>>> 68741a8a
		}
		err = sctp_verify_addr(sk, daddr, sizeof(*daddr));
		if (err)
			goto free;

		old = sctp_endpoint_lookup_assoc(ep, daddr, &transport);
		if (old && old != asoc) {
			if (old->state >= SCTP_STATE_ESTABLISHED)
				err = -EISCONN;
			else
				err = -EALREADY;
			goto free;
		}

		if (sctp_endpoint_is_peeled_off(ep, daddr)) {
			err = -EADDRNOTAVAIL;
			goto free;
		}

		transport = sctp_assoc_add_peer(asoc, daddr, GFP_KERNEL,
						SCTP_UNKNOWN);
		if (!transport) {
			err = -ENOMEM;
			goto free;
		}
	}

	return 0;

free:
	sctp_association_free(asoc);
	return err;
}

static int sctp_sendmsg_check_sflags(struct sctp_association *asoc,
				     __u16 sflags, struct msghdr *msg,
				     size_t msg_len)
{
	struct sock *sk = asoc->base.sk;
	struct net *net = sock_net(sk);

	if (sctp_state(asoc, CLOSED) && sctp_style(sk, TCP))
		return -EPIPE;

	if ((sflags & SCTP_SENDALL) && sctp_style(sk, UDP) &&
	    !sctp_state(asoc, ESTABLISHED))
		return 0;

	if (sflags & SCTP_EOF) {
		pr_debug("%s: shutting down association:%p\n", __func__, asoc);
		sctp_primitive_SHUTDOWN(net, asoc, NULL);

		return 0;
	}

	if (sflags & SCTP_ABORT) {
		struct sctp_chunk *chunk;

		chunk = sctp_make_abort_user(asoc, msg, msg_len);
		if (!chunk)
			return -ENOMEM;

		pr_debug("%s: aborting association:%p\n", __func__, asoc);
		sctp_primitive_ABORT(net, asoc, chunk);

		return 0;
	}

	return 1;
}

static int sctp_sendmsg_to_asoc(struct sctp_association *asoc,
				struct msghdr *msg, size_t msg_len,
				struct sctp_transport *transport,
				struct sctp_sndrcvinfo *sinfo)
{
	struct sock *sk = asoc->base.sk;
	struct net *net = sock_net(sk);
	struct sctp_datamsg *datamsg;
	bool wait_connect = false;
	struct sctp_chunk *chunk;
	long timeo;
	int err;

	if (sinfo->sinfo_stream >= asoc->stream.outcnt) {
		err = -EINVAL;
		goto err;
	}

	if (unlikely(!asoc->stream.out[sinfo->sinfo_stream].ext)) {
		err = sctp_stream_init_ext(&asoc->stream, sinfo->sinfo_stream);
		if (err)
			goto err;
	}

	if (sctp_sk(sk)->disable_fragments && msg_len > asoc->frag_point) {
		err = -EMSGSIZE;
		goto err;
	}

	if (sctp_state(asoc, CLOSED)) {
		err = sctp_primitive_ASSOCIATE(net, asoc, NULL);
		if (err)
			goto err;

		if (sctp_sk(sk)->strm_interleave) {
			timeo = sock_sndtimeo(sk, 0);
			err = sctp_wait_for_connect(asoc, &timeo);
			if (err)
				goto err;
		} else {
			wait_connect = true;
		}

		pr_debug("%s: we associated primitively\n", __func__);
	}

	if (asoc->pmtu_pending)
		sctp_assoc_pending_pmtu(asoc);

	if (sctp_wspace(asoc) < msg_len)
		sctp_prsctp_prune(asoc, sinfo, msg_len - sctp_wspace(asoc));

	if (!sctp_wspace(asoc)) {
		timeo = sock_sndtimeo(sk, msg->msg_flags & MSG_DONTWAIT);
		err = sctp_wait_for_sndbuf(asoc, &timeo, msg_len);
		if (err)
			goto err;
	}

	datamsg = sctp_datamsg_from_user(asoc, sinfo, &msg->msg_iter);
	if (IS_ERR(datamsg)) {
		err = PTR_ERR(datamsg);
		goto err;
	}

	asoc->force_delay = !!(msg->msg_flags & MSG_MORE);

	list_for_each_entry(chunk, &datamsg->chunks, frag_list) {
		sctp_chunk_hold(chunk);
		sctp_set_owner_w(chunk);
		chunk->transport = transport;
	}

	err = sctp_primitive_SEND(net, asoc, datamsg);
	if (err) {
		sctp_datamsg_free(datamsg);
		goto err;
	}

	pr_debug("%s: we sent primitively\n", __func__);

	sctp_datamsg_put(datamsg);

	if (unlikely(wait_connect)) {
		timeo = sock_sndtimeo(sk, msg->msg_flags & MSG_DONTWAIT);
		sctp_wait_for_connect(asoc, &timeo);
	}

	err = msg_len;

err:
	return err;
}

static union sctp_addr *sctp_sendmsg_get_daddr(struct sock *sk,
					       const struct msghdr *msg,
					       struct sctp_cmsgs *cmsgs)
{
	union sctp_addr *daddr = NULL;
	int err;

	if (!sctp_style(sk, UDP_HIGH_BANDWIDTH) && msg->msg_name) {
		int len = msg->msg_namelen;

		if (len > sizeof(*daddr))
			len = sizeof(*daddr);

		daddr = (union sctp_addr *)msg->msg_name;

		err = sctp_verify_addr(sk, daddr, len);
		if (err)
			return ERR_PTR(err);
	}

	return daddr;
}

static void sctp_sendmsg_update_sinfo(struct sctp_association *asoc,
				      struct sctp_sndrcvinfo *sinfo,
				      struct sctp_cmsgs *cmsgs)
{
	if (!cmsgs->srinfo && !cmsgs->sinfo) {
		sinfo->sinfo_stream = asoc->default_stream;
		sinfo->sinfo_ppid = asoc->default_ppid;
		sinfo->sinfo_context = asoc->default_context;
		sinfo->sinfo_assoc_id = sctp_assoc2id(asoc);

		if (!cmsgs->prinfo)
			sinfo->sinfo_flags = asoc->default_flags;
	}

	if (!cmsgs->srinfo && !cmsgs->prinfo)
		sinfo->sinfo_timetolive = asoc->default_timetolive;
}

static int sctp_sendmsg(struct sock *sk, struct msghdr *msg, size_t msg_len)
{
	struct sctp_endpoint *ep = sctp_sk(sk)->ep;
	struct sctp_transport *transport = NULL;
	struct sctp_sndrcvinfo _sinfo, *sinfo;
	struct sctp_association *asoc;
	struct sctp_cmsgs cmsgs;
	union sctp_addr *daddr;
	bool new = false;
	__u16 sflags;
	int err;

	/* Parse and get snd_info */
	err = sctp_sendmsg_parse(sk, &cmsgs, &_sinfo, msg, msg_len);
	if (err)
		goto out;

	sinfo  = &_sinfo;
	sflags = sinfo->sinfo_flags;

	/* Get daddr from msg */
	daddr = sctp_sendmsg_get_daddr(sk, msg, &cmsgs);
	if (IS_ERR(daddr)) {
		err = PTR_ERR(daddr);
		goto out;
	}

	lock_sock(sk);

	/* SCTP_SENDALL process */
	if ((sflags & SCTP_SENDALL) && sctp_style(sk, UDP)) {
		list_for_each_entry(asoc, &ep->asocs, asocs) {
			err = sctp_sendmsg_check_sflags(asoc, sflags, msg,
							msg_len);
			if (err == 0)
				continue;
			if (err < 0)
				goto out_unlock;

			sctp_sendmsg_update_sinfo(asoc, sinfo, &cmsgs);

			err = sctp_sendmsg_to_asoc(asoc, msg, msg_len,
						   NULL, sinfo);
			if (err < 0)
				goto out_unlock;

			iov_iter_revert(&msg->msg_iter, err);
		}

		goto out_unlock;
	}

	/* Get and check or create asoc */
	if (daddr) {
		asoc = sctp_endpoint_lookup_assoc(ep, daddr, &transport);
		if (asoc) {
			err = sctp_sendmsg_check_sflags(asoc, sflags, msg,
							msg_len);
			if (err <= 0)
				goto out_unlock;
		} else {
			err = sctp_sendmsg_new_asoc(sk, sflags, &cmsgs, daddr,
						    &transport);
			if (err)
				goto out_unlock;

			asoc = transport->asoc;
			new = true;
		}

		if (!sctp_style(sk, TCP) && !(sflags & SCTP_ADDR_OVER))
			transport = NULL;
	} else {
		asoc = sctp_id2assoc(sk, sinfo->sinfo_assoc_id);
		if (!asoc) {
			err = -EPIPE;
			goto out_unlock;
		}

		err = sctp_sendmsg_check_sflags(asoc, sflags, msg, msg_len);
		if (err <= 0)
			goto out_unlock;
	}

	/* Update snd_info with the asoc */
	sctp_sendmsg_update_sinfo(asoc, sinfo, &cmsgs);

	/* Send msg to the asoc */
	err = sctp_sendmsg_to_asoc(asoc, msg, msg_len, transport, sinfo);
	if (err < 0 && err != -ESRCH && new)
		sctp_association_free(asoc);

out_unlock:
	release_sock(sk);
out:
	return sctp_error(sk, msg->msg_flags, err);
}

/* This is an extended version of skb_pull() that removes the data from the
 * start of a skb even when data is spread across the list of skb's in the
 * frag_list. len specifies the total amount of data that needs to be removed.
 * when 'len' bytes could be removed from the skb, it returns 0.
 * If 'len' exceeds the total skb length,  it returns the no. of bytes that
 * could not be removed.
 */
static int sctp_skb_pull(struct sk_buff *skb, int len)
{
	struct sk_buff *list;
	int skb_len = skb_headlen(skb);
	int rlen;

	if (len <= skb_len) {
		__skb_pull(skb, len);
		return 0;
	}
	len -= skb_len;
	__skb_pull(skb, skb_len);

	skb_walk_frags(skb, list) {
		rlen = sctp_skb_pull(list, len);
		skb->len -= (len-rlen);
		skb->data_len -= (len-rlen);

		if (!rlen)
			return 0;

		len = rlen;
	}

	return len;
}

/* API 3.1.3  recvmsg() - UDP Style Syntax
 *
 *  ssize_t recvmsg(int socket, struct msghdr *message,
 *                    int flags);
 *
 *  socket  - the socket descriptor of the endpoint.
 *  message - pointer to the msghdr structure which contains a single
 *            user message and possibly some ancillary data.
 *
 *            See Section 5 for complete description of the data
 *            structures.
 *
 *  flags   - flags sent or received with the user message, see Section
 *            5 for complete description of the flags.
 */
static int sctp_recvmsg(struct sock *sk, struct msghdr *msg, size_t len,
			int noblock, int flags, int *addr_len)
{
	struct sctp_ulpevent *event = NULL;
	struct sctp_sock *sp = sctp_sk(sk);
	struct sk_buff *skb, *head_skb;
	int copied;
	int err = 0;
	int skb_len;

	pr_debug("%s: sk:%p, msghdr:%p, len:%zd, noblock:%d, flags:0x%x, "
		 "addr_len:%p)\n", __func__, sk, msg, len, noblock, flags,
		 addr_len);

	lock_sock(sk);

	if (sctp_style(sk, TCP) && !sctp_sstate(sk, ESTABLISHED) &&
	    !sctp_sstate(sk, CLOSING) && !sctp_sstate(sk, CLOSED)) {
		err = -ENOTCONN;
		goto out;
	}

	skb = sctp_skb_recv_datagram(sk, flags, noblock, &err);
	if (!skb)
		goto out;

	/* Get the total length of the skb including any skb's in the
	 * frag_list.
	 */
	skb_len = skb->len;

	copied = skb_len;
	if (copied > len)
		copied = len;

	err = skb_copy_datagram_msg(skb, 0, msg, copied);

	event = sctp_skb2event(skb);

	if (err)
		goto out_free;

	if (event->chunk && event->chunk->head_skb)
		head_skb = event->chunk->head_skb;
	else
		head_skb = skb;
	sock_recv_ts_and_drops(msg, sk, head_skb);
	if (sctp_ulpevent_is_notification(event)) {
		msg->msg_flags |= MSG_NOTIFICATION;
		sp->pf->event_msgname(event, msg->msg_name, addr_len);
	} else {
		sp->pf->skb_msgname(head_skb, msg->msg_name, addr_len);
	}

	/* Check if we allow SCTP_NXTINFO. */
	if (sp->recvnxtinfo)
		sctp_ulpevent_read_nxtinfo(event, msg, sk);
	/* Check if we allow SCTP_RCVINFO. */
	if (sp->recvrcvinfo)
		sctp_ulpevent_read_rcvinfo(event, msg);
	/* Check if we allow SCTP_SNDRCVINFO. */
	if (sp->subscribe.sctp_data_io_event)
		sctp_ulpevent_read_sndrcvinfo(event, msg);

	err = copied;

	/* If skb's length exceeds the user's buffer, update the skb and
	 * push it back to the receive_queue so that the next call to
	 * recvmsg() will return the remaining data. Don't set MSG_EOR.
	 */
	if (skb_len > copied) {
		msg->msg_flags &= ~MSG_EOR;
		if (flags & MSG_PEEK)
			goto out_free;
		sctp_skb_pull(skb, copied);
		skb_queue_head(&sk->sk_receive_queue, skb);

		/* When only partial message is copied to the user, increase
		 * rwnd by that amount. If all the data in the skb is read,
		 * rwnd is updated when the event is freed.
		 */
		if (!sctp_ulpevent_is_notification(event))
			sctp_assoc_rwnd_increase(event->asoc, copied);
		goto out;
	} else if ((event->msg_flags & MSG_NOTIFICATION) ||
		   (event->msg_flags & MSG_EOR))
		msg->msg_flags |= MSG_EOR;
	else
		msg->msg_flags &= ~MSG_EOR;

out_free:
	if (flags & MSG_PEEK) {
		/* Release the skb reference acquired after peeking the skb in
		 * sctp_skb_recv_datagram().
		 */
		kfree_skb(skb);
	} else {
		/* Free the event which includes releasing the reference to
		 * the owner of the skb, freeing the skb and updating the
		 * rwnd.
		 */
		sctp_ulpevent_free(event);
	}
out:
	release_sock(sk);
	return err;
}

/* 7.1.12 Enable/Disable message fragmentation (SCTP_DISABLE_FRAGMENTS)
 *
 * This option is a on/off flag.  If enabled no SCTP message
 * fragmentation will be performed.  Instead if a message being sent
 * exceeds the current PMTU size, the message will NOT be sent and
 * instead a error will be indicated to the user.
 */
static int sctp_setsockopt_disable_fragments(struct sock *sk,
					     char __user *optval,
					     unsigned int optlen)
{
	int val;

	if (optlen < sizeof(int))
		return -EINVAL;

	if (get_user(val, (int __user *)optval))
		return -EFAULT;

	sctp_sk(sk)->disable_fragments = (val == 0) ? 0 : 1;

	return 0;
}

static int sctp_setsockopt_events(struct sock *sk, char __user *optval,
				  unsigned int optlen)
{
	struct sctp_association *asoc;
	struct sctp_ulpevent *event;

	if (optlen > sizeof(struct sctp_event_subscribe))
		return -EINVAL;
	if (copy_from_user(&sctp_sk(sk)->subscribe, optval, optlen))
		return -EFAULT;

	/* At the time when a user app subscribes to SCTP_SENDER_DRY_EVENT,
	 * if there is no data to be sent or retransmit, the stack will
	 * immediately send up this notification.
	 */
	if (sctp_ulpevent_type_enabled(SCTP_SENDER_DRY_EVENT,
				       &sctp_sk(sk)->subscribe)) {
		asoc = sctp_id2assoc(sk, 0);

		if (asoc && sctp_outq_is_empty(&asoc->outqueue)) {
			event = sctp_ulpevent_make_sender_dry_event(asoc,
					GFP_USER | __GFP_NOWARN);
			if (!event)
				return -ENOMEM;

			asoc->stream.si->enqueue_event(&asoc->ulpq, event);
		}
	}

	return 0;
}

/* 7.1.8 Automatic Close of associations (SCTP_AUTOCLOSE)
 *
 * This socket option is applicable to the UDP-style socket only.  When
 * set it will cause associations that are idle for more than the
 * specified number of seconds to automatically close.  An association
 * being idle is defined an association that has NOT sent or received
 * user data.  The special value of '0' indicates that no automatic
 * close of any associations should be performed.  The option expects an
 * integer defining the number of seconds of idle time before an
 * association is closed.
 */
static int sctp_setsockopt_autoclose(struct sock *sk, char __user *optval,
				     unsigned int optlen)
{
	struct sctp_sock *sp = sctp_sk(sk);
	struct net *net = sock_net(sk);

	/* Applicable to UDP-style socket only */
	if (sctp_style(sk, TCP))
		return -EOPNOTSUPP;
	if (optlen != sizeof(int))
		return -EINVAL;
	if (copy_from_user(&sp->autoclose, optval, optlen))
		return -EFAULT;

	if (sp->autoclose > net->sctp.max_autoclose)
		sp->autoclose = net->sctp.max_autoclose;

	return 0;
}

/* 7.1.13 Peer Address Parameters (SCTP_PEER_ADDR_PARAMS)
 *
 * Applications can enable or disable heartbeats for any peer address of
 * an association, modify an address's heartbeat interval, force a
 * heartbeat to be sent immediately, and adjust the address's maximum
 * number of retransmissions sent before an address is considered
 * unreachable.  The following structure is used to access and modify an
 * address's parameters:
 *
 *  struct sctp_paddrparams {
 *     sctp_assoc_t            spp_assoc_id;
 *     struct sockaddr_storage spp_address;
 *     uint32_t                spp_hbinterval;
 *     uint16_t                spp_pathmaxrxt;
 *     uint32_t                spp_pathmtu;
 *     uint32_t                spp_sackdelay;
 *     uint32_t                spp_flags;
 * };
 *
 *   spp_assoc_id    - (one-to-many style socket) This is filled in the
 *                     application, and identifies the association for
 *                     this query.
 *   spp_address     - This specifies which address is of interest.
 *   spp_hbinterval  - This contains the value of the heartbeat interval,
 *                     in milliseconds.  If a  value of zero
 *                     is present in this field then no changes are to
 *                     be made to this parameter.
 *   spp_pathmaxrxt  - This contains the maximum number of
 *                     retransmissions before this address shall be
 *                     considered unreachable. If a  value of zero
 *                     is present in this field then no changes are to
 *                     be made to this parameter.
 *   spp_pathmtu     - When Path MTU discovery is disabled the value
 *                     specified here will be the "fixed" path mtu.
 *                     Note that if the spp_address field is empty
 *                     then all associations on this address will
 *                     have this fixed path mtu set upon them.
 *
 *   spp_sackdelay   - When delayed sack is enabled, this value specifies
 *                     the number of milliseconds that sacks will be delayed
 *                     for. This value will apply to all addresses of an
 *                     association if the spp_address field is empty. Note
 *                     also, that if delayed sack is enabled and this
 *                     value is set to 0, no change is made to the last
 *                     recorded delayed sack timer value.
 *
 *   spp_flags       - These flags are used to control various features
 *                     on an association. The flag field may contain
 *                     zero or more of the following options.
 *
 *                     SPP_HB_ENABLE  - Enable heartbeats on the
 *                     specified address. Note that if the address
 *                     field is empty all addresses for the association
 *                     have heartbeats enabled upon them.
 *
 *                     SPP_HB_DISABLE - Disable heartbeats on the
 *                     speicifed address. Note that if the address
 *                     field is empty all addresses for the association
 *                     will have their heartbeats disabled. Note also
 *                     that SPP_HB_ENABLE and SPP_HB_DISABLE are
 *                     mutually exclusive, only one of these two should
 *                     be specified. Enabling both fields will have
 *                     undetermined results.
 *
 *                     SPP_HB_DEMAND - Request a user initiated heartbeat
 *                     to be made immediately.
 *
 *                     SPP_HB_TIME_IS_ZERO - Specify's that the time for
 *                     heartbeat delayis to be set to the value of 0
 *                     milliseconds.
 *
 *                     SPP_PMTUD_ENABLE - This field will enable PMTU
 *                     discovery upon the specified address. Note that
 *                     if the address feild is empty then all addresses
 *                     on the association are effected.
 *
 *                     SPP_PMTUD_DISABLE - This field will disable PMTU
 *                     discovery upon the specified address. Note that
 *                     if the address feild is empty then all addresses
 *                     on the association are effected. Not also that
 *                     SPP_PMTUD_ENABLE and SPP_PMTUD_DISABLE are mutually
 *                     exclusive. Enabling both will have undetermined
 *                     results.
 *
 *                     SPP_SACKDELAY_ENABLE - Setting this flag turns
 *                     on delayed sack. The time specified in spp_sackdelay
 *                     is used to specify the sack delay for this address. Note
 *                     that if spp_address is empty then all addresses will
 *                     enable delayed sack and take on the sack delay
 *                     value specified in spp_sackdelay.
 *                     SPP_SACKDELAY_DISABLE - Setting this flag turns
 *                     off delayed sack. If the spp_address field is blank then
 *                     delayed sack is disabled for the entire association. Note
 *                     also that this field is mutually exclusive to
 *                     SPP_SACKDELAY_ENABLE, setting both will have undefined
 *                     results.
 */
static int sctp_apply_peer_addr_params(struct sctp_paddrparams *params,
				       struct sctp_transport   *trans,
				       struct sctp_association *asoc,
				       struct sctp_sock        *sp,
				       int                      hb_change,
				       int                      pmtud_change,
				       int                      sackdelay_change)
{
	int error;

	if (params->spp_flags & SPP_HB_DEMAND && trans) {
		struct net *net = sock_net(trans->asoc->base.sk);

		error = sctp_primitive_REQUESTHEARTBEAT(net, trans->asoc, trans);
		if (error)
			return error;
	}

	/* Note that unless the spp_flag is set to SPP_HB_ENABLE the value of
	 * this field is ignored.  Note also that a value of zero indicates
	 * the current setting should be left unchanged.
	 */
	if (params->spp_flags & SPP_HB_ENABLE) {

		/* Re-zero the interval if the SPP_HB_TIME_IS_ZERO is
		 * set.  This lets us use 0 value when this flag
		 * is set.
		 */
		if (params->spp_flags & SPP_HB_TIME_IS_ZERO)
			params->spp_hbinterval = 0;

		if (params->spp_hbinterval ||
		    (params->spp_flags & SPP_HB_TIME_IS_ZERO)) {
			if (trans) {
				trans->hbinterval =
				    msecs_to_jiffies(params->spp_hbinterval);
			} else if (asoc) {
				asoc->hbinterval =
				    msecs_to_jiffies(params->spp_hbinterval);
			} else {
				sp->hbinterval = params->spp_hbinterval;
			}
		}
	}

	if (hb_change) {
		if (trans) {
			trans->param_flags =
				(trans->param_flags & ~SPP_HB) | hb_change;
		} else if (asoc) {
			asoc->param_flags =
				(asoc->param_flags & ~SPP_HB) | hb_change;
		} else {
			sp->param_flags =
				(sp->param_flags & ~SPP_HB) | hb_change;
		}
	}

	/* When Path MTU discovery is disabled the value specified here will
	 * be the "fixed" path mtu (i.e. the value of the spp_flags field must
	 * include the flag SPP_PMTUD_DISABLE for this field to have any
	 * effect).
	 */
	if ((params->spp_flags & SPP_PMTUD_DISABLE) && params->spp_pathmtu) {
		if (trans) {
			trans->pathmtu = params->spp_pathmtu;
			sctp_assoc_sync_pmtu(asoc);
		} else if (asoc) {
			asoc->pathmtu = params->spp_pathmtu;
		} else {
			sp->pathmtu = params->spp_pathmtu;
		}
	}

	if (pmtud_change) {
		if (trans) {
			int update = (trans->param_flags & SPP_PMTUD_DISABLE) &&
				(params->spp_flags & SPP_PMTUD_ENABLE);
			trans->param_flags =
				(trans->param_flags & ~SPP_PMTUD) | pmtud_change;
			if (update) {
				sctp_transport_pmtu(trans, sctp_opt2sk(sp));
				sctp_assoc_sync_pmtu(asoc);
			}
		} else if (asoc) {
			asoc->param_flags =
				(asoc->param_flags & ~SPP_PMTUD) | pmtud_change;
		} else {
			sp->param_flags =
				(sp->param_flags & ~SPP_PMTUD) | pmtud_change;
		}
	}

	/* Note that unless the spp_flag is set to SPP_SACKDELAY_ENABLE the
	 * value of this field is ignored.  Note also that a value of zero
	 * indicates the current setting should be left unchanged.
	 */
	if ((params->spp_flags & SPP_SACKDELAY_ENABLE) && params->spp_sackdelay) {
		if (trans) {
			trans->sackdelay =
				msecs_to_jiffies(params->spp_sackdelay);
		} else if (asoc) {
			asoc->sackdelay =
				msecs_to_jiffies(params->spp_sackdelay);
		} else {
			sp->sackdelay = params->spp_sackdelay;
		}
	}

	if (sackdelay_change) {
		if (trans) {
			trans->param_flags =
				(trans->param_flags & ~SPP_SACKDELAY) |
				sackdelay_change;
		} else if (asoc) {
			asoc->param_flags =
				(asoc->param_flags & ~SPP_SACKDELAY) |
				sackdelay_change;
		} else {
			sp->param_flags =
				(sp->param_flags & ~SPP_SACKDELAY) |
				sackdelay_change;
		}
	}

	/* Note that a value of zero indicates the current setting should be
	   left unchanged.
	 */
	if (params->spp_pathmaxrxt) {
		if (trans) {
			trans->pathmaxrxt = params->spp_pathmaxrxt;
		} else if (asoc) {
			asoc->pathmaxrxt = params->spp_pathmaxrxt;
		} else {
			sp->pathmaxrxt = params->spp_pathmaxrxt;
		}
	}

	return 0;
}

static int sctp_setsockopt_peer_addr_params(struct sock *sk,
					    char __user *optval,
					    unsigned int optlen)
{
	struct sctp_paddrparams  params;
	struct sctp_transport   *trans = NULL;
	struct sctp_association *asoc = NULL;
	struct sctp_sock        *sp = sctp_sk(sk);
	int error;
	int hb_change, pmtud_change, sackdelay_change;

	if (optlen != sizeof(struct sctp_paddrparams))
		return -EINVAL;

	if (copy_from_user(&params, optval, optlen))
		return -EFAULT;

	/* Validate flags and value parameters. */
	hb_change        = params.spp_flags & SPP_HB;
	pmtud_change     = params.spp_flags & SPP_PMTUD;
	sackdelay_change = params.spp_flags & SPP_SACKDELAY;

	if (hb_change        == SPP_HB ||
	    pmtud_change     == SPP_PMTUD ||
	    sackdelay_change == SPP_SACKDELAY ||
	    params.spp_sackdelay > 500 ||
	    (params.spp_pathmtu &&
	     params.spp_pathmtu < SCTP_DEFAULT_MINSEGMENT))
		return -EINVAL;

	/* If an address other than INADDR_ANY is specified, and
	 * no transport is found, then the request is invalid.
	 */
	if (!sctp_is_any(sk, (union sctp_addr *)&params.spp_address)) {
		trans = sctp_addr_id2transport(sk, &params.spp_address,
					       params.spp_assoc_id);
		if (!trans)
			return -EINVAL;
	}

	/* Get association, if assoc_id != 0 and the socket is a one
	 * to many style socket, and an association was not found, then
	 * the id was invalid.
	 */
	asoc = sctp_id2assoc(sk, params.spp_assoc_id);
	if (!asoc && params.spp_assoc_id && sctp_style(sk, UDP))
		return -EINVAL;

	/* Heartbeat demand can only be sent on a transport or
	 * association, but not a socket.
	 */
	if (params.spp_flags & SPP_HB_DEMAND && !trans && !asoc)
		return -EINVAL;

	/* Process parameters. */
	error = sctp_apply_peer_addr_params(&params, trans, asoc, sp,
					    hb_change, pmtud_change,
					    sackdelay_change);

	if (error)
		return error;

	/* If changes are for association, also apply parameters to each
	 * transport.
	 */
	if (!trans && asoc) {
		list_for_each_entry(trans, &asoc->peer.transport_addr_list,
				transports) {
			sctp_apply_peer_addr_params(&params, trans, asoc, sp,
						    hb_change, pmtud_change,
						    sackdelay_change);
		}
	}

	return 0;
}

static inline __u32 sctp_spp_sackdelay_enable(__u32 param_flags)
{
	return (param_flags & ~SPP_SACKDELAY) | SPP_SACKDELAY_ENABLE;
}

static inline __u32 sctp_spp_sackdelay_disable(__u32 param_flags)
{
	return (param_flags & ~SPP_SACKDELAY) | SPP_SACKDELAY_DISABLE;
}

/*
 * 7.1.23.  Get or set delayed ack timer (SCTP_DELAYED_SACK)
 *
 * This option will effect the way delayed acks are performed.  This
 * option allows you to get or set the delayed ack time, in
 * milliseconds.  It also allows changing the delayed ack frequency.
 * Changing the frequency to 1 disables the delayed sack algorithm.  If
 * the assoc_id is 0, then this sets or gets the endpoints default
 * values.  If the assoc_id field is non-zero, then the set or get
 * effects the specified association for the one to many model (the
 * assoc_id field is ignored by the one to one model).  Note that if
 * sack_delay or sack_freq are 0 when setting this option, then the
 * current values will remain unchanged.
 *
 * struct sctp_sack_info {
 *     sctp_assoc_t            sack_assoc_id;
 *     uint32_t                sack_delay;
 *     uint32_t                sack_freq;
 * };
 *
 * sack_assoc_id -  This parameter, indicates which association the user
 *    is performing an action upon.  Note that if this field's value is
 *    zero then the endpoints default value is changed (effecting future
 *    associations only).
 *
 * sack_delay -  This parameter contains the number of milliseconds that
 *    the user is requesting the delayed ACK timer be set to.  Note that
 *    this value is defined in the standard to be between 200 and 500
 *    milliseconds.
 *
 * sack_freq -  This parameter contains the number of packets that must
 *    be received before a sack is sent without waiting for the delay
 *    timer to expire.  The default value for this is 2, setting this
 *    value to 1 will disable the delayed sack algorithm.
 */

static int sctp_setsockopt_delayed_ack(struct sock *sk,
				       char __user *optval, unsigned int optlen)
{
	struct sctp_sack_info    params;
	struct sctp_transport   *trans = NULL;
	struct sctp_association *asoc = NULL;
	struct sctp_sock        *sp = sctp_sk(sk);

	if (optlen == sizeof(struct sctp_sack_info)) {
		if (copy_from_user(&params, optval, optlen))
			return -EFAULT;

		if (params.sack_delay == 0 && params.sack_freq == 0)
			return 0;
	} else if (optlen == sizeof(struct sctp_assoc_value)) {
		pr_warn_ratelimited(DEPRECATED
				    "%s (pid %d) "
				    "Use of struct sctp_assoc_value in delayed_ack socket option.\n"
				    "Use struct sctp_sack_info instead\n",
				    current->comm, task_pid_nr(current));
		if (copy_from_user(&params, optval, optlen))
			return -EFAULT;

		if (params.sack_delay == 0)
			params.sack_freq = 1;
		else
			params.sack_freq = 0;
	} else
		return -EINVAL;

	/* Validate value parameter. */
	if (params.sack_delay > 500)
		return -EINVAL;

	/* Get association, if sack_assoc_id != 0 and the socket is a one
	 * to many style socket, and an association was not found, then
	 * the id was invalid.
	 */
	asoc = sctp_id2assoc(sk, params.sack_assoc_id);
	if (!asoc && params.sack_assoc_id && sctp_style(sk, UDP))
		return -EINVAL;

	if (params.sack_delay) {
		if (asoc) {
			asoc->sackdelay =
				msecs_to_jiffies(params.sack_delay);
			asoc->param_flags =
				sctp_spp_sackdelay_enable(asoc->param_flags);
		} else {
			sp->sackdelay = params.sack_delay;
			sp->param_flags =
				sctp_spp_sackdelay_enable(sp->param_flags);
		}
	}

	if (params.sack_freq == 1) {
		if (asoc) {
			asoc->param_flags =
				sctp_spp_sackdelay_disable(asoc->param_flags);
		} else {
			sp->param_flags =
				sctp_spp_sackdelay_disable(sp->param_flags);
		}
	} else if (params.sack_freq > 1) {
		if (asoc) {
			asoc->sackfreq = params.sack_freq;
			asoc->param_flags =
				sctp_spp_sackdelay_enable(asoc->param_flags);
		} else {
			sp->sackfreq = params.sack_freq;
			sp->param_flags =
				sctp_spp_sackdelay_enable(sp->param_flags);
		}
	}

	/* If change is for association, also apply to each transport. */
	if (asoc) {
		list_for_each_entry(trans, &asoc->peer.transport_addr_list,
				transports) {
			if (params.sack_delay) {
				trans->sackdelay =
					msecs_to_jiffies(params.sack_delay);
				trans->param_flags =
					sctp_spp_sackdelay_enable(trans->param_flags);
			}
			if (params.sack_freq == 1) {
				trans->param_flags =
					sctp_spp_sackdelay_disable(trans->param_flags);
			} else if (params.sack_freq > 1) {
				trans->sackfreq = params.sack_freq;
				trans->param_flags =
					sctp_spp_sackdelay_enable(trans->param_flags);
			}
		}
	}

	return 0;
}

/* 7.1.3 Initialization Parameters (SCTP_INITMSG)
 *
 * Applications can specify protocol parameters for the default association
 * initialization.  The option name argument to setsockopt() and getsockopt()
 * is SCTP_INITMSG.
 *
 * Setting initialization parameters is effective only on an unconnected
 * socket (for UDP-style sockets only future associations are effected
 * by the change).  With TCP-style sockets, this option is inherited by
 * sockets derived from a listener socket.
 */
static int sctp_setsockopt_initmsg(struct sock *sk, char __user *optval, unsigned int optlen)
{
	struct sctp_initmsg sinit;
	struct sctp_sock *sp = sctp_sk(sk);

	if (optlen != sizeof(struct sctp_initmsg))
		return -EINVAL;
	if (copy_from_user(&sinit, optval, optlen))
		return -EFAULT;

	if (sinit.sinit_num_ostreams)
		sp->initmsg.sinit_num_ostreams = sinit.sinit_num_ostreams;
	if (sinit.sinit_max_instreams)
		sp->initmsg.sinit_max_instreams = sinit.sinit_max_instreams;
	if (sinit.sinit_max_attempts)
		sp->initmsg.sinit_max_attempts = sinit.sinit_max_attempts;
	if (sinit.sinit_max_init_timeo)
		sp->initmsg.sinit_max_init_timeo = sinit.sinit_max_init_timeo;

	return 0;
}

/*
 * 7.1.14 Set default send parameters (SCTP_DEFAULT_SEND_PARAM)
 *
 *   Applications that wish to use the sendto() system call may wish to
 *   specify a default set of parameters that would normally be supplied
 *   through the inclusion of ancillary data.  This socket option allows
 *   such an application to set the default sctp_sndrcvinfo structure.
 *   The application that wishes to use this socket option simply passes
 *   in to this call the sctp_sndrcvinfo structure defined in Section
 *   5.2.2) The input parameters accepted by this call include
 *   sinfo_stream, sinfo_flags, sinfo_ppid, sinfo_context,
 *   sinfo_timetolive.  The user must provide the sinfo_assoc_id field in
 *   to this call if the caller is using the UDP model.
 */
static int sctp_setsockopt_default_send_param(struct sock *sk,
					      char __user *optval,
					      unsigned int optlen)
{
	struct sctp_sock *sp = sctp_sk(sk);
	struct sctp_association *asoc;
	struct sctp_sndrcvinfo info;

	if (optlen != sizeof(info))
		return -EINVAL;
	if (copy_from_user(&info, optval, optlen))
		return -EFAULT;
	if (info.sinfo_flags &
	    ~(SCTP_UNORDERED | SCTP_ADDR_OVER |
	      SCTP_ABORT | SCTP_EOF))
		return -EINVAL;

	asoc = sctp_id2assoc(sk, info.sinfo_assoc_id);
	if (!asoc && info.sinfo_assoc_id && sctp_style(sk, UDP))
		return -EINVAL;
	if (asoc) {
		asoc->default_stream = info.sinfo_stream;
		asoc->default_flags = info.sinfo_flags;
		asoc->default_ppid = info.sinfo_ppid;
		asoc->default_context = info.sinfo_context;
		asoc->default_timetolive = info.sinfo_timetolive;
	} else {
		sp->default_stream = info.sinfo_stream;
		sp->default_flags = info.sinfo_flags;
		sp->default_ppid = info.sinfo_ppid;
		sp->default_context = info.sinfo_context;
		sp->default_timetolive = info.sinfo_timetolive;
	}

	return 0;
}

/* RFC6458, Section 8.1.31. Set/get Default Send Parameters
 * (SCTP_DEFAULT_SNDINFO)
 */
static int sctp_setsockopt_default_sndinfo(struct sock *sk,
					   char __user *optval,
					   unsigned int optlen)
{
	struct sctp_sock *sp = sctp_sk(sk);
	struct sctp_association *asoc;
	struct sctp_sndinfo info;

	if (optlen != sizeof(info))
		return -EINVAL;
	if (copy_from_user(&info, optval, optlen))
		return -EFAULT;
	if (info.snd_flags &
	    ~(SCTP_UNORDERED | SCTP_ADDR_OVER |
	      SCTP_ABORT | SCTP_EOF))
		return -EINVAL;

	asoc = sctp_id2assoc(sk, info.snd_assoc_id);
	if (!asoc && info.snd_assoc_id && sctp_style(sk, UDP))
		return -EINVAL;
	if (asoc) {
		asoc->default_stream = info.snd_sid;
		asoc->default_flags = info.snd_flags;
		asoc->default_ppid = info.snd_ppid;
		asoc->default_context = info.snd_context;
	} else {
		sp->default_stream = info.snd_sid;
		sp->default_flags = info.snd_flags;
		sp->default_ppid = info.snd_ppid;
		sp->default_context = info.snd_context;
	}

	return 0;
}

/* 7.1.10 Set Primary Address (SCTP_PRIMARY_ADDR)
 *
 * Requests that the local SCTP stack use the enclosed peer address as
 * the association primary.  The enclosed address must be one of the
 * association peer's addresses.
 */
static int sctp_setsockopt_primary_addr(struct sock *sk, char __user *optval,
					unsigned int optlen)
{
	struct sctp_prim prim;
	struct sctp_transport *trans;
	struct sctp_af *af;
	int err;

	if (optlen != sizeof(struct sctp_prim))
		return -EINVAL;

	if (copy_from_user(&prim, optval, sizeof(struct sctp_prim)))
		return -EFAULT;

	/* Allow security module to validate address but need address len. */
	af = sctp_get_af_specific(prim.ssp_addr.ss_family);
	if (!af)
		return -EINVAL;

	err = security_sctp_bind_connect(sk, SCTP_PRIMARY_ADDR,
					 (struct sockaddr *)&prim.ssp_addr,
					 af->sockaddr_len);
	if (err)
		return err;

	trans = sctp_addr_id2transport(sk, &prim.ssp_addr, prim.ssp_assoc_id);
	if (!trans)
		return -EINVAL;

	sctp_assoc_set_primary(trans->asoc, trans);

	return 0;
}

/*
 * 7.1.5 SCTP_NODELAY
 *
 * Turn on/off any Nagle-like algorithm.  This means that packets are
 * generally sent as soon as possible and no unnecessary delays are
 * introduced, at the cost of more packets in the network.  Expects an
 *  integer boolean flag.
 */
static int sctp_setsockopt_nodelay(struct sock *sk, char __user *optval,
				   unsigned int optlen)
{
	int val;

	if (optlen < sizeof(int))
		return -EINVAL;
	if (get_user(val, (int __user *)optval))
		return -EFAULT;

	sctp_sk(sk)->nodelay = (val == 0) ? 0 : 1;
	return 0;
}

/*
 *
 * 7.1.1 SCTP_RTOINFO
 *
 * The protocol parameters used to initialize and bound retransmission
 * timeout (RTO) are tunable. sctp_rtoinfo structure is used to access
 * and modify these parameters.
 * All parameters are time values, in milliseconds.  A value of 0, when
 * modifying the parameters, indicates that the current value should not
 * be changed.
 *
 */
static int sctp_setsockopt_rtoinfo(struct sock *sk, char __user *optval, unsigned int optlen)
{
	struct sctp_rtoinfo rtoinfo;
	struct sctp_association *asoc;
	unsigned long rto_min, rto_max;
	struct sctp_sock *sp = sctp_sk(sk);

	if (optlen != sizeof (struct sctp_rtoinfo))
		return -EINVAL;

	if (copy_from_user(&rtoinfo, optval, optlen))
		return -EFAULT;

	asoc = sctp_id2assoc(sk, rtoinfo.srto_assoc_id);

	/* Set the values to the specific association */
	if (!asoc && rtoinfo.srto_assoc_id && sctp_style(sk, UDP))
		return -EINVAL;

	rto_max = rtoinfo.srto_max;
	rto_min = rtoinfo.srto_min;

	if (rto_max)
		rto_max = asoc ? msecs_to_jiffies(rto_max) : rto_max;
	else
		rto_max = asoc ? asoc->rto_max : sp->rtoinfo.srto_max;

	if (rto_min)
		rto_min = asoc ? msecs_to_jiffies(rto_min) : rto_min;
	else
		rto_min = asoc ? asoc->rto_min : sp->rtoinfo.srto_min;

	if (rto_min > rto_max)
		return -EINVAL;

	if (asoc) {
		if (rtoinfo.srto_initial != 0)
			asoc->rto_initial =
				msecs_to_jiffies(rtoinfo.srto_initial);
		asoc->rto_max = rto_max;
		asoc->rto_min = rto_min;
	} else {
		/* If there is no association or the association-id = 0
		 * set the values to the endpoint.
		 */
		if (rtoinfo.srto_initial != 0)
			sp->rtoinfo.srto_initial = rtoinfo.srto_initial;
		sp->rtoinfo.srto_max = rto_max;
		sp->rtoinfo.srto_min = rto_min;
	}

	return 0;
}

/*
 *
 * 7.1.2 SCTP_ASSOCINFO
 *
 * This option is used to tune the maximum retransmission attempts
 * of the association.
 * Returns an error if the new association retransmission value is
 * greater than the sum of the retransmission value  of the peer.
 * See [SCTP] for more information.
 *
 */
static int sctp_setsockopt_associnfo(struct sock *sk, char __user *optval, unsigned int optlen)
{

	struct sctp_assocparams assocparams;
	struct sctp_association *asoc;

	if (optlen != sizeof(struct sctp_assocparams))
		return -EINVAL;
	if (copy_from_user(&assocparams, optval, optlen))
		return -EFAULT;

	asoc = sctp_id2assoc(sk, assocparams.sasoc_assoc_id);

	if (!asoc && assocparams.sasoc_assoc_id && sctp_style(sk, UDP))
		return -EINVAL;

	/* Set the values to the specific association */
	if (asoc) {
		if (assocparams.sasoc_asocmaxrxt != 0) {
			__u32 path_sum = 0;
			int   paths = 0;
			struct sctp_transport *peer_addr;

			list_for_each_entry(peer_addr, &asoc->peer.transport_addr_list,
					transports) {
				path_sum += peer_addr->pathmaxrxt;
				paths++;
			}

			/* Only validate asocmaxrxt if we have more than
			 * one path/transport.  We do this because path
			 * retransmissions are only counted when we have more
			 * then one path.
			 */
			if (paths > 1 &&
			    assocparams.sasoc_asocmaxrxt > path_sum)
				return -EINVAL;

			asoc->max_retrans = assocparams.sasoc_asocmaxrxt;
		}

		if (assocparams.sasoc_cookie_life != 0)
			asoc->cookie_life = ms_to_ktime(assocparams.sasoc_cookie_life);
	} else {
		/* Set the values to the endpoint */
		struct sctp_sock *sp = sctp_sk(sk);

		if (assocparams.sasoc_asocmaxrxt != 0)
			sp->assocparams.sasoc_asocmaxrxt =
						assocparams.sasoc_asocmaxrxt;
		if (assocparams.sasoc_cookie_life != 0)
			sp->assocparams.sasoc_cookie_life =
						assocparams.sasoc_cookie_life;
	}
	return 0;
}

/*
 * 7.1.16 Set/clear IPv4 mapped addresses (SCTP_I_WANT_MAPPED_V4_ADDR)
 *
 * This socket option is a boolean flag which turns on or off mapped V4
 * addresses.  If this option is turned on and the socket is type
 * PF_INET6, then IPv4 addresses will be mapped to V6 representation.
 * If this option is turned off, then no mapping will be done of V4
 * addresses and a user will receive both PF_INET6 and PF_INET type
 * addresses on the socket.
 */
static int sctp_setsockopt_mappedv4(struct sock *sk, char __user *optval, unsigned int optlen)
{
	int val;
	struct sctp_sock *sp = sctp_sk(sk);

	if (optlen < sizeof(int))
		return -EINVAL;
	if (get_user(val, (int __user *)optval))
		return -EFAULT;
	if (val)
		sp->v4mapped = 1;
	else
		sp->v4mapped = 0;

	return 0;
}

/*
 * 8.1.16.  Get or Set the Maximum Fragmentation Size (SCTP_MAXSEG)
 * This option will get or set the maximum size to put in any outgoing
 * SCTP DATA chunk.  If a message is larger than this size it will be
 * fragmented by SCTP into the specified size.  Note that the underlying
 * SCTP implementation may fragment into smaller sized chunks when the
 * PMTU of the underlying association is smaller than the value set by
 * the user.  The default value for this option is '0' which indicates
 * the user is NOT limiting fragmentation and only the PMTU will effect
 * SCTP's choice of DATA chunk size.  Note also that values set larger
 * than the maximum size of an IP datagram will effectively let SCTP
 * control fragmentation (i.e. the same as setting this option to 0).
 *
 * The following structure is used to access and modify this parameter:
 *
 * struct sctp_assoc_value {
 *   sctp_assoc_t assoc_id;
 *   uint32_t assoc_value;
 * };
 *
 * assoc_id:  This parameter is ignored for one-to-one style sockets.
 *    For one-to-many style sockets this parameter indicates which
 *    association the user is performing an action upon.  Note that if
 *    this field's value is zero then the endpoints default value is
 *    changed (effecting future associations only).
 * assoc_value:  This parameter specifies the maximum size in bytes.
 */
static int sctp_setsockopt_maxseg(struct sock *sk, char __user *optval, unsigned int optlen)
{
	struct sctp_sock *sp = sctp_sk(sk);
	struct sctp_af *af = sp->pf->af;
	struct sctp_assoc_value params;
	struct sctp_association *asoc;
	int val;

	if (optlen == sizeof(int)) {
		pr_warn_ratelimited(DEPRECATED
				    "%s (pid %d) "
				    "Use of int in maxseg socket option.\n"
				    "Use struct sctp_assoc_value instead\n",
				    current->comm, task_pid_nr(current));
		if (copy_from_user(&val, optval, optlen))
			return -EFAULT;
		params.assoc_id = 0;
	} else if (optlen == sizeof(struct sctp_assoc_value)) {
		if (copy_from_user(&params, optval, optlen))
			return -EFAULT;
		val = params.assoc_value;
	} else {
		return -EINVAL;
	}

	if (val) {
		int min_len, max_len;

		min_len = SCTP_DEFAULT_MINSEGMENT - af->net_header_len;
		min_len -= af->ip_options_len(sk);
		min_len -= sizeof(struct sctphdr) +
			   sizeof(struct sctp_data_chunk);

		max_len = SCTP_MAX_CHUNK_LEN - sizeof(struct sctp_data_chunk);

		if (val < min_len || val > max_len)
			return -EINVAL;
	}

	asoc = sctp_id2assoc(sk, params.assoc_id);
	if (asoc) {
		if (val == 0) {
			val = asoc->pathmtu - af->net_header_len;
			val -= af->ip_options_len(sk);
			val -= sizeof(struct sctphdr) +
			       sctp_datachk_len(&asoc->stream);
		}
		asoc->user_frag = val;
		asoc->frag_point = sctp_frag_point(asoc, asoc->pathmtu);
	} else {
		if (params.assoc_id && sctp_style(sk, UDP))
			return -EINVAL;
		sp->user_frag = val;
	}

	return 0;
}


/*
 *  7.1.9 Set Peer Primary Address (SCTP_SET_PEER_PRIMARY_ADDR)
 *
 *   Requests that the peer mark the enclosed address as the association
 *   primary. The enclosed address must be one of the association's
 *   locally bound addresses. The following structure is used to make a
 *   set primary request:
 */
static int sctp_setsockopt_peer_primary_addr(struct sock *sk, char __user *optval,
					     unsigned int optlen)
{
	struct net *net = sock_net(sk);
	struct sctp_sock	*sp;
	struct sctp_association	*asoc = NULL;
	struct sctp_setpeerprim	prim;
	struct sctp_chunk	*chunk;
	struct sctp_af		*af;
	int 			err;

	sp = sctp_sk(sk);

	if (!net->sctp.addip_enable)
		return -EPERM;

	if (optlen != sizeof(struct sctp_setpeerprim))
		return -EINVAL;

	if (copy_from_user(&prim, optval, optlen))
		return -EFAULT;

	asoc = sctp_id2assoc(sk, prim.sspp_assoc_id);
	if (!asoc)
		return -EINVAL;

	if (!asoc->peer.asconf_capable)
		return -EPERM;

	if (asoc->peer.addip_disabled_mask & SCTP_PARAM_SET_PRIMARY)
		return -EPERM;

	if (!sctp_state(asoc, ESTABLISHED))
		return -ENOTCONN;

	af = sctp_get_af_specific(prim.sspp_addr.ss_family);
	if (!af)
		return -EINVAL;

	if (!af->addr_valid((union sctp_addr *)&prim.sspp_addr, sp, NULL))
		return -EADDRNOTAVAIL;

	if (!sctp_assoc_lookup_laddr(asoc, (union sctp_addr *)&prim.sspp_addr))
		return -EADDRNOTAVAIL;

	/* Allow security module to validate address. */
	err = security_sctp_bind_connect(sk, SCTP_SET_PEER_PRIMARY_ADDR,
					 (struct sockaddr *)&prim.sspp_addr,
					 af->sockaddr_len);
	if (err)
		return err;

	/* Create an ASCONF chunk with SET_PRIMARY parameter	*/
	chunk = sctp_make_asconf_set_prim(asoc,
					  (union sctp_addr *)&prim.sspp_addr);
	if (!chunk)
		return -ENOMEM;

	err = sctp_send_asconf(asoc, chunk);

	pr_debug("%s: we set peer primary addr primitively\n", __func__);

	return err;
}

static int sctp_setsockopt_adaptation_layer(struct sock *sk, char __user *optval,
					    unsigned int optlen)
{
	struct sctp_setadaptation adaptation;

	if (optlen != sizeof(struct sctp_setadaptation))
		return -EINVAL;
	if (copy_from_user(&adaptation, optval, optlen))
		return -EFAULT;

	sctp_sk(sk)->adaptation_ind = adaptation.ssb_adaptation_ind;

	return 0;
}

/*
 * 7.1.29.  Set or Get the default context (SCTP_CONTEXT)
 *
 * The context field in the sctp_sndrcvinfo structure is normally only
 * used when a failed message is retrieved holding the value that was
 * sent down on the actual send call.  This option allows the setting of
 * a default context on an association basis that will be received on
 * reading messages from the peer.  This is especially helpful in the
 * one-2-many model for an application to keep some reference to an
 * internal state machine that is processing messages on the
 * association.  Note that the setting of this value only effects
 * received messages from the peer and does not effect the value that is
 * saved with outbound messages.
 */
static int sctp_setsockopt_context(struct sock *sk, char __user *optval,
				   unsigned int optlen)
{
	struct sctp_assoc_value params;
	struct sctp_sock *sp;
	struct sctp_association *asoc;

	if (optlen != sizeof(struct sctp_assoc_value))
		return -EINVAL;
	if (copy_from_user(&params, optval, optlen))
		return -EFAULT;

	sp = sctp_sk(sk);

	if (params.assoc_id != 0) {
		asoc = sctp_id2assoc(sk, params.assoc_id);
		if (!asoc)
			return -EINVAL;
		asoc->default_rcv_context = params.assoc_value;
	} else {
		sp->default_rcv_context = params.assoc_value;
	}

	return 0;
}

/*
 * 7.1.24.  Get or set fragmented interleave (SCTP_FRAGMENT_INTERLEAVE)
 *
 * This options will at a minimum specify if the implementation is doing
 * fragmented interleave.  Fragmented interleave, for a one to many
 * socket, is when subsequent calls to receive a message may return
 * parts of messages from different associations.  Some implementations
 * may allow you to turn this value on or off.  If so, when turned off,
 * no fragment interleave will occur (which will cause a head of line
 * blocking amongst multiple associations sharing the same one to many
 * socket).  When this option is turned on, then each receive call may
 * come from a different association (thus the user must receive data
 * with the extended calls (e.g. sctp_recvmsg) to keep track of which
 * association each receive belongs to.
 *
 * This option takes a boolean value.  A non-zero value indicates that
 * fragmented interleave is on.  A value of zero indicates that
 * fragmented interleave is off.
 *
 * Note that it is important that an implementation that allows this
 * option to be turned on, have it off by default.  Otherwise an unaware
 * application using the one to many model may become confused and act
 * incorrectly.
 */
static int sctp_setsockopt_fragment_interleave(struct sock *sk,
					       char __user *optval,
					       unsigned int optlen)
{
	int val;

	if (optlen != sizeof(int))
		return -EINVAL;
	if (get_user(val, (int __user *)optval))
		return -EFAULT;

	sctp_sk(sk)->frag_interleave = !!val;

	if (!sctp_sk(sk)->frag_interleave)
		sctp_sk(sk)->strm_interleave = 0;

	return 0;
}

/*
 * 8.1.21.  Set or Get the SCTP Partial Delivery Point
 *       (SCTP_PARTIAL_DELIVERY_POINT)
 *
 * This option will set or get the SCTP partial delivery point.  This
 * point is the size of a message where the partial delivery API will be
 * invoked to help free up rwnd space for the peer.  Setting this to a
 * lower value will cause partial deliveries to happen more often.  The
 * calls argument is an integer that sets or gets the partial delivery
 * point.  Note also that the call will fail if the user attempts to set
 * this value larger than the socket receive buffer size.
 *
 * Note that any single message having a length smaller than or equal to
 * the SCTP partial delivery point will be delivered in one single read
 * call as long as the user provided buffer is large enough to hold the
 * message.
 */
static int sctp_setsockopt_partial_delivery_point(struct sock *sk,
						  char __user *optval,
						  unsigned int optlen)
{
	u32 val;

	if (optlen != sizeof(u32))
		return -EINVAL;
	if (get_user(val, (int __user *)optval))
		return -EFAULT;

	/* Note: We double the receive buffer from what the user sets
	 * it to be, also initial rwnd is based on rcvbuf/2.
	 */
	if (val > (sk->sk_rcvbuf >> 1))
		return -EINVAL;

	sctp_sk(sk)->pd_point = val;

	return 0; /* is this the right error code? */
}

/*
 * 7.1.28.  Set or Get the maximum burst (SCTP_MAX_BURST)
 *
 * This option will allow a user to change the maximum burst of packets
 * that can be emitted by this association.  Note that the default value
 * is 4, and some implementations may restrict this setting so that it
 * can only be lowered.
 *
 * NOTE: This text doesn't seem right.  Do this on a socket basis with
 * future associations inheriting the socket value.
 */
static int sctp_setsockopt_maxburst(struct sock *sk,
				    char __user *optval,
				    unsigned int optlen)
{
	struct sctp_assoc_value params;
	struct sctp_sock *sp;
	struct sctp_association *asoc;
	int val;
	int assoc_id = 0;

	if (optlen == sizeof(int)) {
		pr_warn_ratelimited(DEPRECATED
				    "%s (pid %d) "
				    "Use of int in max_burst socket option deprecated.\n"
				    "Use struct sctp_assoc_value instead\n",
				    current->comm, task_pid_nr(current));
		if (copy_from_user(&val, optval, optlen))
			return -EFAULT;
	} else if (optlen == sizeof(struct sctp_assoc_value)) {
		if (copy_from_user(&params, optval, optlen))
			return -EFAULT;
		val = params.assoc_value;
		assoc_id = params.assoc_id;
	} else
		return -EINVAL;

	sp = sctp_sk(sk);

	if (assoc_id != 0) {
		asoc = sctp_id2assoc(sk, assoc_id);
		if (!asoc)
			return -EINVAL;
		asoc->max_burst = val;
	} else
		sp->max_burst = val;

	return 0;
}

/*
 * 7.1.18.  Add a chunk that must be authenticated (SCTP_AUTH_CHUNK)
 *
 * This set option adds a chunk type that the user is requesting to be
 * received only in an authenticated way.  Changes to the list of chunks
 * will only effect future associations on the socket.
 */
static int sctp_setsockopt_auth_chunk(struct sock *sk,
				      char __user *optval,
				      unsigned int optlen)
{
	struct sctp_endpoint *ep = sctp_sk(sk)->ep;
	struct sctp_authchunk val;

	if (!ep->auth_enable)
		return -EACCES;

	if (optlen != sizeof(struct sctp_authchunk))
		return -EINVAL;
	if (copy_from_user(&val, optval, optlen))
		return -EFAULT;

	switch (val.sauth_chunk) {
	case SCTP_CID_INIT:
	case SCTP_CID_INIT_ACK:
	case SCTP_CID_SHUTDOWN_COMPLETE:
	case SCTP_CID_AUTH:
		return -EINVAL;
	}

	/* add this chunk id to the endpoint */
	return sctp_auth_ep_add_chunkid(ep, val.sauth_chunk);
}

/*
 * 7.1.19.  Get or set the list of supported HMAC Identifiers (SCTP_HMAC_IDENT)
 *
 * This option gets or sets the list of HMAC algorithms that the local
 * endpoint requires the peer to use.
 */
static int sctp_setsockopt_hmac_ident(struct sock *sk,
				      char __user *optval,
				      unsigned int optlen)
{
	struct sctp_endpoint *ep = sctp_sk(sk)->ep;
	struct sctp_hmacalgo *hmacs;
	u32 idents;
	int err;

	if (!ep->auth_enable)
		return -EACCES;

	if (optlen < sizeof(struct sctp_hmacalgo))
		return -EINVAL;
	optlen = min_t(unsigned int, optlen, sizeof(struct sctp_hmacalgo) +
					     SCTP_AUTH_NUM_HMACS * sizeof(u16));

	hmacs = memdup_user(optval, optlen);
	if (IS_ERR(hmacs))
		return PTR_ERR(hmacs);

	idents = hmacs->shmac_num_idents;
	if (idents == 0 || idents > SCTP_AUTH_NUM_HMACS ||
	    (idents * sizeof(u16)) > (optlen - sizeof(struct sctp_hmacalgo))) {
		err = -EINVAL;
		goto out;
	}

	err = sctp_auth_ep_set_hmacs(ep, hmacs);
out:
	kfree(hmacs);
	return err;
}

/*
 * 7.1.20.  Set a shared key (SCTP_AUTH_KEY)
 *
 * This option will set a shared secret key which is used to build an
 * association shared key.
 */
static int sctp_setsockopt_auth_key(struct sock *sk,
				    char __user *optval,
				    unsigned int optlen)
{
	struct sctp_endpoint *ep = sctp_sk(sk)->ep;
	struct sctp_authkey *authkey;
	struct sctp_association *asoc;
	int ret;

	if (!ep->auth_enable)
		return -EACCES;

	if (optlen <= sizeof(struct sctp_authkey))
		return -EINVAL;
	/* authkey->sca_keylength is u16, so optlen can't be bigger than
	 * this.
	 */
	optlen = min_t(unsigned int, optlen, USHRT_MAX +
					     sizeof(struct sctp_authkey));

	authkey = memdup_user(optval, optlen);
	if (IS_ERR(authkey))
		return PTR_ERR(authkey);

	if (authkey->sca_keylength > optlen - sizeof(struct sctp_authkey)) {
		ret = -EINVAL;
		goto out;
	}

	asoc = sctp_id2assoc(sk, authkey->sca_assoc_id);
	if (!asoc && authkey->sca_assoc_id && sctp_style(sk, UDP)) {
		ret = -EINVAL;
		goto out;
	}

	ret = sctp_auth_set_key(ep, asoc, authkey);
out:
	kzfree(authkey);
	return ret;
}

/*
 * 7.1.21.  Get or set the active shared key (SCTP_AUTH_ACTIVE_KEY)
 *
 * This option will get or set the active shared key to be used to build
 * the association shared key.
 */
static int sctp_setsockopt_active_key(struct sock *sk,
				      char __user *optval,
				      unsigned int optlen)
{
	struct sctp_endpoint *ep = sctp_sk(sk)->ep;
	struct sctp_authkeyid val;
	struct sctp_association *asoc;

	if (!ep->auth_enable)
		return -EACCES;

	if (optlen != sizeof(struct sctp_authkeyid))
		return -EINVAL;
	if (copy_from_user(&val, optval, optlen))
		return -EFAULT;

	asoc = sctp_id2assoc(sk, val.scact_assoc_id);
	if (!asoc && val.scact_assoc_id && sctp_style(sk, UDP))
		return -EINVAL;

	return sctp_auth_set_active_key(ep, asoc, val.scact_keynumber);
}

/*
 * 7.1.22.  Delete a shared key (SCTP_AUTH_DELETE_KEY)
 *
 * This set option will delete a shared secret key from use.
 */
static int sctp_setsockopt_del_key(struct sock *sk,
				   char __user *optval,
				   unsigned int optlen)
{
	struct sctp_endpoint *ep = sctp_sk(sk)->ep;
	struct sctp_authkeyid val;
	struct sctp_association *asoc;

	if (!ep->auth_enable)
		return -EACCES;

	if (optlen != sizeof(struct sctp_authkeyid))
		return -EINVAL;
	if (copy_from_user(&val, optval, optlen))
		return -EFAULT;

	asoc = sctp_id2assoc(sk, val.scact_assoc_id);
	if (!asoc && val.scact_assoc_id && sctp_style(sk, UDP))
		return -EINVAL;

	return sctp_auth_del_key_id(ep, asoc, val.scact_keynumber);

}

/*
 * 8.1.23 SCTP_AUTO_ASCONF
 *
 * This option will enable or disable the use of the automatic generation of
 * ASCONF chunks to add and delete addresses to an existing association.  Note
 * that this option has two caveats namely: a) it only affects sockets that
 * are bound to all addresses available to the SCTP stack, and b) the system
 * administrator may have an overriding control that turns the ASCONF feature
 * off no matter what setting the socket option may have.
 * This option expects an integer boolean flag, where a non-zero value turns on
 * the option, and a zero value turns off the option.
 * Note. In this implementation, socket operation overrides default parameter
 * being set by sysctl as well as FreeBSD implementation
 */
static int sctp_setsockopt_auto_asconf(struct sock *sk, char __user *optval,
					unsigned int optlen)
{
	int val;
	struct sctp_sock *sp = sctp_sk(sk);

	if (optlen < sizeof(int))
		return -EINVAL;
	if (get_user(val, (int __user *)optval))
		return -EFAULT;
	if (!sctp_is_ep_boundall(sk) && val)
		return -EINVAL;
	if ((val && sp->do_auto_asconf) || (!val && !sp->do_auto_asconf))
		return 0;

	spin_lock_bh(&sock_net(sk)->sctp.addr_wq_lock);
	if (val == 0 && sp->do_auto_asconf) {
		list_del(&sp->auto_asconf_list);
		sp->do_auto_asconf = 0;
	} else if (val && !sp->do_auto_asconf) {
		list_add_tail(&sp->auto_asconf_list,
		    &sock_net(sk)->sctp.auto_asconf_splist);
		sp->do_auto_asconf = 1;
	}
	spin_unlock_bh(&sock_net(sk)->sctp.addr_wq_lock);
	return 0;
}

/*
 * SCTP_PEER_ADDR_THLDS
 *
 * This option allows us to alter the partially failed threshold for one or all
 * transports in an association.  See Section 6.1 of:
 * http://www.ietf.org/id/draft-nishida-tsvwg-sctp-failover-05.txt
 */
static int sctp_setsockopt_paddr_thresholds(struct sock *sk,
					    char __user *optval,
					    unsigned int optlen)
{
	struct sctp_paddrthlds val;
	struct sctp_transport *trans;
	struct sctp_association *asoc;

	if (optlen < sizeof(struct sctp_paddrthlds))
		return -EINVAL;
	if (copy_from_user(&val, (struct sctp_paddrthlds __user *)optval,
			   sizeof(struct sctp_paddrthlds)))
		return -EFAULT;


	if (sctp_is_any(sk, (const union sctp_addr *)&val.spt_address)) {
		asoc = sctp_id2assoc(sk, val.spt_assoc_id);
		if (!asoc)
			return -ENOENT;
		list_for_each_entry(trans, &asoc->peer.transport_addr_list,
				    transports) {
			if (val.spt_pathmaxrxt)
				trans->pathmaxrxt = val.spt_pathmaxrxt;
			trans->pf_retrans = val.spt_pathpfthld;
		}

		if (val.spt_pathmaxrxt)
			asoc->pathmaxrxt = val.spt_pathmaxrxt;
		asoc->pf_retrans = val.spt_pathpfthld;
	} else {
		trans = sctp_addr_id2transport(sk, &val.spt_address,
					       val.spt_assoc_id);
		if (!trans)
			return -ENOENT;

		if (val.spt_pathmaxrxt)
			trans->pathmaxrxt = val.spt_pathmaxrxt;
		trans->pf_retrans = val.spt_pathpfthld;
	}

	return 0;
}

static int sctp_setsockopt_recvrcvinfo(struct sock *sk,
				       char __user *optval,
				       unsigned int optlen)
{
	int val;

	if (optlen < sizeof(int))
		return -EINVAL;
	if (get_user(val, (int __user *) optval))
		return -EFAULT;

	sctp_sk(sk)->recvrcvinfo = (val == 0) ? 0 : 1;

	return 0;
}

static int sctp_setsockopt_recvnxtinfo(struct sock *sk,
				       char __user *optval,
				       unsigned int optlen)
{
	int val;

	if (optlen < sizeof(int))
		return -EINVAL;
	if (get_user(val, (int __user *) optval))
		return -EFAULT;

	sctp_sk(sk)->recvnxtinfo = (val == 0) ? 0 : 1;

	return 0;
}

static int sctp_setsockopt_pr_supported(struct sock *sk,
					char __user *optval,
					unsigned int optlen)
{
	struct sctp_assoc_value params;
	struct sctp_association *asoc;
	int retval = -EINVAL;

	if (optlen != sizeof(params))
		goto out;

	if (copy_from_user(&params, optval, optlen)) {
		retval = -EFAULT;
		goto out;
	}

	asoc = sctp_id2assoc(sk, params.assoc_id);
	if (asoc) {
		asoc->prsctp_enable = !!params.assoc_value;
	} else if (!params.assoc_id) {
		struct sctp_sock *sp = sctp_sk(sk);

		sp->ep->prsctp_enable = !!params.assoc_value;
	} else {
		goto out;
	}

	retval = 0;

out:
	return retval;
}

static int sctp_setsockopt_default_prinfo(struct sock *sk,
					  char __user *optval,
					  unsigned int optlen)
{
	struct sctp_default_prinfo info;
	struct sctp_association *asoc;
	int retval = -EINVAL;

	if (optlen != sizeof(info))
		goto out;

	if (copy_from_user(&info, optval, sizeof(info))) {
		retval = -EFAULT;
		goto out;
	}

	if (info.pr_policy & ~SCTP_PR_SCTP_MASK)
		goto out;

	if (info.pr_policy == SCTP_PR_SCTP_NONE)
		info.pr_value = 0;

	asoc = sctp_id2assoc(sk, info.pr_assoc_id);
	if (asoc) {
		SCTP_PR_SET_POLICY(asoc->default_flags, info.pr_policy);
		asoc->default_timetolive = info.pr_value;
	} else if (!info.pr_assoc_id) {
		struct sctp_sock *sp = sctp_sk(sk);

		SCTP_PR_SET_POLICY(sp->default_flags, info.pr_policy);
		sp->default_timetolive = info.pr_value;
	} else {
		goto out;
	}

	retval = 0;

out:
	return retval;
}

static int sctp_setsockopt_reconfig_supported(struct sock *sk,
					      char __user *optval,
					      unsigned int optlen)
{
	struct sctp_assoc_value params;
	struct sctp_association *asoc;
	int retval = -EINVAL;

	if (optlen != sizeof(params))
		goto out;

	if (copy_from_user(&params, optval, optlen)) {
		retval = -EFAULT;
		goto out;
	}

	asoc = sctp_id2assoc(sk, params.assoc_id);
	if (asoc) {
		asoc->reconf_enable = !!params.assoc_value;
	} else if (!params.assoc_id) {
		struct sctp_sock *sp = sctp_sk(sk);

		sp->ep->reconf_enable = !!params.assoc_value;
	} else {
		goto out;
	}

	retval = 0;

out:
	return retval;
}

static int sctp_setsockopt_enable_strreset(struct sock *sk,
					   char __user *optval,
					   unsigned int optlen)
{
	struct sctp_assoc_value params;
	struct sctp_association *asoc;
	int retval = -EINVAL;

	if (optlen != sizeof(params))
		goto out;

	if (copy_from_user(&params, optval, optlen)) {
		retval = -EFAULT;
		goto out;
	}

	if (params.assoc_value & (~SCTP_ENABLE_STRRESET_MASK))
		goto out;

	asoc = sctp_id2assoc(sk, params.assoc_id);
	if (asoc) {
		asoc->strreset_enable = params.assoc_value;
	} else if (!params.assoc_id) {
		struct sctp_sock *sp = sctp_sk(sk);

		sp->ep->strreset_enable = params.assoc_value;
	} else {
		goto out;
	}

	retval = 0;

out:
	return retval;
}

static int sctp_setsockopt_reset_streams(struct sock *sk,
					 char __user *optval,
					 unsigned int optlen)
{
	struct sctp_reset_streams *params;
	struct sctp_association *asoc;
	int retval = -EINVAL;

	if (optlen < sizeof(*params))
		return -EINVAL;
	/* srs_number_streams is u16, so optlen can't be bigger than this. */
	optlen = min_t(unsigned int, optlen, USHRT_MAX +
					     sizeof(__u16) * sizeof(*params));

	params = memdup_user(optval, optlen);
	if (IS_ERR(params))
		return PTR_ERR(params);

	if (params->srs_number_streams * sizeof(__u16) >
	    optlen - sizeof(*params))
		goto out;

	asoc = sctp_id2assoc(sk, params->srs_assoc_id);
	if (!asoc)
		goto out;

	retval = sctp_send_reset_streams(asoc, params);

out:
	kfree(params);
	return retval;
}

static int sctp_setsockopt_reset_assoc(struct sock *sk,
				       char __user *optval,
				       unsigned int optlen)
{
	struct sctp_association *asoc;
	sctp_assoc_t associd;
	int retval = -EINVAL;

	if (optlen != sizeof(associd))
		goto out;

	if (copy_from_user(&associd, optval, optlen)) {
		retval = -EFAULT;
		goto out;
	}

	asoc = sctp_id2assoc(sk, associd);
	if (!asoc)
		goto out;

	retval = sctp_send_reset_assoc(asoc);

out:
	return retval;
}

static int sctp_setsockopt_add_streams(struct sock *sk,
				       char __user *optval,
				       unsigned int optlen)
{
	struct sctp_association *asoc;
	struct sctp_add_streams params;
	int retval = -EINVAL;

	if (optlen != sizeof(params))
		goto out;

	if (copy_from_user(&params, optval, optlen)) {
		retval = -EFAULT;
		goto out;
	}

	asoc = sctp_id2assoc(sk, params.sas_assoc_id);
	if (!asoc)
		goto out;

	retval = sctp_send_add_streams(asoc, &params);

out:
	return retval;
}

static int sctp_setsockopt_scheduler(struct sock *sk,
				     char __user *optval,
				     unsigned int optlen)
{
	struct sctp_association *asoc;
	struct sctp_assoc_value params;
	int retval = -EINVAL;

	if (optlen < sizeof(params))
		goto out;

	optlen = sizeof(params);
	if (copy_from_user(&params, optval, optlen)) {
		retval = -EFAULT;
		goto out;
	}

	if (params.assoc_value > SCTP_SS_MAX)
		goto out;

	asoc = sctp_id2assoc(sk, params.assoc_id);
	if (!asoc)
		goto out;

	retval = sctp_sched_set_sched(asoc, params.assoc_value);

out:
	return retval;
}

static int sctp_setsockopt_scheduler_value(struct sock *sk,
					   char __user *optval,
					   unsigned int optlen)
{
	struct sctp_association *asoc;
	struct sctp_stream_value params;
	int retval = -EINVAL;

	if (optlen < sizeof(params))
		goto out;

	optlen = sizeof(params);
	if (copy_from_user(&params, optval, optlen)) {
		retval = -EFAULT;
		goto out;
	}

	asoc = sctp_id2assoc(sk, params.assoc_id);
	if (!asoc)
		goto out;

	retval = sctp_sched_set_value(asoc, params.stream_id,
				      params.stream_value, GFP_KERNEL);

out:
	return retval;
}

static int sctp_setsockopt_interleaving_supported(struct sock *sk,
						  char __user *optval,
						  unsigned int optlen)
{
	struct sctp_sock *sp = sctp_sk(sk);
	struct net *net = sock_net(sk);
	struct sctp_assoc_value params;
	int retval = -EINVAL;

	if (optlen < sizeof(params))
		goto out;

	optlen = sizeof(params);
	if (copy_from_user(&params, optval, optlen)) {
		retval = -EFAULT;
		goto out;
	}

	if (params.assoc_id)
		goto out;

	if (!net->sctp.intl_enable || !sp->frag_interleave) {
		retval = -EPERM;
		goto out;
	}

	sp->strm_interleave = !!params.assoc_value;

	retval = 0;

out:
	return retval;
}

/* API 6.2 setsockopt(), getsockopt()
 *
 * Applications use setsockopt() and getsockopt() to set or retrieve
 * socket options.  Socket options are used to change the default
 * behavior of sockets calls.  They are described in Section 7.
 *
 * The syntax is:
 *
 *   ret = getsockopt(int sd, int level, int optname, void __user *optval,
 *                    int __user *optlen);
 *   ret = setsockopt(int sd, int level, int optname, const void __user *optval,
 *                    int optlen);
 *
 *   sd      - the socket descript.
 *   level   - set to IPPROTO_SCTP for all SCTP options.
 *   optname - the option name.
 *   optval  - the buffer to store the value of the option.
 *   optlen  - the size of the buffer.
 */
static int sctp_setsockopt(struct sock *sk, int level, int optname,
			   char __user *optval, unsigned int optlen)
{
	int retval = 0;

	pr_debug("%s: sk:%p, optname:%d\n", __func__, sk, optname);

	/* I can hardly begin to describe how wrong this is.  This is
	 * so broken as to be worse than useless.  The API draft
	 * REALLY is NOT helpful here...  I am not convinced that the
	 * semantics of setsockopt() with a level OTHER THAN SOL_SCTP
	 * are at all well-founded.
	 */
	if (level != SOL_SCTP) {
		struct sctp_af *af = sctp_sk(sk)->pf->af;
		retval = af->setsockopt(sk, level, optname, optval, optlen);
		goto out_nounlock;
	}

	lock_sock(sk);

	switch (optname) {
	case SCTP_SOCKOPT_BINDX_ADD:
		/* 'optlen' is the size of the addresses buffer. */
		retval = sctp_setsockopt_bindx(sk, (struct sockaddr __user *)optval,
					       optlen, SCTP_BINDX_ADD_ADDR);
		break;

	case SCTP_SOCKOPT_BINDX_REM:
		/* 'optlen' is the size of the addresses buffer. */
		retval = sctp_setsockopt_bindx(sk, (struct sockaddr __user *)optval,
					       optlen, SCTP_BINDX_REM_ADDR);
		break;

	case SCTP_SOCKOPT_CONNECTX_OLD:
		/* 'optlen' is the size of the addresses buffer. */
		retval = sctp_setsockopt_connectx_old(sk,
					    (struct sockaddr __user *)optval,
					    optlen);
		break;

	case SCTP_SOCKOPT_CONNECTX:
		/* 'optlen' is the size of the addresses buffer. */
		retval = sctp_setsockopt_connectx(sk,
					    (struct sockaddr __user *)optval,
					    optlen);
		break;

	case SCTP_DISABLE_FRAGMENTS:
		retval = sctp_setsockopt_disable_fragments(sk, optval, optlen);
		break;

	case SCTP_EVENTS:
		retval = sctp_setsockopt_events(sk, optval, optlen);
		break;

	case SCTP_AUTOCLOSE:
		retval = sctp_setsockopt_autoclose(sk, optval, optlen);
		break;

	case SCTP_PEER_ADDR_PARAMS:
		retval = sctp_setsockopt_peer_addr_params(sk, optval, optlen);
		break;

	case SCTP_DELAYED_SACK:
		retval = sctp_setsockopt_delayed_ack(sk, optval, optlen);
		break;
	case SCTP_PARTIAL_DELIVERY_POINT:
		retval = sctp_setsockopt_partial_delivery_point(sk, optval, optlen);
		break;

	case SCTP_INITMSG:
		retval = sctp_setsockopt_initmsg(sk, optval, optlen);
		break;
	case SCTP_DEFAULT_SEND_PARAM:
		retval = sctp_setsockopt_default_send_param(sk, optval,
							    optlen);
		break;
	case SCTP_DEFAULT_SNDINFO:
		retval = sctp_setsockopt_default_sndinfo(sk, optval, optlen);
		break;
	case SCTP_PRIMARY_ADDR:
		retval = sctp_setsockopt_primary_addr(sk, optval, optlen);
		break;
	case SCTP_SET_PEER_PRIMARY_ADDR:
		retval = sctp_setsockopt_peer_primary_addr(sk, optval, optlen);
		break;
	case SCTP_NODELAY:
		retval = sctp_setsockopt_nodelay(sk, optval, optlen);
		break;
	case SCTP_RTOINFO:
		retval = sctp_setsockopt_rtoinfo(sk, optval, optlen);
		break;
	case SCTP_ASSOCINFO:
		retval = sctp_setsockopt_associnfo(sk, optval, optlen);
		break;
	case SCTP_I_WANT_MAPPED_V4_ADDR:
		retval = sctp_setsockopt_mappedv4(sk, optval, optlen);
		break;
	case SCTP_MAXSEG:
		retval = sctp_setsockopt_maxseg(sk, optval, optlen);
		break;
	case SCTP_ADAPTATION_LAYER:
		retval = sctp_setsockopt_adaptation_layer(sk, optval, optlen);
		break;
	case SCTP_CONTEXT:
		retval = sctp_setsockopt_context(sk, optval, optlen);
		break;
	case SCTP_FRAGMENT_INTERLEAVE:
		retval = sctp_setsockopt_fragment_interleave(sk, optval, optlen);
		break;
	case SCTP_MAX_BURST:
		retval = sctp_setsockopt_maxburst(sk, optval, optlen);
		break;
	case SCTP_AUTH_CHUNK:
		retval = sctp_setsockopt_auth_chunk(sk, optval, optlen);
		break;
	case SCTP_HMAC_IDENT:
		retval = sctp_setsockopt_hmac_ident(sk, optval, optlen);
		break;
	case SCTP_AUTH_KEY:
		retval = sctp_setsockopt_auth_key(sk, optval, optlen);
		break;
	case SCTP_AUTH_ACTIVE_KEY:
		retval = sctp_setsockopt_active_key(sk, optval, optlen);
		break;
	case SCTP_AUTH_DELETE_KEY:
		retval = sctp_setsockopt_del_key(sk, optval, optlen);
		break;
	case SCTP_AUTO_ASCONF:
		retval = sctp_setsockopt_auto_asconf(sk, optval, optlen);
		break;
	case SCTP_PEER_ADDR_THLDS:
		retval = sctp_setsockopt_paddr_thresholds(sk, optval, optlen);
		break;
	case SCTP_RECVRCVINFO:
		retval = sctp_setsockopt_recvrcvinfo(sk, optval, optlen);
		break;
	case SCTP_RECVNXTINFO:
		retval = sctp_setsockopt_recvnxtinfo(sk, optval, optlen);
		break;
	case SCTP_PR_SUPPORTED:
		retval = sctp_setsockopt_pr_supported(sk, optval, optlen);
		break;
	case SCTP_DEFAULT_PRINFO:
		retval = sctp_setsockopt_default_prinfo(sk, optval, optlen);
		break;
	case SCTP_RECONFIG_SUPPORTED:
		retval = sctp_setsockopt_reconfig_supported(sk, optval, optlen);
		break;
	case SCTP_ENABLE_STREAM_RESET:
		retval = sctp_setsockopt_enable_strreset(sk, optval, optlen);
		break;
	case SCTP_RESET_STREAMS:
		retval = sctp_setsockopt_reset_streams(sk, optval, optlen);
		break;
	case SCTP_RESET_ASSOC:
		retval = sctp_setsockopt_reset_assoc(sk, optval, optlen);
		break;
	case SCTP_ADD_STREAMS:
		retval = sctp_setsockopt_add_streams(sk, optval, optlen);
		break;
	case SCTP_STREAM_SCHEDULER:
		retval = sctp_setsockopt_scheduler(sk, optval, optlen);
		break;
	case SCTP_STREAM_SCHEDULER_VALUE:
		retval = sctp_setsockopt_scheduler_value(sk, optval, optlen);
		break;
	case SCTP_INTERLEAVING_SUPPORTED:
		retval = sctp_setsockopt_interleaving_supported(sk, optval,
								optlen);
		break;
	default:
		retval = -ENOPROTOOPT;
		break;
	}

	release_sock(sk);

out_nounlock:
	return retval;
}

/* API 3.1.6 connect() - UDP Style Syntax
 *
 * An application may use the connect() call in the UDP model to initiate an
 * association without sending data.
 *
 * The syntax is:
 *
 * ret = connect(int sd, const struct sockaddr *nam, socklen_t len);
 *
 * sd: the socket descriptor to have a new association added to.
 *
 * nam: the address structure (either struct sockaddr_in or struct
 *    sockaddr_in6 defined in RFC2553 [7]).
 *
 * len: the size of the address.
 */
static int sctp_connect(struct sock *sk, struct sockaddr *addr,
			int addr_len)
{
	int err = 0;
	struct sctp_af *af;

	lock_sock(sk);

	pr_debug("%s: sk:%p, sockaddr:%p, addr_len:%d\n", __func__, sk,
		 addr, addr_len);

	/* Validate addr_len before calling common connect/connectx routine. */
	af = sctp_get_af_specific(addr->sa_family);
	if (!af || addr_len < af->sockaddr_len) {
		err = -EINVAL;
	} else {
		/* Pass correct addr len to common routine (so it knows there
		 * is only one address being passed.
		 */
		err = __sctp_connect(sk, addr, af->sockaddr_len, NULL);
	}

	release_sock(sk);
	return err;
}

/* FIXME: Write comments. */
static int sctp_disconnect(struct sock *sk, int flags)
{
	return -EOPNOTSUPP; /* STUB */
}

/* 4.1.4 accept() - TCP Style Syntax
 *
 * Applications use accept() call to remove an established SCTP
 * association from the accept queue of the endpoint.  A new socket
 * descriptor will be returned from accept() to represent the newly
 * formed association.
 */
static struct sock *sctp_accept(struct sock *sk, int flags, int *err, bool kern)
{
	struct sctp_sock *sp;
	struct sctp_endpoint *ep;
	struct sock *newsk = NULL;
	struct sctp_association *asoc;
	long timeo;
	int error = 0;

	lock_sock(sk);

	sp = sctp_sk(sk);
	ep = sp->ep;

	if (!sctp_style(sk, TCP)) {
		error = -EOPNOTSUPP;
		goto out;
	}

	if (!sctp_sstate(sk, LISTENING)) {
		error = -EINVAL;
		goto out;
	}

	timeo = sock_rcvtimeo(sk, flags & O_NONBLOCK);

	error = sctp_wait_for_accept(sk, timeo);
	if (error)
		goto out;

	/* We treat the list of associations on the endpoint as the accept
	 * queue and pick the first association on the list.
	 */
	asoc = list_entry(ep->asocs.next, struct sctp_association, asocs);

	newsk = sp->pf->create_accept_sk(sk, asoc, kern);
	if (!newsk) {
		error = -ENOMEM;
		goto out;
	}

	/* Populate the fields of the newsk from the oldsk and migrate the
	 * asoc to the newsk.
	 */
	sctp_sock_migrate(sk, newsk, asoc, SCTP_SOCKET_TCP);

out:
	release_sock(sk);
	*err = error;
	return newsk;
}

/* The SCTP ioctl handler. */
static int sctp_ioctl(struct sock *sk, int cmd, unsigned long arg)
{
	int rc = -ENOTCONN;

	lock_sock(sk);

	/*
	 * SEQPACKET-style sockets in LISTENING state are valid, for
	 * SCTP, so only discard TCP-style sockets in LISTENING state.
	 */
	if (sctp_style(sk, TCP) && sctp_sstate(sk, LISTENING))
		goto out;

	switch (cmd) {
	case SIOCINQ: {
		struct sk_buff *skb;
		unsigned int amount = 0;

		skb = skb_peek(&sk->sk_receive_queue);
		if (skb != NULL) {
			/*
			 * We will only return the amount of this packet since
			 * that is all that will be read.
			 */
			amount = skb->len;
		}
		rc = put_user(amount, (int __user *)arg);
		break;
	}
	default:
		rc = -ENOIOCTLCMD;
		break;
	}
out:
	release_sock(sk);
	return rc;
}

/* This is the function which gets called during socket creation to
 * initialized the SCTP-specific portion of the sock.
 * The sock structure should already be zero-filled memory.
 */
static int sctp_init_sock(struct sock *sk)
{
	struct net *net = sock_net(sk);
	struct sctp_sock *sp;

	pr_debug("%s: sk:%p\n", __func__, sk);

	sp = sctp_sk(sk);

	/* Initialize the SCTP per socket area.  */
	switch (sk->sk_type) {
	case SOCK_SEQPACKET:
		sp->type = SCTP_SOCKET_UDP;
		break;
	case SOCK_STREAM:
		sp->type = SCTP_SOCKET_TCP;
		break;
	default:
		return -ESOCKTNOSUPPORT;
	}

	sk->sk_gso_type = SKB_GSO_SCTP;

	/* Initialize default send parameters. These parameters can be
	 * modified with the SCTP_DEFAULT_SEND_PARAM socket option.
	 */
	sp->default_stream = 0;
	sp->default_ppid = 0;
	sp->default_flags = 0;
	sp->default_context = 0;
	sp->default_timetolive = 0;

	sp->default_rcv_context = 0;
	sp->max_burst = net->sctp.max_burst;

	sp->sctp_hmac_alg = net->sctp.sctp_hmac_alg;

	/* Initialize default setup parameters. These parameters
	 * can be modified with the SCTP_INITMSG socket option or
	 * overridden by the SCTP_INIT CMSG.
	 */
	sp->initmsg.sinit_num_ostreams   = sctp_max_outstreams;
	sp->initmsg.sinit_max_instreams  = sctp_max_instreams;
	sp->initmsg.sinit_max_attempts   = net->sctp.max_retrans_init;
	sp->initmsg.sinit_max_init_timeo = net->sctp.rto_max;

	/* Initialize default RTO related parameters.  These parameters can
	 * be modified for with the SCTP_RTOINFO socket option.
	 */
	sp->rtoinfo.srto_initial = net->sctp.rto_initial;
	sp->rtoinfo.srto_max     = net->sctp.rto_max;
	sp->rtoinfo.srto_min     = net->sctp.rto_min;

	/* Initialize default association related parameters. These parameters
	 * can be modified with the SCTP_ASSOCINFO socket option.
	 */
	sp->assocparams.sasoc_asocmaxrxt = net->sctp.max_retrans_association;
	sp->assocparams.sasoc_number_peer_destinations = 0;
	sp->assocparams.sasoc_peer_rwnd = 0;
	sp->assocparams.sasoc_local_rwnd = 0;
	sp->assocparams.sasoc_cookie_life = net->sctp.valid_cookie_life;

	/* Initialize default event subscriptions. By default, all the
	 * options are off.
	 */
	memset(&sp->subscribe, 0, sizeof(struct sctp_event_subscribe));

	/* Default Peer Address Parameters.  These defaults can
	 * be modified via SCTP_PEER_ADDR_PARAMS
	 */
	sp->hbinterval  = net->sctp.hb_interval;
	sp->pathmaxrxt  = net->sctp.max_retrans_path;
	sp->pathmtu     = 0; /* allow default discovery */
	sp->sackdelay   = net->sctp.sack_timeout;
	sp->sackfreq	= 2;
	sp->param_flags = SPP_HB_ENABLE |
			  SPP_PMTUD_ENABLE |
			  SPP_SACKDELAY_ENABLE;

	/* If enabled no SCTP message fragmentation will be performed.
	 * Configure through SCTP_DISABLE_FRAGMENTS socket option.
	 */
	sp->disable_fragments = 0;

	/* Enable Nagle algorithm by default.  */
	sp->nodelay           = 0;

	sp->recvrcvinfo = 0;
	sp->recvnxtinfo = 0;

	/* Enable by default. */
	sp->v4mapped          = 1;

	/* Auto-close idle associations after the configured
	 * number of seconds.  A value of 0 disables this
	 * feature.  Configure through the SCTP_AUTOCLOSE socket option,
	 * for UDP-style sockets only.
	 */
	sp->autoclose         = 0;

	/* User specified fragmentation limit. */
	sp->user_frag         = 0;

	sp->adaptation_ind = 0;

	sp->pf = sctp_get_pf_specific(sk->sk_family);

	/* Control variables for partial data delivery. */
	atomic_set(&sp->pd_mode, 0);
	skb_queue_head_init(&sp->pd_lobby);
	sp->frag_interleave = 0;

	/* Create a per socket endpoint structure.  Even if we
	 * change the data structure relationships, this may still
	 * be useful for storing pre-connect address information.
	 */
	sp->ep = sctp_endpoint_new(sk, GFP_KERNEL);
	if (!sp->ep)
		return -ENOMEM;

	sp->hmac = NULL;

	sk->sk_destruct = sctp_destruct_sock;

	SCTP_DBG_OBJCNT_INC(sock);

	local_bh_disable();
	sk_sockets_allocated_inc(sk);
	sock_prot_inuse_add(net, sk->sk_prot, 1);

	/* Nothing can fail after this block, otherwise
	 * sctp_destroy_sock() will be called without addr_wq_lock held
	 */
	if (net->sctp.default_auto_asconf) {
		spin_lock(&sock_net(sk)->sctp.addr_wq_lock);
		list_add_tail(&sp->auto_asconf_list,
		    &net->sctp.auto_asconf_splist);
		sp->do_auto_asconf = 1;
		spin_unlock(&sock_net(sk)->sctp.addr_wq_lock);
	} else {
		sp->do_auto_asconf = 0;
	}

	local_bh_enable();

	return 0;
}

/* Cleanup any SCTP per socket resources. Must be called with
 * sock_net(sk)->sctp.addr_wq_lock held if sp->do_auto_asconf is true
 */
static void sctp_destroy_sock(struct sock *sk)
{
	struct sctp_sock *sp;

	pr_debug("%s: sk:%p\n", __func__, sk);

	/* Release our hold on the endpoint. */
	sp = sctp_sk(sk);
	/* This could happen during socket init, thus we bail out
	 * early, since the rest of the below is not setup either.
	 */
	if (sp->ep == NULL)
		return;

	if (sp->do_auto_asconf) {
		sp->do_auto_asconf = 0;
		list_del(&sp->auto_asconf_list);
	}
	sctp_endpoint_free(sp->ep);
	local_bh_disable();
	sk_sockets_allocated_dec(sk);
	sock_prot_inuse_add(sock_net(sk), sk->sk_prot, -1);
	local_bh_enable();
}

/* Triggered when there are no references on the socket anymore */
static void sctp_destruct_sock(struct sock *sk)
{
	struct sctp_sock *sp = sctp_sk(sk);

	/* Free up the HMAC transform. */
	crypto_free_shash(sp->hmac);

	inet_sock_destruct(sk);
}

/* API 4.1.7 shutdown() - TCP Style Syntax
 *     int shutdown(int socket, int how);
 *
 *     sd      - the socket descriptor of the association to be closed.
 *     how     - Specifies the type of shutdown.  The  values  are
 *               as follows:
 *               SHUT_RD
 *                     Disables further receive operations. No SCTP
 *                     protocol action is taken.
 *               SHUT_WR
 *                     Disables further send operations, and initiates
 *                     the SCTP shutdown sequence.
 *               SHUT_RDWR
 *                     Disables further send  and  receive  operations
 *                     and initiates the SCTP shutdown sequence.
 */
static void sctp_shutdown(struct sock *sk, int how)
{
	struct net *net = sock_net(sk);
	struct sctp_endpoint *ep;

	if (!sctp_style(sk, TCP))
		return;

	ep = sctp_sk(sk)->ep;
	if (how & SEND_SHUTDOWN && !list_empty(&ep->asocs)) {
		struct sctp_association *asoc;

		inet_sk_set_state(sk, SCTP_SS_CLOSING);
		asoc = list_entry(ep->asocs.next,
				  struct sctp_association, asocs);
		sctp_primitive_SHUTDOWN(net, asoc, NULL);
	}
}

int sctp_get_sctp_info(struct sock *sk, struct sctp_association *asoc,
		       struct sctp_info *info)
{
	struct sctp_transport *prim;
	struct list_head *pos;
	int mask;

	memset(info, 0, sizeof(*info));
	if (!asoc) {
		struct sctp_sock *sp = sctp_sk(sk);

		info->sctpi_s_autoclose = sp->autoclose;
		info->sctpi_s_adaptation_ind = sp->adaptation_ind;
		info->sctpi_s_pd_point = sp->pd_point;
		info->sctpi_s_nodelay = sp->nodelay;
		info->sctpi_s_disable_fragments = sp->disable_fragments;
		info->sctpi_s_v4mapped = sp->v4mapped;
		info->sctpi_s_frag_interleave = sp->frag_interleave;
		info->sctpi_s_type = sp->type;

		return 0;
	}

	info->sctpi_tag = asoc->c.my_vtag;
	info->sctpi_state = asoc->state;
	info->sctpi_rwnd = asoc->a_rwnd;
	info->sctpi_unackdata = asoc->unack_data;
	info->sctpi_penddata = sctp_tsnmap_pending(&asoc->peer.tsn_map);
	info->sctpi_instrms = asoc->stream.incnt;
	info->sctpi_outstrms = asoc->stream.outcnt;
	list_for_each(pos, &asoc->base.inqueue.in_chunk_list)
		info->sctpi_inqueue++;
	list_for_each(pos, &asoc->outqueue.out_chunk_list)
		info->sctpi_outqueue++;
	info->sctpi_overall_error = asoc->overall_error_count;
	info->sctpi_max_burst = asoc->max_burst;
	info->sctpi_maxseg = asoc->frag_point;
	info->sctpi_peer_rwnd = asoc->peer.rwnd;
	info->sctpi_peer_tag = asoc->c.peer_vtag;

	mask = asoc->peer.ecn_capable << 1;
	mask = (mask | asoc->peer.ipv4_address) << 1;
	mask = (mask | asoc->peer.ipv6_address) << 1;
	mask = (mask | asoc->peer.hostname_address) << 1;
	mask = (mask | asoc->peer.asconf_capable) << 1;
	mask = (mask | asoc->peer.prsctp_capable) << 1;
	mask = (mask | asoc->peer.auth_capable);
	info->sctpi_peer_capable = mask;
	mask = asoc->peer.sack_needed << 1;
	mask = (mask | asoc->peer.sack_generation) << 1;
	mask = (mask | asoc->peer.zero_window_announced);
	info->sctpi_peer_sack = mask;

	info->sctpi_isacks = asoc->stats.isacks;
	info->sctpi_osacks = asoc->stats.osacks;
	info->sctpi_opackets = asoc->stats.opackets;
	info->sctpi_ipackets = asoc->stats.ipackets;
	info->sctpi_rtxchunks = asoc->stats.rtxchunks;
	info->sctpi_outofseqtsns = asoc->stats.outofseqtsns;
	info->sctpi_idupchunks = asoc->stats.idupchunks;
	info->sctpi_gapcnt = asoc->stats.gapcnt;
	info->sctpi_ouodchunks = asoc->stats.ouodchunks;
	info->sctpi_iuodchunks = asoc->stats.iuodchunks;
	info->sctpi_oodchunks = asoc->stats.oodchunks;
	info->sctpi_iodchunks = asoc->stats.iodchunks;
	info->sctpi_octrlchunks = asoc->stats.octrlchunks;
	info->sctpi_ictrlchunks = asoc->stats.ictrlchunks;

	prim = asoc->peer.primary_path;
	memcpy(&info->sctpi_p_address, &prim->ipaddr, sizeof(prim->ipaddr));
	info->sctpi_p_state = prim->state;
	info->sctpi_p_cwnd = prim->cwnd;
	info->sctpi_p_srtt = prim->srtt;
	info->sctpi_p_rto = jiffies_to_msecs(prim->rto);
	info->sctpi_p_hbinterval = prim->hbinterval;
	info->sctpi_p_pathmaxrxt = prim->pathmaxrxt;
	info->sctpi_p_sackdelay = jiffies_to_msecs(prim->sackdelay);
	info->sctpi_p_ssthresh = prim->ssthresh;
	info->sctpi_p_partial_bytes_acked = prim->partial_bytes_acked;
	info->sctpi_p_flight_size = prim->flight_size;
	info->sctpi_p_error = prim->error_count;

	return 0;
}
EXPORT_SYMBOL_GPL(sctp_get_sctp_info);

/* use callback to avoid exporting the core structure */
void sctp_transport_walk_start(struct rhashtable_iter *iter)
{
	rhltable_walk_enter(&sctp_transport_hashtable, iter);

	rhashtable_walk_start(iter);
}

void sctp_transport_walk_stop(struct rhashtable_iter *iter)
{
	rhashtable_walk_stop(iter);
	rhashtable_walk_exit(iter);
}

struct sctp_transport *sctp_transport_get_next(struct net *net,
					       struct rhashtable_iter *iter)
{
	struct sctp_transport *t;

	t = rhashtable_walk_next(iter);
	for (; t; t = rhashtable_walk_next(iter)) {
		if (IS_ERR(t)) {
			if (PTR_ERR(t) == -EAGAIN)
				continue;
			break;
		}

		if (net_eq(sock_net(t->asoc->base.sk), net) &&
		    t->asoc->peer.primary_path == t)
			break;
	}

	return t;
}

struct sctp_transport *sctp_transport_get_idx(struct net *net,
					      struct rhashtable_iter *iter,
					      int pos)
{
	void *obj = SEQ_START_TOKEN;

	while (pos && (obj = sctp_transport_get_next(net, iter)) &&
	       !IS_ERR(obj))
		pos--;

	return obj;
}

int sctp_for_each_endpoint(int (*cb)(struct sctp_endpoint *, void *),
			   void *p) {
	int err = 0;
	int hash = 0;
	struct sctp_ep_common *epb;
	struct sctp_hashbucket *head;

	for (head = sctp_ep_hashtable; hash < sctp_ep_hashsize;
	     hash++, head++) {
		read_lock_bh(&head->lock);
		sctp_for_each_hentry(epb, &head->chain) {
			err = cb(sctp_ep(epb), p);
			if (err)
				break;
		}
		read_unlock_bh(&head->lock);
	}

	return err;
}
EXPORT_SYMBOL_GPL(sctp_for_each_endpoint);

int sctp_transport_lookup_process(int (*cb)(struct sctp_transport *, void *),
				  struct net *net,
				  const union sctp_addr *laddr,
				  const union sctp_addr *paddr, void *p)
{
	struct sctp_transport *transport;
	int err;

	rcu_read_lock();
	transport = sctp_addrs_lookup_transport(net, laddr, paddr);
	rcu_read_unlock();
	if (!transport)
		return -ENOENT;

	err = cb(transport, p);
	sctp_transport_put(transport);

	return err;
}
EXPORT_SYMBOL_GPL(sctp_transport_lookup_process);

int sctp_for_each_transport(int (*cb)(struct sctp_transport *, void *),
			    int (*cb_done)(struct sctp_transport *, void *),
			    struct net *net, int *pos, void *p) {
	struct rhashtable_iter hti;
	struct sctp_transport *tsp;
	int ret;

again:
	ret = 0;
	sctp_transport_walk_start(&hti);

	tsp = sctp_transport_get_idx(net, &hti, *pos + 1);
	for (; !IS_ERR_OR_NULL(tsp); tsp = sctp_transport_get_next(net, &hti)) {
		if (!sctp_transport_hold(tsp))
			continue;
		ret = cb(tsp, p);
		if (ret)
			break;
		(*pos)++;
		sctp_transport_put(tsp);
	}
	sctp_transport_walk_stop(&hti);

	if (ret) {
		if (cb_done && !cb_done(tsp, p)) {
			(*pos)++;
			sctp_transport_put(tsp);
			goto again;
		}
		sctp_transport_put(tsp);
	}

	return ret;
}
EXPORT_SYMBOL_GPL(sctp_for_each_transport);

/* 7.2.1 Association Status (SCTP_STATUS)

 * Applications can retrieve current status information about an
 * association, including association state, peer receiver window size,
 * number of unacked data chunks, and number of data chunks pending
 * receipt.  This information is read-only.
 */
static int sctp_getsockopt_sctp_status(struct sock *sk, int len,
				       char __user *optval,
				       int __user *optlen)
{
	struct sctp_status status;
	struct sctp_association *asoc = NULL;
	struct sctp_transport *transport;
	sctp_assoc_t associd;
	int retval = 0;

	if (len < sizeof(status)) {
		retval = -EINVAL;
		goto out;
	}

	len = sizeof(status);
	if (copy_from_user(&status, optval, len)) {
		retval = -EFAULT;
		goto out;
	}

	associd = status.sstat_assoc_id;
	asoc = sctp_id2assoc(sk, associd);
	if (!asoc) {
		retval = -EINVAL;
		goto out;
	}

	transport = asoc->peer.primary_path;

	status.sstat_assoc_id = sctp_assoc2id(asoc);
	status.sstat_state = sctp_assoc_to_state(asoc);
	status.sstat_rwnd =  asoc->peer.rwnd;
	status.sstat_unackdata = asoc->unack_data;

	status.sstat_penddata = sctp_tsnmap_pending(&asoc->peer.tsn_map);
	status.sstat_instrms = asoc->stream.incnt;
	status.sstat_outstrms = asoc->stream.outcnt;
	status.sstat_fragmentation_point = asoc->frag_point;
	status.sstat_primary.spinfo_assoc_id = sctp_assoc2id(transport->asoc);
	memcpy(&status.sstat_primary.spinfo_address, &transport->ipaddr,
			transport->af_specific->sockaddr_len);
	/* Map ipv4 address into v4-mapped-on-v6 address.  */
	sctp_get_pf_specific(sk->sk_family)->addr_to_user(sctp_sk(sk),
		(union sctp_addr *)&status.sstat_primary.spinfo_address);
	status.sstat_primary.spinfo_state = transport->state;
	status.sstat_primary.spinfo_cwnd = transport->cwnd;
	status.sstat_primary.spinfo_srtt = transport->srtt;
	status.sstat_primary.spinfo_rto = jiffies_to_msecs(transport->rto);
	status.sstat_primary.spinfo_mtu = transport->pathmtu;

	if (status.sstat_primary.spinfo_state == SCTP_UNKNOWN)
		status.sstat_primary.spinfo_state = SCTP_ACTIVE;

	if (put_user(len, optlen)) {
		retval = -EFAULT;
		goto out;
	}

	pr_debug("%s: len:%d, state:%d, rwnd:%d, assoc_id:%d\n",
		 __func__, len, status.sstat_state, status.sstat_rwnd,
		 status.sstat_assoc_id);

	if (copy_to_user(optval, &status, len)) {
		retval = -EFAULT;
		goto out;
	}

out:
	return retval;
}


/* 7.2.2 Peer Address Information (SCTP_GET_PEER_ADDR_INFO)
 *
 * Applications can retrieve information about a specific peer address
 * of an association, including its reachability state, congestion
 * window, and retransmission timer values.  This information is
 * read-only.
 */
static int sctp_getsockopt_peer_addr_info(struct sock *sk, int len,
					  char __user *optval,
					  int __user *optlen)
{
	struct sctp_paddrinfo pinfo;
	struct sctp_transport *transport;
	int retval = 0;

	if (len < sizeof(pinfo)) {
		retval = -EINVAL;
		goto out;
	}

	len = sizeof(pinfo);
	if (copy_from_user(&pinfo, optval, len)) {
		retval = -EFAULT;
		goto out;
	}

	transport = sctp_addr_id2transport(sk, &pinfo.spinfo_address,
					   pinfo.spinfo_assoc_id);
	if (!transport)
		return -EINVAL;

	pinfo.spinfo_assoc_id = sctp_assoc2id(transport->asoc);
	pinfo.spinfo_state = transport->state;
	pinfo.spinfo_cwnd = transport->cwnd;
	pinfo.spinfo_srtt = transport->srtt;
	pinfo.spinfo_rto = jiffies_to_msecs(transport->rto);
	pinfo.spinfo_mtu = transport->pathmtu;

	if (pinfo.spinfo_state == SCTP_UNKNOWN)
		pinfo.spinfo_state = SCTP_ACTIVE;

	if (put_user(len, optlen)) {
		retval = -EFAULT;
		goto out;
	}

	if (copy_to_user(optval, &pinfo, len)) {
		retval = -EFAULT;
		goto out;
	}

out:
	return retval;
}

/* 7.1.12 Enable/Disable message fragmentation (SCTP_DISABLE_FRAGMENTS)
 *
 * This option is a on/off flag.  If enabled no SCTP message
 * fragmentation will be performed.  Instead if a message being sent
 * exceeds the current PMTU size, the message will NOT be sent and
 * instead a error will be indicated to the user.
 */
static int sctp_getsockopt_disable_fragments(struct sock *sk, int len,
					char __user *optval, int __user *optlen)
{
	int val;

	if (len < sizeof(int))
		return -EINVAL;

	len = sizeof(int);
	val = (sctp_sk(sk)->disable_fragments == 1);
	if (put_user(len, optlen))
		return -EFAULT;
	if (copy_to_user(optval, &val, len))
		return -EFAULT;
	return 0;
}

/* 7.1.15 Set notification and ancillary events (SCTP_EVENTS)
 *
 * This socket option is used to specify various notifications and
 * ancillary data the user wishes to receive.
 */
static int sctp_getsockopt_events(struct sock *sk, int len, char __user *optval,
				  int __user *optlen)
{
	if (len == 0)
		return -EINVAL;
	if (len > sizeof(struct sctp_event_subscribe))
		len = sizeof(struct sctp_event_subscribe);
	if (put_user(len, optlen))
		return -EFAULT;
	if (copy_to_user(optval, &sctp_sk(sk)->subscribe, len))
		return -EFAULT;
	return 0;
}

/* 7.1.8 Automatic Close of associations (SCTP_AUTOCLOSE)
 *
 * This socket option is applicable to the UDP-style socket only.  When
 * set it will cause associations that are idle for more than the
 * specified number of seconds to automatically close.  An association
 * being idle is defined an association that has NOT sent or received
 * user data.  The special value of '0' indicates that no automatic
 * close of any associations should be performed.  The option expects an
 * integer defining the number of seconds of idle time before an
 * association is closed.
 */
static int sctp_getsockopt_autoclose(struct sock *sk, int len, char __user *optval, int __user *optlen)
{
	/* Applicable to UDP-style socket only */
	if (sctp_style(sk, TCP))
		return -EOPNOTSUPP;
	if (len < sizeof(int))
		return -EINVAL;
	len = sizeof(int);
	if (put_user(len, optlen))
		return -EFAULT;
	if (put_user(sctp_sk(sk)->autoclose, (int __user *)optval))
		return -EFAULT;
	return 0;
}

/* Helper routine to branch off an association to a new socket.  */
int sctp_do_peeloff(struct sock *sk, sctp_assoc_t id, struct socket **sockp)
{
	struct sctp_association *asoc = sctp_id2assoc(sk, id);
	struct sctp_sock *sp = sctp_sk(sk);
	struct socket *sock;
	int err = 0;

	/* Do not peel off from one netns to another one. */
	if (!net_eq(current->nsproxy->net_ns, sock_net(sk)))
		return -EINVAL;

	if (!asoc)
		return -EINVAL;

	/* An association cannot be branched off from an already peeled-off
	 * socket, nor is this supported for tcp style sockets.
	 */
	if (!sctp_style(sk, UDP))
		return -EINVAL;

	/* Create a new socket.  */
	err = sock_create(sk->sk_family, SOCK_SEQPACKET, IPPROTO_SCTP, &sock);
	if (err < 0)
		return err;

	sctp_copy_sock(sock->sk, sk, asoc);

	/* Make peeled-off sockets more like 1-1 accepted sockets.
	 * Set the daddr and initialize id to something more random and also
	 * copy over any ip options.
	 */
	sp->pf->to_sk_daddr(&asoc->peer.primary_addr, sk);
	sp->pf->copy_ip_options(sk, sock->sk);

	/* Populate the fields of the newsk from the oldsk and migrate the
	 * asoc to the newsk.
	 */
	sctp_sock_migrate(sk, sock->sk, asoc, SCTP_SOCKET_UDP_HIGH_BANDWIDTH);

	*sockp = sock;

	return err;
}
EXPORT_SYMBOL(sctp_do_peeloff);

static int sctp_getsockopt_peeloff_common(struct sock *sk, sctp_peeloff_arg_t *peeloff,
					  struct file **newfile, unsigned flags)
{
	struct socket *newsock;
	int retval;

	retval = sctp_do_peeloff(sk, peeloff->associd, &newsock);
	if (retval < 0)
		goto out;

	/* Map the socket to an unused fd that can be returned to the user.  */
	retval = get_unused_fd_flags(flags & SOCK_CLOEXEC);
	if (retval < 0) {
		sock_release(newsock);
		goto out;
	}

	*newfile = sock_alloc_file(newsock, 0, NULL);
	if (IS_ERR(*newfile)) {
		put_unused_fd(retval);
		retval = PTR_ERR(*newfile);
		*newfile = NULL;
		return retval;
	}

	pr_debug("%s: sk:%p, newsk:%p, sd:%d\n", __func__, sk, newsock->sk,
		 retval);

	peeloff->sd = retval;

	if (flags & SOCK_NONBLOCK)
		(*newfile)->f_flags |= O_NONBLOCK;
out:
	return retval;
}

static int sctp_getsockopt_peeloff(struct sock *sk, int len, char __user *optval, int __user *optlen)
{
	sctp_peeloff_arg_t peeloff;
	struct file *newfile = NULL;
	int retval = 0;

	if (len < sizeof(sctp_peeloff_arg_t))
		return -EINVAL;
	len = sizeof(sctp_peeloff_arg_t);
	if (copy_from_user(&peeloff, optval, len))
		return -EFAULT;

	retval = sctp_getsockopt_peeloff_common(sk, &peeloff, &newfile, 0);
	if (retval < 0)
		goto out;

	/* Return the fd mapped to the new socket.  */
	if (put_user(len, optlen)) {
		fput(newfile);
		put_unused_fd(retval);
		return -EFAULT;
	}

	if (copy_to_user(optval, &peeloff, len)) {
		fput(newfile);
		put_unused_fd(retval);
		return -EFAULT;
	}
	fd_install(retval, newfile);
out:
	return retval;
}

static int sctp_getsockopt_peeloff_flags(struct sock *sk, int len,
					 char __user *optval, int __user *optlen)
{
	sctp_peeloff_flags_arg_t peeloff;
	struct file *newfile = NULL;
	int retval = 0;

	if (len < sizeof(sctp_peeloff_flags_arg_t))
		return -EINVAL;
	len = sizeof(sctp_peeloff_flags_arg_t);
	if (copy_from_user(&peeloff, optval, len))
		return -EFAULT;

	retval = sctp_getsockopt_peeloff_common(sk, &peeloff.p_arg,
						&newfile, peeloff.flags);
	if (retval < 0)
		goto out;

	/* Return the fd mapped to the new socket.  */
	if (put_user(len, optlen)) {
		fput(newfile);
		put_unused_fd(retval);
		return -EFAULT;
	}

	if (copy_to_user(optval, &peeloff, len)) {
		fput(newfile);
		put_unused_fd(retval);
		return -EFAULT;
	}
	fd_install(retval, newfile);
out:
	return retval;
}

/* 7.1.13 Peer Address Parameters (SCTP_PEER_ADDR_PARAMS)
 *
 * Applications can enable or disable heartbeats for any peer address of
 * an association, modify an address's heartbeat interval, force a
 * heartbeat to be sent immediately, and adjust the address's maximum
 * number of retransmissions sent before an address is considered
 * unreachable.  The following structure is used to access and modify an
 * address's parameters:
 *
 *  struct sctp_paddrparams {
 *     sctp_assoc_t            spp_assoc_id;
 *     struct sockaddr_storage spp_address;
 *     uint32_t                spp_hbinterval;
 *     uint16_t                spp_pathmaxrxt;
 *     uint32_t                spp_pathmtu;
 *     uint32_t                spp_sackdelay;
 *     uint32_t                spp_flags;
 * };
 *
 *   spp_assoc_id    - (one-to-many style socket) This is filled in the
 *                     application, and identifies the association for
 *                     this query.
 *   spp_address     - This specifies which address is of interest.
 *   spp_hbinterval  - This contains the value of the heartbeat interval,
 *                     in milliseconds.  If a  value of zero
 *                     is present in this field then no changes are to
 *                     be made to this parameter.
 *   spp_pathmaxrxt  - This contains the maximum number of
 *                     retransmissions before this address shall be
 *                     considered unreachable. If a  value of zero
 *                     is present in this field then no changes are to
 *                     be made to this parameter.
 *   spp_pathmtu     - When Path MTU discovery is disabled the value
 *                     specified here will be the "fixed" path mtu.
 *                     Note that if the spp_address field is empty
 *                     then all associations on this address will
 *                     have this fixed path mtu set upon them.
 *
 *   spp_sackdelay   - When delayed sack is enabled, this value specifies
 *                     the number of milliseconds that sacks will be delayed
 *                     for. This value will apply to all addresses of an
 *                     association if the spp_address field is empty. Note
 *                     also, that if delayed sack is enabled and this
 *                     value is set to 0, no change is made to the last
 *                     recorded delayed sack timer value.
 *
 *   spp_flags       - These flags are used to control various features
 *                     on an association. The flag field may contain
 *                     zero or more of the following options.
 *
 *                     SPP_HB_ENABLE  - Enable heartbeats on the
 *                     specified address. Note that if the address
 *                     field is empty all addresses for the association
 *                     have heartbeats enabled upon them.
 *
 *                     SPP_HB_DISABLE - Disable heartbeats on the
 *                     speicifed address. Note that if the address
 *                     field is empty all addresses for the association
 *                     will have their heartbeats disabled. Note also
 *                     that SPP_HB_ENABLE and SPP_HB_DISABLE are
 *                     mutually exclusive, only one of these two should
 *                     be specified. Enabling both fields will have
 *                     undetermined results.
 *
 *                     SPP_HB_DEMAND - Request a user initiated heartbeat
 *                     to be made immediately.
 *
 *                     SPP_PMTUD_ENABLE - This field will enable PMTU
 *                     discovery upon the specified address. Note that
 *                     if the address feild is empty then all addresses
 *                     on the association are effected.
 *
 *                     SPP_PMTUD_DISABLE - This field will disable PMTU
 *                     discovery upon the specified address. Note that
 *                     if the address feild is empty then all addresses
 *                     on the association are effected. Not also that
 *                     SPP_PMTUD_ENABLE and SPP_PMTUD_DISABLE are mutually
 *                     exclusive. Enabling both will have undetermined
 *                     results.
 *
 *                     SPP_SACKDELAY_ENABLE - Setting this flag turns
 *                     on delayed sack. The time specified in spp_sackdelay
 *                     is used to specify the sack delay for this address. Note
 *                     that if spp_address is empty then all addresses will
 *                     enable delayed sack and take on the sack delay
 *                     value specified in spp_sackdelay.
 *                     SPP_SACKDELAY_DISABLE - Setting this flag turns
 *                     off delayed sack. If the spp_address field is blank then
 *                     delayed sack is disabled for the entire association. Note
 *                     also that this field is mutually exclusive to
 *                     SPP_SACKDELAY_ENABLE, setting both will have undefined
 *                     results.
 */
static int sctp_getsockopt_peer_addr_params(struct sock *sk, int len,
					    char __user *optval, int __user *optlen)
{
	struct sctp_paddrparams  params;
	struct sctp_transport   *trans = NULL;
	struct sctp_association *asoc = NULL;
	struct sctp_sock        *sp = sctp_sk(sk);

	if (len < sizeof(struct sctp_paddrparams))
		return -EINVAL;
	len = sizeof(struct sctp_paddrparams);
	if (copy_from_user(&params, optval, len))
		return -EFAULT;

	/* If an address other than INADDR_ANY is specified, and
	 * no transport is found, then the request is invalid.
	 */
	if (!sctp_is_any(sk, (union sctp_addr *)&params.spp_address)) {
		trans = sctp_addr_id2transport(sk, &params.spp_address,
					       params.spp_assoc_id);
		if (!trans) {
			pr_debug("%s: failed no transport\n", __func__);
			return -EINVAL;
		}
	}

	/* Get association, if assoc_id != 0 and the socket is a one
	 * to many style socket, and an association was not found, then
	 * the id was invalid.
	 */
	asoc = sctp_id2assoc(sk, params.spp_assoc_id);
	if (!asoc && params.spp_assoc_id && sctp_style(sk, UDP)) {
		pr_debug("%s: failed no association\n", __func__);
		return -EINVAL;
	}

	if (trans) {
		/* Fetch transport values. */
		params.spp_hbinterval = jiffies_to_msecs(trans->hbinterval);
		params.spp_pathmtu    = trans->pathmtu;
		params.spp_pathmaxrxt = trans->pathmaxrxt;
		params.spp_sackdelay  = jiffies_to_msecs(trans->sackdelay);

		/*draft-11 doesn't say what to return in spp_flags*/
		params.spp_flags      = trans->param_flags;
	} else if (asoc) {
		/* Fetch association values. */
		params.spp_hbinterval = jiffies_to_msecs(asoc->hbinterval);
		params.spp_pathmtu    = asoc->pathmtu;
		params.spp_pathmaxrxt = asoc->pathmaxrxt;
		params.spp_sackdelay  = jiffies_to_msecs(asoc->sackdelay);

		/*draft-11 doesn't say what to return in spp_flags*/
		params.spp_flags      = asoc->param_flags;
	} else {
		/* Fetch socket values. */
		params.spp_hbinterval = sp->hbinterval;
		params.spp_pathmtu    = sp->pathmtu;
		params.spp_sackdelay  = sp->sackdelay;
		params.spp_pathmaxrxt = sp->pathmaxrxt;

		/*draft-11 doesn't say what to return in spp_flags*/
		params.spp_flags      = sp->param_flags;
	}

	if (copy_to_user(optval, &params, len))
		return -EFAULT;

	if (put_user(len, optlen))
		return -EFAULT;

	return 0;
}

/*
 * 7.1.23.  Get or set delayed ack timer (SCTP_DELAYED_SACK)
 *
 * This option will effect the way delayed acks are performed.  This
 * option allows you to get or set the delayed ack time, in
 * milliseconds.  It also allows changing the delayed ack frequency.
 * Changing the frequency to 1 disables the delayed sack algorithm.  If
 * the assoc_id is 0, then this sets or gets the endpoints default
 * values.  If the assoc_id field is non-zero, then the set or get
 * effects the specified association for the one to many model (the
 * assoc_id field is ignored by the one to one model).  Note that if
 * sack_delay or sack_freq are 0 when setting this option, then the
 * current values will remain unchanged.
 *
 * struct sctp_sack_info {
 *     sctp_assoc_t            sack_assoc_id;
 *     uint32_t                sack_delay;
 *     uint32_t                sack_freq;
 * };
 *
 * sack_assoc_id -  This parameter, indicates which association the user
 *    is performing an action upon.  Note that if this field's value is
 *    zero then the endpoints default value is changed (effecting future
 *    associations only).
 *
 * sack_delay -  This parameter contains the number of milliseconds that
 *    the user is requesting the delayed ACK timer be set to.  Note that
 *    this value is defined in the standard to be between 200 and 500
 *    milliseconds.
 *
 * sack_freq -  This parameter contains the number of packets that must
 *    be received before a sack is sent without waiting for the delay
 *    timer to expire.  The default value for this is 2, setting this
 *    value to 1 will disable the delayed sack algorithm.
 */
static int sctp_getsockopt_delayed_ack(struct sock *sk, int len,
					    char __user *optval,
					    int __user *optlen)
{
	struct sctp_sack_info    params;
	struct sctp_association *asoc = NULL;
	struct sctp_sock        *sp = sctp_sk(sk);

	if (len >= sizeof(struct sctp_sack_info)) {
		len = sizeof(struct sctp_sack_info);

		if (copy_from_user(&params, optval, len))
			return -EFAULT;
	} else if (len == sizeof(struct sctp_assoc_value)) {
		pr_warn_ratelimited(DEPRECATED
				    "%s (pid %d) "
				    "Use of struct sctp_assoc_value in delayed_ack socket option.\n"
				    "Use struct sctp_sack_info instead\n",
				    current->comm, task_pid_nr(current));
		if (copy_from_user(&params, optval, len))
			return -EFAULT;
	} else
		return -EINVAL;

	/* Get association, if sack_assoc_id != 0 and the socket is a one
	 * to many style socket, and an association was not found, then
	 * the id was invalid.
	 */
	asoc = sctp_id2assoc(sk, params.sack_assoc_id);
	if (!asoc && params.sack_assoc_id && sctp_style(sk, UDP))
		return -EINVAL;

	if (asoc) {
		/* Fetch association values. */
		if (asoc->param_flags & SPP_SACKDELAY_ENABLE) {
			params.sack_delay = jiffies_to_msecs(
				asoc->sackdelay);
			params.sack_freq = asoc->sackfreq;

		} else {
			params.sack_delay = 0;
			params.sack_freq = 1;
		}
	} else {
		/* Fetch socket values. */
		if (sp->param_flags & SPP_SACKDELAY_ENABLE) {
			params.sack_delay  = sp->sackdelay;
			params.sack_freq = sp->sackfreq;
		} else {
			params.sack_delay  = 0;
			params.sack_freq = 1;
		}
	}

	if (copy_to_user(optval, &params, len))
		return -EFAULT;

	if (put_user(len, optlen))
		return -EFAULT;

	return 0;
}

/* 7.1.3 Initialization Parameters (SCTP_INITMSG)
 *
 * Applications can specify protocol parameters for the default association
 * initialization.  The option name argument to setsockopt() and getsockopt()
 * is SCTP_INITMSG.
 *
 * Setting initialization parameters is effective only on an unconnected
 * socket (for UDP-style sockets only future associations are effected
 * by the change).  With TCP-style sockets, this option is inherited by
 * sockets derived from a listener socket.
 */
static int sctp_getsockopt_initmsg(struct sock *sk, int len, char __user *optval, int __user *optlen)
{
	if (len < sizeof(struct sctp_initmsg))
		return -EINVAL;
	len = sizeof(struct sctp_initmsg);
	if (put_user(len, optlen))
		return -EFAULT;
	if (copy_to_user(optval, &sctp_sk(sk)->initmsg, len))
		return -EFAULT;
	return 0;
}


static int sctp_getsockopt_peer_addrs(struct sock *sk, int len,
				      char __user *optval, int __user *optlen)
{
	struct sctp_association *asoc;
	int cnt = 0;
	struct sctp_getaddrs getaddrs;
	struct sctp_transport *from;
	void __user *to;
	union sctp_addr temp;
	struct sctp_sock *sp = sctp_sk(sk);
	int addrlen;
	size_t space_left;
	int bytes_copied;

	if (len < sizeof(struct sctp_getaddrs))
		return -EINVAL;

	if (copy_from_user(&getaddrs, optval, sizeof(struct sctp_getaddrs)))
		return -EFAULT;

	/* For UDP-style sockets, id specifies the association to query.  */
	asoc = sctp_id2assoc(sk, getaddrs.assoc_id);
	if (!asoc)
		return -EINVAL;

	to = optval + offsetof(struct sctp_getaddrs, addrs);
	space_left = len - offsetof(struct sctp_getaddrs, addrs);

	list_for_each_entry(from, &asoc->peer.transport_addr_list,
				transports) {
		memcpy(&temp, &from->ipaddr, sizeof(temp));
		addrlen = sctp_get_pf_specific(sk->sk_family)
			      ->addr_to_user(sp, &temp);
		if (space_left < addrlen)
			return -ENOMEM;
		if (copy_to_user(to, &temp, addrlen))
			return -EFAULT;
		to += addrlen;
		cnt++;
		space_left -= addrlen;
	}

	if (put_user(cnt, &((struct sctp_getaddrs __user *)optval)->addr_num))
		return -EFAULT;
	bytes_copied = ((char __user *)to) - optval;
	if (put_user(bytes_copied, optlen))
		return -EFAULT;

	return 0;
}

static int sctp_copy_laddrs(struct sock *sk, __u16 port, void *to,
			    size_t space_left, int *bytes_copied)
{
	struct sctp_sockaddr_entry *addr;
	union sctp_addr temp;
	int cnt = 0;
	int addrlen;
	struct net *net = sock_net(sk);

	rcu_read_lock();
	list_for_each_entry_rcu(addr, &net->sctp.local_addr_list, list) {
		if (!addr->valid)
			continue;

		if ((PF_INET == sk->sk_family) &&
		    (AF_INET6 == addr->a.sa.sa_family))
			continue;
		if ((PF_INET6 == sk->sk_family) &&
		    inet_v6_ipv6only(sk) &&
		    (AF_INET == addr->a.sa.sa_family))
			continue;
		memcpy(&temp, &addr->a, sizeof(temp));
		if (!temp.v4.sin_port)
			temp.v4.sin_port = htons(port);

		addrlen = sctp_get_pf_specific(sk->sk_family)
			      ->addr_to_user(sctp_sk(sk), &temp);

		if (space_left < addrlen) {
			cnt =  -ENOMEM;
			break;
		}
		memcpy(to, &temp, addrlen);

		to += addrlen;
		cnt++;
		space_left -= addrlen;
		*bytes_copied += addrlen;
	}
	rcu_read_unlock();

	return cnt;
}


static int sctp_getsockopt_local_addrs(struct sock *sk, int len,
				       char __user *optval, int __user *optlen)
{
	struct sctp_bind_addr *bp;
	struct sctp_association *asoc;
	int cnt = 0;
	struct sctp_getaddrs getaddrs;
	struct sctp_sockaddr_entry *addr;
	void __user *to;
	union sctp_addr temp;
	struct sctp_sock *sp = sctp_sk(sk);
	int addrlen;
	int err = 0;
	size_t space_left;
	int bytes_copied = 0;
	void *addrs;
	void *buf;

	if (len < sizeof(struct sctp_getaddrs))
		return -EINVAL;

	if (copy_from_user(&getaddrs, optval, sizeof(struct sctp_getaddrs)))
		return -EFAULT;

	/*
	 *  For UDP-style sockets, id specifies the association to query.
	 *  If the id field is set to the value '0' then the locally bound
	 *  addresses are returned without regard to any particular
	 *  association.
	 */
	if (0 == getaddrs.assoc_id) {
		bp = &sctp_sk(sk)->ep->base.bind_addr;
	} else {
		asoc = sctp_id2assoc(sk, getaddrs.assoc_id);
		if (!asoc)
			return -EINVAL;
		bp = &asoc->base.bind_addr;
	}

	to = optval + offsetof(struct sctp_getaddrs, addrs);
	space_left = len - offsetof(struct sctp_getaddrs, addrs);

	addrs = kmalloc(space_left, GFP_USER | __GFP_NOWARN);
	if (!addrs)
		return -ENOMEM;

	/* If the endpoint is bound to 0.0.0.0 or ::0, get the valid
	 * addresses from the global local address list.
	 */
	if (sctp_list_single_entry(&bp->address_list)) {
		addr = list_entry(bp->address_list.next,
				  struct sctp_sockaddr_entry, list);
		if (sctp_is_any(sk, &addr->a)) {
			cnt = sctp_copy_laddrs(sk, bp->port, addrs,
						space_left, &bytes_copied);
			if (cnt < 0) {
				err = cnt;
				goto out;
			}
			goto copy_getaddrs;
		}
	}

	buf = addrs;
	/* Protection on the bound address list is not needed since
	 * in the socket option context we hold a socket lock and
	 * thus the bound address list can't change.
	 */
	list_for_each_entry(addr, &bp->address_list, list) {
		memcpy(&temp, &addr->a, sizeof(temp));
		addrlen = sctp_get_pf_specific(sk->sk_family)
			      ->addr_to_user(sp, &temp);
		if (space_left < addrlen) {
			err =  -ENOMEM; /*fixme: right error?*/
			goto out;
		}
		memcpy(buf, &temp, addrlen);
		buf += addrlen;
		bytes_copied += addrlen;
		cnt++;
		space_left -= addrlen;
	}

copy_getaddrs:
	if (copy_to_user(to, addrs, bytes_copied)) {
		err = -EFAULT;
		goto out;
	}
	if (put_user(cnt, &((struct sctp_getaddrs __user *)optval)->addr_num)) {
		err = -EFAULT;
		goto out;
	}
	/* XXX: We should have accounted for sizeof(struct sctp_getaddrs) too,
	 * but we can't change it anymore.
	 */
	if (put_user(bytes_copied, optlen))
		err = -EFAULT;
out:
	kfree(addrs);
	return err;
}

/* 7.1.10 Set Primary Address (SCTP_PRIMARY_ADDR)
 *
 * Requests that the local SCTP stack use the enclosed peer address as
 * the association primary.  The enclosed address must be one of the
 * association peer's addresses.
 */
static int sctp_getsockopt_primary_addr(struct sock *sk, int len,
					char __user *optval, int __user *optlen)
{
	struct sctp_prim prim;
	struct sctp_association *asoc;
	struct sctp_sock *sp = sctp_sk(sk);

	if (len < sizeof(struct sctp_prim))
		return -EINVAL;

	len = sizeof(struct sctp_prim);

	if (copy_from_user(&prim, optval, len))
		return -EFAULT;

	asoc = sctp_id2assoc(sk, prim.ssp_assoc_id);
	if (!asoc)
		return -EINVAL;

	if (!asoc->peer.primary_path)
		return -ENOTCONN;

	memcpy(&prim.ssp_addr, &asoc->peer.primary_path->ipaddr,
		asoc->peer.primary_path->af_specific->sockaddr_len);

	sctp_get_pf_specific(sk->sk_family)->addr_to_user(sp,
			(union sctp_addr *)&prim.ssp_addr);

	if (put_user(len, optlen))
		return -EFAULT;
	if (copy_to_user(optval, &prim, len))
		return -EFAULT;

	return 0;
}

/*
 * 7.1.11  Set Adaptation Layer Indicator (SCTP_ADAPTATION_LAYER)
 *
 * Requests that the local endpoint set the specified Adaptation Layer
 * Indication parameter for all future INIT and INIT-ACK exchanges.
 */
static int sctp_getsockopt_adaptation_layer(struct sock *sk, int len,
				  char __user *optval, int __user *optlen)
{
	struct sctp_setadaptation adaptation;

	if (len < sizeof(struct sctp_setadaptation))
		return -EINVAL;

	len = sizeof(struct sctp_setadaptation);

	adaptation.ssb_adaptation_ind = sctp_sk(sk)->adaptation_ind;

	if (put_user(len, optlen))
		return -EFAULT;
	if (copy_to_user(optval, &adaptation, len))
		return -EFAULT;

	return 0;
}

/*
 *
 * 7.1.14 Set default send parameters (SCTP_DEFAULT_SEND_PARAM)
 *
 *   Applications that wish to use the sendto() system call may wish to
 *   specify a default set of parameters that would normally be supplied
 *   through the inclusion of ancillary data.  This socket option allows
 *   such an application to set the default sctp_sndrcvinfo structure.


 *   The application that wishes to use this socket option simply passes
 *   in to this call the sctp_sndrcvinfo structure defined in Section
 *   5.2.2) The input parameters accepted by this call include
 *   sinfo_stream, sinfo_flags, sinfo_ppid, sinfo_context,
 *   sinfo_timetolive.  The user must provide the sinfo_assoc_id field in
 *   to this call if the caller is using the UDP model.
 *
 *   For getsockopt, it get the default sctp_sndrcvinfo structure.
 */
static int sctp_getsockopt_default_send_param(struct sock *sk,
					int len, char __user *optval,
					int __user *optlen)
{
	struct sctp_sock *sp = sctp_sk(sk);
	struct sctp_association *asoc;
	struct sctp_sndrcvinfo info;

	if (len < sizeof(info))
		return -EINVAL;

	len = sizeof(info);

	if (copy_from_user(&info, optval, len))
		return -EFAULT;

	asoc = sctp_id2assoc(sk, info.sinfo_assoc_id);
	if (!asoc && info.sinfo_assoc_id && sctp_style(sk, UDP))
		return -EINVAL;
	if (asoc) {
		info.sinfo_stream = asoc->default_stream;
		info.sinfo_flags = asoc->default_flags;
		info.sinfo_ppid = asoc->default_ppid;
		info.sinfo_context = asoc->default_context;
		info.sinfo_timetolive = asoc->default_timetolive;
	} else {
		info.sinfo_stream = sp->default_stream;
		info.sinfo_flags = sp->default_flags;
		info.sinfo_ppid = sp->default_ppid;
		info.sinfo_context = sp->default_context;
		info.sinfo_timetolive = sp->default_timetolive;
	}

	if (put_user(len, optlen))
		return -EFAULT;
	if (copy_to_user(optval, &info, len))
		return -EFAULT;

	return 0;
}

/* RFC6458, Section 8.1.31. Set/get Default Send Parameters
 * (SCTP_DEFAULT_SNDINFO)
 */
static int sctp_getsockopt_default_sndinfo(struct sock *sk, int len,
					   char __user *optval,
					   int __user *optlen)
{
	struct sctp_sock *sp = sctp_sk(sk);
	struct sctp_association *asoc;
	struct sctp_sndinfo info;

	if (len < sizeof(info))
		return -EINVAL;

	len = sizeof(info);

	if (copy_from_user(&info, optval, len))
		return -EFAULT;

	asoc = sctp_id2assoc(sk, info.snd_assoc_id);
	if (!asoc && info.snd_assoc_id && sctp_style(sk, UDP))
		return -EINVAL;
	if (asoc) {
		info.snd_sid = asoc->default_stream;
		info.snd_flags = asoc->default_flags;
		info.snd_ppid = asoc->default_ppid;
		info.snd_context = asoc->default_context;
	} else {
		info.snd_sid = sp->default_stream;
		info.snd_flags = sp->default_flags;
		info.snd_ppid = sp->default_ppid;
		info.snd_context = sp->default_context;
	}

	if (put_user(len, optlen))
		return -EFAULT;
	if (copy_to_user(optval, &info, len))
		return -EFAULT;

	return 0;
}

/*
 *
 * 7.1.5 SCTP_NODELAY
 *
 * Turn on/off any Nagle-like algorithm.  This means that packets are
 * generally sent as soon as possible and no unnecessary delays are
 * introduced, at the cost of more packets in the network.  Expects an
 * integer boolean flag.
 */

static int sctp_getsockopt_nodelay(struct sock *sk, int len,
				   char __user *optval, int __user *optlen)
{
	int val;

	if (len < sizeof(int))
		return -EINVAL;

	len = sizeof(int);
	val = (sctp_sk(sk)->nodelay == 1);
	if (put_user(len, optlen))
		return -EFAULT;
	if (copy_to_user(optval, &val, len))
		return -EFAULT;
	return 0;
}

/*
 *
 * 7.1.1 SCTP_RTOINFO
 *
 * The protocol parameters used to initialize and bound retransmission
 * timeout (RTO) are tunable. sctp_rtoinfo structure is used to access
 * and modify these parameters.
 * All parameters are time values, in milliseconds.  A value of 0, when
 * modifying the parameters, indicates that the current value should not
 * be changed.
 *
 */
static int sctp_getsockopt_rtoinfo(struct sock *sk, int len,
				char __user *optval,
				int __user *optlen) {
	struct sctp_rtoinfo rtoinfo;
	struct sctp_association *asoc;

	if (len < sizeof (struct sctp_rtoinfo))
		return -EINVAL;

	len = sizeof(struct sctp_rtoinfo);

	if (copy_from_user(&rtoinfo, optval, len))
		return -EFAULT;

	asoc = sctp_id2assoc(sk, rtoinfo.srto_assoc_id);

	if (!asoc && rtoinfo.srto_assoc_id && sctp_style(sk, UDP))
		return -EINVAL;

	/* Values corresponding to the specific association. */
	if (asoc) {
		rtoinfo.srto_initial = jiffies_to_msecs(asoc->rto_initial);
		rtoinfo.srto_max = jiffies_to_msecs(asoc->rto_max);
		rtoinfo.srto_min = jiffies_to_msecs(asoc->rto_min);
	} else {
		/* Values corresponding to the endpoint. */
		struct sctp_sock *sp = sctp_sk(sk);

		rtoinfo.srto_initial = sp->rtoinfo.srto_initial;
		rtoinfo.srto_max = sp->rtoinfo.srto_max;
		rtoinfo.srto_min = sp->rtoinfo.srto_min;
	}

	if (put_user(len, optlen))
		return -EFAULT;

	if (copy_to_user(optval, &rtoinfo, len))
		return -EFAULT;

	return 0;
}

/*
 *
 * 7.1.2 SCTP_ASSOCINFO
 *
 * This option is used to tune the maximum retransmission attempts
 * of the association.
 * Returns an error if the new association retransmission value is
 * greater than the sum of the retransmission value  of the peer.
 * See [SCTP] for more information.
 *
 */
static int sctp_getsockopt_associnfo(struct sock *sk, int len,
				     char __user *optval,
				     int __user *optlen)
{

	struct sctp_assocparams assocparams;
	struct sctp_association *asoc;
	struct list_head *pos;
	int cnt = 0;

	if (len < sizeof (struct sctp_assocparams))
		return -EINVAL;

	len = sizeof(struct sctp_assocparams);

	if (copy_from_user(&assocparams, optval, len))
		return -EFAULT;

	asoc = sctp_id2assoc(sk, assocparams.sasoc_assoc_id);

	if (!asoc && assocparams.sasoc_assoc_id && sctp_style(sk, UDP))
		return -EINVAL;

	/* Values correspoinding to the specific association */
	if (asoc) {
		assocparams.sasoc_asocmaxrxt = asoc->max_retrans;
		assocparams.sasoc_peer_rwnd = asoc->peer.rwnd;
		assocparams.sasoc_local_rwnd = asoc->a_rwnd;
		assocparams.sasoc_cookie_life = ktime_to_ms(asoc->cookie_life);

		list_for_each(pos, &asoc->peer.transport_addr_list) {
			cnt++;
		}

		assocparams.sasoc_number_peer_destinations = cnt;
	} else {
		/* Values corresponding to the endpoint */
		struct sctp_sock *sp = sctp_sk(sk);

		assocparams.sasoc_asocmaxrxt = sp->assocparams.sasoc_asocmaxrxt;
		assocparams.sasoc_peer_rwnd = sp->assocparams.sasoc_peer_rwnd;
		assocparams.sasoc_local_rwnd = sp->assocparams.sasoc_local_rwnd;
		assocparams.sasoc_cookie_life =
					sp->assocparams.sasoc_cookie_life;
		assocparams.sasoc_number_peer_destinations =
					sp->assocparams.
					sasoc_number_peer_destinations;
	}

	if (put_user(len, optlen))
		return -EFAULT;

	if (copy_to_user(optval, &assocparams, len))
		return -EFAULT;

	return 0;
}

/*
 * 7.1.16 Set/clear IPv4 mapped addresses (SCTP_I_WANT_MAPPED_V4_ADDR)
 *
 * This socket option is a boolean flag which turns on or off mapped V4
 * addresses.  If this option is turned on and the socket is type
 * PF_INET6, then IPv4 addresses will be mapped to V6 representation.
 * If this option is turned off, then no mapping will be done of V4
 * addresses and a user will receive both PF_INET6 and PF_INET type
 * addresses on the socket.
 */
static int sctp_getsockopt_mappedv4(struct sock *sk, int len,
				    char __user *optval, int __user *optlen)
{
	int val;
	struct sctp_sock *sp = sctp_sk(sk);

	if (len < sizeof(int))
		return -EINVAL;

	len = sizeof(int);
	val = sp->v4mapped;
	if (put_user(len, optlen))
		return -EFAULT;
	if (copy_to_user(optval, &val, len))
		return -EFAULT;

	return 0;
}

/*
 * 7.1.29.  Set or Get the default context (SCTP_CONTEXT)
 * (chapter and verse is quoted at sctp_setsockopt_context())
 */
static int sctp_getsockopt_context(struct sock *sk, int len,
				   char __user *optval, int __user *optlen)
{
	struct sctp_assoc_value params;
	struct sctp_sock *sp;
	struct sctp_association *asoc;

	if (len < sizeof(struct sctp_assoc_value))
		return -EINVAL;

	len = sizeof(struct sctp_assoc_value);

	if (copy_from_user(&params, optval, len))
		return -EFAULT;

	sp = sctp_sk(sk);

	if (params.assoc_id != 0) {
		asoc = sctp_id2assoc(sk, params.assoc_id);
		if (!asoc)
			return -EINVAL;
		params.assoc_value = asoc->default_rcv_context;
	} else {
		params.assoc_value = sp->default_rcv_context;
	}

	if (put_user(len, optlen))
		return -EFAULT;
	if (copy_to_user(optval, &params, len))
		return -EFAULT;

	return 0;
}

/*
 * 8.1.16.  Get or Set the Maximum Fragmentation Size (SCTP_MAXSEG)
 * This option will get or set the maximum size to put in any outgoing
 * SCTP DATA chunk.  If a message is larger than this size it will be
 * fragmented by SCTP into the specified size.  Note that the underlying
 * SCTP implementation may fragment into smaller sized chunks when the
 * PMTU of the underlying association is smaller than the value set by
 * the user.  The default value for this option is '0' which indicates
 * the user is NOT limiting fragmentation and only the PMTU will effect
 * SCTP's choice of DATA chunk size.  Note also that values set larger
 * than the maximum size of an IP datagram will effectively let SCTP
 * control fragmentation (i.e. the same as setting this option to 0).
 *
 * The following structure is used to access and modify this parameter:
 *
 * struct sctp_assoc_value {
 *   sctp_assoc_t assoc_id;
 *   uint32_t assoc_value;
 * };
 *
 * assoc_id:  This parameter is ignored for one-to-one style sockets.
 *    For one-to-many style sockets this parameter indicates which
 *    association the user is performing an action upon.  Note that if
 *    this field's value is zero then the endpoints default value is
 *    changed (effecting future associations only).
 * assoc_value:  This parameter specifies the maximum size in bytes.
 */
static int sctp_getsockopt_maxseg(struct sock *sk, int len,
				  char __user *optval, int __user *optlen)
{
	struct sctp_assoc_value params;
	struct sctp_association *asoc;

	if (len == sizeof(int)) {
		pr_warn_ratelimited(DEPRECATED
				    "%s (pid %d) "
				    "Use of int in maxseg socket option.\n"
				    "Use struct sctp_assoc_value instead\n",
				    current->comm, task_pid_nr(current));
		params.assoc_id = 0;
	} else if (len >= sizeof(struct sctp_assoc_value)) {
		len = sizeof(struct sctp_assoc_value);
		if (copy_from_user(&params, optval, len))
			return -EFAULT;
	} else
		return -EINVAL;

	asoc = sctp_id2assoc(sk, params.assoc_id);
	if (!asoc && params.assoc_id && sctp_style(sk, UDP))
		return -EINVAL;

	if (asoc)
		params.assoc_value = asoc->frag_point;
	else
		params.assoc_value = sctp_sk(sk)->user_frag;

	if (put_user(len, optlen))
		return -EFAULT;
	if (len == sizeof(int)) {
		if (copy_to_user(optval, &params.assoc_value, len))
			return -EFAULT;
	} else {
		if (copy_to_user(optval, &params, len))
			return -EFAULT;
	}

	return 0;
}

/*
 * 7.1.24.  Get or set fragmented interleave (SCTP_FRAGMENT_INTERLEAVE)
 * (chapter and verse is quoted at sctp_setsockopt_fragment_interleave())
 */
static int sctp_getsockopt_fragment_interleave(struct sock *sk, int len,
					       char __user *optval, int __user *optlen)
{
	int val;

	if (len < sizeof(int))
		return -EINVAL;

	len = sizeof(int);

	val = sctp_sk(sk)->frag_interleave;
	if (put_user(len, optlen))
		return -EFAULT;
	if (copy_to_user(optval, &val, len))
		return -EFAULT;

	return 0;
}

/*
 * 7.1.25.  Set or Get the sctp partial delivery point
 * (chapter and verse is quoted at sctp_setsockopt_partial_delivery_point())
 */
static int sctp_getsockopt_partial_delivery_point(struct sock *sk, int len,
						  char __user *optval,
						  int __user *optlen)
{
	u32 val;

	if (len < sizeof(u32))
		return -EINVAL;

	len = sizeof(u32);

	val = sctp_sk(sk)->pd_point;
	if (put_user(len, optlen))
		return -EFAULT;
	if (copy_to_user(optval, &val, len))
		return -EFAULT;

	return 0;
}

/*
 * 7.1.28.  Set or Get the maximum burst (SCTP_MAX_BURST)
 * (chapter and verse is quoted at sctp_setsockopt_maxburst())
 */
static int sctp_getsockopt_maxburst(struct sock *sk, int len,
				    char __user *optval,
				    int __user *optlen)
{
	struct sctp_assoc_value params;
	struct sctp_sock *sp;
	struct sctp_association *asoc;

	if (len == sizeof(int)) {
		pr_warn_ratelimited(DEPRECATED
				    "%s (pid %d) "
				    "Use of int in max_burst socket option.\n"
				    "Use struct sctp_assoc_value instead\n",
				    current->comm, task_pid_nr(current));
		params.assoc_id = 0;
	} else if (len >= sizeof(struct sctp_assoc_value)) {
		len = sizeof(struct sctp_assoc_value);
		if (copy_from_user(&params, optval, len))
			return -EFAULT;
	} else
		return -EINVAL;

	sp = sctp_sk(sk);

	if (params.assoc_id != 0) {
		asoc = sctp_id2assoc(sk, params.assoc_id);
		if (!asoc)
			return -EINVAL;
		params.assoc_value = asoc->max_burst;
	} else
		params.assoc_value = sp->max_burst;

	if (len == sizeof(int)) {
		if (copy_to_user(optval, &params.assoc_value, len))
			return -EFAULT;
	} else {
		if (copy_to_user(optval, &params, len))
			return -EFAULT;
	}

	return 0;

}

static int sctp_getsockopt_hmac_ident(struct sock *sk, int len,
				    char __user *optval, int __user *optlen)
{
	struct sctp_endpoint *ep = sctp_sk(sk)->ep;
	struct sctp_hmacalgo  __user *p = (void __user *)optval;
	struct sctp_hmac_algo_param *hmacs;
	__u16 data_len = 0;
	u32 num_idents;
	int i;

	if (!ep->auth_enable)
		return -EACCES;

	hmacs = ep->auth_hmacs_list;
	data_len = ntohs(hmacs->param_hdr.length) -
		   sizeof(struct sctp_paramhdr);

	if (len < sizeof(struct sctp_hmacalgo) + data_len)
		return -EINVAL;

	len = sizeof(struct sctp_hmacalgo) + data_len;
	num_idents = data_len / sizeof(u16);

	if (put_user(len, optlen))
		return -EFAULT;
	if (put_user(num_idents, &p->shmac_num_idents))
		return -EFAULT;
	for (i = 0; i < num_idents; i++) {
		__u16 hmacid = ntohs(hmacs->hmac_ids[i]);

		if (copy_to_user(&p->shmac_idents[i], &hmacid, sizeof(__u16)))
			return -EFAULT;
	}
	return 0;
}

static int sctp_getsockopt_active_key(struct sock *sk, int len,
				    char __user *optval, int __user *optlen)
{
	struct sctp_endpoint *ep = sctp_sk(sk)->ep;
	struct sctp_authkeyid val;
	struct sctp_association *asoc;

	if (!ep->auth_enable)
		return -EACCES;

	if (len < sizeof(struct sctp_authkeyid))
		return -EINVAL;

	len = sizeof(struct sctp_authkeyid);
	if (copy_from_user(&val, optval, len))
		return -EFAULT;

	asoc = sctp_id2assoc(sk, val.scact_assoc_id);
	if (!asoc && val.scact_assoc_id && sctp_style(sk, UDP))
		return -EINVAL;

	if (asoc)
		val.scact_keynumber = asoc->active_key_id;
	else
		val.scact_keynumber = ep->active_key_id;

	if (put_user(len, optlen))
		return -EFAULT;
	if (copy_to_user(optval, &val, len))
		return -EFAULT;

	return 0;
}

static int sctp_getsockopt_peer_auth_chunks(struct sock *sk, int len,
				    char __user *optval, int __user *optlen)
{
	struct sctp_endpoint *ep = sctp_sk(sk)->ep;
	struct sctp_authchunks __user *p = (void __user *)optval;
	struct sctp_authchunks val;
	struct sctp_association *asoc;
	struct sctp_chunks_param *ch;
	u32    num_chunks = 0;
	char __user *to;

	if (!ep->auth_enable)
		return -EACCES;

	if (len < sizeof(struct sctp_authchunks))
		return -EINVAL;

	if (copy_from_user(&val, optval, sizeof(val)))
		return -EFAULT;

	to = p->gauth_chunks;
	asoc = sctp_id2assoc(sk, val.gauth_assoc_id);
	if (!asoc)
		return -EINVAL;

	ch = asoc->peer.peer_chunks;
	if (!ch)
		goto num;

	/* See if the user provided enough room for all the data */
	num_chunks = ntohs(ch->param_hdr.length) - sizeof(struct sctp_paramhdr);
	if (len < num_chunks)
		return -EINVAL;

	if (copy_to_user(to, ch->chunks, num_chunks))
		return -EFAULT;
num:
	len = sizeof(struct sctp_authchunks) + num_chunks;
	if (put_user(len, optlen))
		return -EFAULT;
	if (put_user(num_chunks, &p->gauth_number_of_chunks))
		return -EFAULT;
	return 0;
}

static int sctp_getsockopt_local_auth_chunks(struct sock *sk, int len,
				    char __user *optval, int __user *optlen)
{
	struct sctp_endpoint *ep = sctp_sk(sk)->ep;
	struct sctp_authchunks __user *p = (void __user *)optval;
	struct sctp_authchunks val;
	struct sctp_association *asoc;
	struct sctp_chunks_param *ch;
	u32    num_chunks = 0;
	char __user *to;

	if (!ep->auth_enable)
		return -EACCES;

	if (len < sizeof(struct sctp_authchunks))
		return -EINVAL;

	if (copy_from_user(&val, optval, sizeof(val)))
		return -EFAULT;

	to = p->gauth_chunks;
	asoc = sctp_id2assoc(sk, val.gauth_assoc_id);
	if (!asoc && val.gauth_assoc_id && sctp_style(sk, UDP))
		return -EINVAL;

	if (asoc)
		ch = (struct sctp_chunks_param *)asoc->c.auth_chunks;
	else
		ch = ep->auth_chunk_list;

	if (!ch)
		goto num;

	num_chunks = ntohs(ch->param_hdr.length) - sizeof(struct sctp_paramhdr);
	if (len < sizeof(struct sctp_authchunks) + num_chunks)
		return -EINVAL;

	if (copy_to_user(to, ch->chunks, num_chunks))
		return -EFAULT;
num:
	len = sizeof(struct sctp_authchunks) + num_chunks;
	if (put_user(len, optlen))
		return -EFAULT;
	if (put_user(num_chunks, &p->gauth_number_of_chunks))
		return -EFAULT;

	return 0;
}

/*
 * 8.2.5.  Get the Current Number of Associations (SCTP_GET_ASSOC_NUMBER)
 * This option gets the current number of associations that are attached
 * to a one-to-many style socket.  The option value is an uint32_t.
 */
static int sctp_getsockopt_assoc_number(struct sock *sk, int len,
				    char __user *optval, int __user *optlen)
{
	struct sctp_sock *sp = sctp_sk(sk);
	struct sctp_association *asoc;
	u32 val = 0;

	if (sctp_style(sk, TCP))
		return -EOPNOTSUPP;

	if (len < sizeof(u32))
		return -EINVAL;

	len = sizeof(u32);

	list_for_each_entry(asoc, &(sp->ep->asocs), asocs) {
		val++;
	}

	if (put_user(len, optlen))
		return -EFAULT;
	if (copy_to_user(optval, &val, len))
		return -EFAULT;

	return 0;
}

/*
 * 8.1.23 SCTP_AUTO_ASCONF
 * See the corresponding setsockopt entry as description
 */
static int sctp_getsockopt_auto_asconf(struct sock *sk, int len,
				   char __user *optval, int __user *optlen)
{
	int val = 0;

	if (len < sizeof(int))
		return -EINVAL;

	len = sizeof(int);
	if (sctp_sk(sk)->do_auto_asconf && sctp_is_ep_boundall(sk))
		val = 1;
	if (put_user(len, optlen))
		return -EFAULT;
	if (copy_to_user(optval, &val, len))
		return -EFAULT;
	return 0;
}

/*
 * 8.2.6. Get the Current Identifiers of Associations
 *        (SCTP_GET_ASSOC_ID_LIST)
 *
 * This option gets the current list of SCTP association identifiers of
 * the SCTP associations handled by a one-to-many style socket.
 */
static int sctp_getsockopt_assoc_ids(struct sock *sk, int len,
				    char __user *optval, int __user *optlen)
{
	struct sctp_sock *sp = sctp_sk(sk);
	struct sctp_association *asoc;
	struct sctp_assoc_ids *ids;
	u32 num = 0;

	if (sctp_style(sk, TCP))
		return -EOPNOTSUPP;

	if (len < sizeof(struct sctp_assoc_ids))
		return -EINVAL;

	list_for_each_entry(asoc, &(sp->ep->asocs), asocs) {
		num++;
	}

	if (len < sizeof(struct sctp_assoc_ids) + sizeof(sctp_assoc_t) * num)
		return -EINVAL;

	len = sizeof(struct sctp_assoc_ids) + sizeof(sctp_assoc_t) * num;

	ids = kmalloc(len, GFP_USER | __GFP_NOWARN);
	if (unlikely(!ids))
		return -ENOMEM;

	ids->gaids_number_of_ids = num;
	num = 0;
	list_for_each_entry(asoc, &(sp->ep->asocs), asocs) {
		ids->gaids_assoc_id[num++] = asoc->assoc_id;
	}

	if (put_user(len, optlen) || copy_to_user(optval, ids, len)) {
		kfree(ids);
		return -EFAULT;
	}

	kfree(ids);
	return 0;
}

/*
 * SCTP_PEER_ADDR_THLDS
 *
 * This option allows us to fetch the partially failed threshold for one or all
 * transports in an association.  See Section 6.1 of:
 * http://www.ietf.org/id/draft-nishida-tsvwg-sctp-failover-05.txt
 */
static int sctp_getsockopt_paddr_thresholds(struct sock *sk,
					    char __user *optval,
					    int len,
					    int __user *optlen)
{
	struct sctp_paddrthlds val;
	struct sctp_transport *trans;
	struct sctp_association *asoc;

	if (len < sizeof(struct sctp_paddrthlds))
		return -EINVAL;
	len = sizeof(struct sctp_paddrthlds);
	if (copy_from_user(&val, (struct sctp_paddrthlds __user *)optval, len))
		return -EFAULT;

	if (sctp_is_any(sk, (const union sctp_addr *)&val.spt_address)) {
		asoc = sctp_id2assoc(sk, val.spt_assoc_id);
		if (!asoc)
			return -ENOENT;

		val.spt_pathpfthld = asoc->pf_retrans;
		val.spt_pathmaxrxt = asoc->pathmaxrxt;
	} else {
		trans = sctp_addr_id2transport(sk, &val.spt_address,
					       val.spt_assoc_id);
		if (!trans)
			return -ENOENT;

		val.spt_pathmaxrxt = trans->pathmaxrxt;
		val.spt_pathpfthld = trans->pf_retrans;
	}

	if (put_user(len, optlen) || copy_to_user(optval, &val, len))
		return -EFAULT;

	return 0;
}

/*
 * SCTP_GET_ASSOC_STATS
 *
 * This option retrieves local per endpoint statistics. It is modeled
 * after OpenSolaris' implementation
 */
static int sctp_getsockopt_assoc_stats(struct sock *sk, int len,
				       char __user *optval,
				       int __user *optlen)
{
	struct sctp_assoc_stats sas;
	struct sctp_association *asoc = NULL;

	/* User must provide at least the assoc id */
	if (len < sizeof(sctp_assoc_t))
		return -EINVAL;

	/* Allow the struct to grow and fill in as much as possible */
	len = min_t(size_t, len, sizeof(sas));

	if (copy_from_user(&sas, optval, len))
		return -EFAULT;

	asoc = sctp_id2assoc(sk, sas.sas_assoc_id);
	if (!asoc)
		return -EINVAL;

	sas.sas_rtxchunks = asoc->stats.rtxchunks;
	sas.sas_gapcnt = asoc->stats.gapcnt;
	sas.sas_outofseqtsns = asoc->stats.outofseqtsns;
	sas.sas_osacks = asoc->stats.osacks;
	sas.sas_isacks = asoc->stats.isacks;
	sas.sas_octrlchunks = asoc->stats.octrlchunks;
	sas.sas_ictrlchunks = asoc->stats.ictrlchunks;
	sas.sas_oodchunks = asoc->stats.oodchunks;
	sas.sas_iodchunks = asoc->stats.iodchunks;
	sas.sas_ouodchunks = asoc->stats.ouodchunks;
	sas.sas_iuodchunks = asoc->stats.iuodchunks;
	sas.sas_idupchunks = asoc->stats.idupchunks;
	sas.sas_opackets = asoc->stats.opackets;
	sas.sas_ipackets = asoc->stats.ipackets;

	/* New high max rto observed, will return 0 if not a single
	 * RTO update took place. obs_rto_ipaddr will be bogus
	 * in such a case
	 */
	sas.sas_maxrto = asoc->stats.max_obs_rto;
	memcpy(&sas.sas_obs_rto_ipaddr, &asoc->stats.obs_rto_ipaddr,
		sizeof(struct sockaddr_storage));

	/* Mark beginning of a new observation period */
	asoc->stats.max_obs_rto = asoc->rto_min;

	if (put_user(len, optlen))
		return -EFAULT;

	pr_debug("%s: len:%d, assoc_id:%d\n", __func__, len, sas.sas_assoc_id);

	if (copy_to_user(optval, &sas, len))
		return -EFAULT;

	return 0;
}

static int sctp_getsockopt_recvrcvinfo(struct sock *sk,	int len,
				       char __user *optval,
				       int __user *optlen)
{
	int val = 0;

	if (len < sizeof(int))
		return -EINVAL;

	len = sizeof(int);
	if (sctp_sk(sk)->recvrcvinfo)
		val = 1;
	if (put_user(len, optlen))
		return -EFAULT;
	if (copy_to_user(optval, &val, len))
		return -EFAULT;

	return 0;
}

static int sctp_getsockopt_recvnxtinfo(struct sock *sk,	int len,
				       char __user *optval,
				       int __user *optlen)
{
	int val = 0;

	if (len < sizeof(int))
		return -EINVAL;

	len = sizeof(int);
	if (sctp_sk(sk)->recvnxtinfo)
		val = 1;
	if (put_user(len, optlen))
		return -EFAULT;
	if (copy_to_user(optval, &val, len))
		return -EFAULT;

	return 0;
}

static int sctp_getsockopt_pr_supported(struct sock *sk, int len,
					char __user *optval,
					int __user *optlen)
{
	struct sctp_assoc_value params;
	struct sctp_association *asoc;
	int retval = -EFAULT;

	if (len < sizeof(params)) {
		retval = -EINVAL;
		goto out;
	}

	len = sizeof(params);
	if (copy_from_user(&params, optval, len))
		goto out;

	asoc = sctp_id2assoc(sk, params.assoc_id);
	if (asoc) {
		params.assoc_value = asoc->prsctp_enable;
	} else if (!params.assoc_id) {
		struct sctp_sock *sp = sctp_sk(sk);

		params.assoc_value = sp->ep->prsctp_enable;
	} else {
		retval = -EINVAL;
		goto out;
	}

	if (put_user(len, optlen))
		goto out;

	if (copy_to_user(optval, &params, len))
		goto out;

	retval = 0;

out:
	return retval;
}

static int sctp_getsockopt_default_prinfo(struct sock *sk, int len,
					  char __user *optval,
					  int __user *optlen)
{
	struct sctp_default_prinfo info;
	struct sctp_association *asoc;
	int retval = -EFAULT;

	if (len < sizeof(info)) {
		retval = -EINVAL;
		goto out;
	}

	len = sizeof(info);
	if (copy_from_user(&info, optval, len))
		goto out;

	asoc = sctp_id2assoc(sk, info.pr_assoc_id);
	if (asoc) {
		info.pr_policy = SCTP_PR_POLICY(asoc->default_flags);
		info.pr_value = asoc->default_timetolive;
	} else if (!info.pr_assoc_id) {
		struct sctp_sock *sp = sctp_sk(sk);

		info.pr_policy = SCTP_PR_POLICY(sp->default_flags);
		info.pr_value = sp->default_timetolive;
	} else {
		retval = -EINVAL;
		goto out;
	}

	if (put_user(len, optlen))
		goto out;

	if (copy_to_user(optval, &info, len))
		goto out;

	retval = 0;

out:
	return retval;
}

static int sctp_getsockopt_pr_assocstatus(struct sock *sk, int len,
					  char __user *optval,
					  int __user *optlen)
{
	struct sctp_prstatus params;
	struct sctp_association *asoc;
	int policy;
	int retval = -EINVAL;

	if (len < sizeof(params))
		goto out;

	len = sizeof(params);
	if (copy_from_user(&params, optval, len)) {
		retval = -EFAULT;
		goto out;
	}

	policy = params.sprstat_policy;
	if (policy & ~SCTP_PR_SCTP_MASK)
		goto out;

	asoc = sctp_id2assoc(sk, params.sprstat_assoc_id);
	if (!asoc)
		goto out;

	if (policy == SCTP_PR_SCTP_NONE) {
		params.sprstat_abandoned_unsent = 0;
		params.sprstat_abandoned_sent = 0;
		for (policy = 0; policy <= SCTP_PR_INDEX(MAX); policy++) {
			params.sprstat_abandoned_unsent +=
				asoc->abandoned_unsent[policy];
			params.sprstat_abandoned_sent +=
				asoc->abandoned_sent[policy];
		}
	} else {
		params.sprstat_abandoned_unsent =
			asoc->abandoned_unsent[__SCTP_PR_INDEX(policy)];
		params.sprstat_abandoned_sent =
			asoc->abandoned_sent[__SCTP_PR_INDEX(policy)];
	}

	if (put_user(len, optlen)) {
		retval = -EFAULT;
		goto out;
	}

	if (copy_to_user(optval, &params, len)) {
		retval = -EFAULT;
		goto out;
	}

	retval = 0;

out:
	return retval;
}

static int sctp_getsockopt_pr_streamstatus(struct sock *sk, int len,
					   char __user *optval,
					   int __user *optlen)
{
	struct sctp_stream_out_ext *streamoute;
	struct sctp_association *asoc;
	struct sctp_prstatus params;
	int retval = -EINVAL;
	int policy;

	if (len < sizeof(params))
		goto out;

	len = sizeof(params);
	if (copy_from_user(&params, optval, len)) {
		retval = -EFAULT;
		goto out;
	}

	policy = params.sprstat_policy;
	if (policy & ~SCTP_PR_SCTP_MASK)
		goto out;

	asoc = sctp_id2assoc(sk, params.sprstat_assoc_id);
	if (!asoc || params.sprstat_sid >= asoc->stream.outcnt)
		goto out;

	streamoute = asoc->stream.out[params.sprstat_sid].ext;
	if (!streamoute) {
		/* Not allocated yet, means all stats are 0 */
		params.sprstat_abandoned_unsent = 0;
		params.sprstat_abandoned_sent = 0;
		retval = 0;
		goto out;
	}

	if (policy == SCTP_PR_SCTP_NONE) {
		params.sprstat_abandoned_unsent = 0;
		params.sprstat_abandoned_sent = 0;
		for (policy = 0; policy <= SCTP_PR_INDEX(MAX); policy++) {
			params.sprstat_abandoned_unsent +=
				streamoute->abandoned_unsent[policy];
			params.sprstat_abandoned_sent +=
				streamoute->abandoned_sent[policy];
		}
	} else {
		params.sprstat_abandoned_unsent =
			streamoute->abandoned_unsent[__SCTP_PR_INDEX(policy)];
		params.sprstat_abandoned_sent =
			streamoute->abandoned_sent[__SCTP_PR_INDEX(policy)];
	}

	if (put_user(len, optlen) || copy_to_user(optval, &params, len)) {
		retval = -EFAULT;
		goto out;
	}

	retval = 0;

out:
	return retval;
}

static int sctp_getsockopt_reconfig_supported(struct sock *sk, int len,
					      char __user *optval,
					      int __user *optlen)
{
	struct sctp_assoc_value params;
	struct sctp_association *asoc;
	int retval = -EFAULT;

	if (len < sizeof(params)) {
		retval = -EINVAL;
		goto out;
	}

	len = sizeof(params);
	if (copy_from_user(&params, optval, len))
		goto out;

	asoc = sctp_id2assoc(sk, params.assoc_id);
	if (asoc) {
		params.assoc_value = asoc->reconf_enable;
	} else if (!params.assoc_id) {
		struct sctp_sock *sp = sctp_sk(sk);

		params.assoc_value = sp->ep->reconf_enable;
	} else {
		retval = -EINVAL;
		goto out;
	}

	if (put_user(len, optlen))
		goto out;

	if (copy_to_user(optval, &params, len))
		goto out;

	retval = 0;

out:
	return retval;
}

static int sctp_getsockopt_enable_strreset(struct sock *sk, int len,
					   char __user *optval,
					   int __user *optlen)
{
	struct sctp_assoc_value params;
	struct sctp_association *asoc;
	int retval = -EFAULT;

	if (len < sizeof(params)) {
		retval = -EINVAL;
		goto out;
	}

	len = sizeof(params);
	if (copy_from_user(&params, optval, len))
		goto out;

	asoc = sctp_id2assoc(sk, params.assoc_id);
	if (asoc) {
		params.assoc_value = asoc->strreset_enable;
	} else if (!params.assoc_id) {
		struct sctp_sock *sp = sctp_sk(sk);

		params.assoc_value = sp->ep->strreset_enable;
	} else {
		retval = -EINVAL;
		goto out;
	}

	if (put_user(len, optlen))
		goto out;

	if (copy_to_user(optval, &params, len))
		goto out;

	retval = 0;

out:
	return retval;
}

static int sctp_getsockopt_scheduler(struct sock *sk, int len,
				     char __user *optval,
				     int __user *optlen)
{
	struct sctp_assoc_value params;
	struct sctp_association *asoc;
	int retval = -EFAULT;

	if (len < sizeof(params)) {
		retval = -EINVAL;
		goto out;
	}

	len = sizeof(params);
	if (copy_from_user(&params, optval, len))
		goto out;

	asoc = sctp_id2assoc(sk, params.assoc_id);
	if (!asoc) {
		retval = -EINVAL;
		goto out;
	}

	params.assoc_value = sctp_sched_get_sched(asoc);

	if (put_user(len, optlen))
		goto out;

	if (copy_to_user(optval, &params, len))
		goto out;

	retval = 0;

out:
	return retval;
}

static int sctp_getsockopt_scheduler_value(struct sock *sk, int len,
					   char __user *optval,
					   int __user *optlen)
{
	struct sctp_stream_value params;
	struct sctp_association *asoc;
	int retval = -EFAULT;

	if (len < sizeof(params)) {
		retval = -EINVAL;
		goto out;
	}

	len = sizeof(params);
	if (copy_from_user(&params, optval, len))
		goto out;

	asoc = sctp_id2assoc(sk, params.assoc_id);
	if (!asoc) {
		retval = -EINVAL;
		goto out;
	}

	retval = sctp_sched_get_value(asoc, params.stream_id,
				      &params.stream_value);
	if (retval)
		goto out;

	if (put_user(len, optlen)) {
		retval = -EFAULT;
		goto out;
	}

	if (copy_to_user(optval, &params, len)) {
		retval = -EFAULT;
		goto out;
	}

out:
	return retval;
}

static int sctp_getsockopt_interleaving_supported(struct sock *sk, int len,
						  char __user *optval,
						  int __user *optlen)
{
	struct sctp_assoc_value params;
	struct sctp_association *asoc;
	int retval = -EFAULT;

	if (len < sizeof(params)) {
		retval = -EINVAL;
		goto out;
	}

	len = sizeof(params);
	if (copy_from_user(&params, optval, len))
		goto out;

	asoc = sctp_id2assoc(sk, params.assoc_id);
	if (asoc) {
		params.assoc_value = asoc->intl_enable;
	} else if (!params.assoc_id) {
		struct sctp_sock *sp = sctp_sk(sk);

		params.assoc_value = sp->strm_interleave;
	} else {
		retval = -EINVAL;
		goto out;
	}

	if (put_user(len, optlen))
		goto out;

	if (copy_to_user(optval, &params, len))
		goto out;

	retval = 0;

out:
	return retval;
}

static int sctp_getsockopt(struct sock *sk, int level, int optname,
			   char __user *optval, int __user *optlen)
{
	int retval = 0;
	int len;

	pr_debug("%s: sk:%p, optname:%d\n", __func__, sk, optname);

	/* I can hardly begin to describe how wrong this is.  This is
	 * so broken as to be worse than useless.  The API draft
	 * REALLY is NOT helpful here...  I am not convinced that the
	 * semantics of getsockopt() with a level OTHER THAN SOL_SCTP
	 * are at all well-founded.
	 */
	if (level != SOL_SCTP) {
		struct sctp_af *af = sctp_sk(sk)->pf->af;

		retval = af->getsockopt(sk, level, optname, optval, optlen);
		return retval;
	}

	if (get_user(len, optlen))
		return -EFAULT;

	if (len < 0)
		return -EINVAL;

	lock_sock(sk);

	switch (optname) {
	case SCTP_STATUS:
		retval = sctp_getsockopt_sctp_status(sk, len, optval, optlen);
		break;
	case SCTP_DISABLE_FRAGMENTS:
		retval = sctp_getsockopt_disable_fragments(sk, len, optval,
							   optlen);
		break;
	case SCTP_EVENTS:
		retval = sctp_getsockopt_events(sk, len, optval, optlen);
		break;
	case SCTP_AUTOCLOSE:
		retval = sctp_getsockopt_autoclose(sk, len, optval, optlen);
		break;
	case SCTP_SOCKOPT_PEELOFF:
		retval = sctp_getsockopt_peeloff(sk, len, optval, optlen);
		break;
	case SCTP_SOCKOPT_PEELOFF_FLAGS:
		retval = sctp_getsockopt_peeloff_flags(sk, len, optval, optlen);
		break;
	case SCTP_PEER_ADDR_PARAMS:
		retval = sctp_getsockopt_peer_addr_params(sk, len, optval,
							  optlen);
		break;
	case SCTP_DELAYED_SACK:
		retval = sctp_getsockopt_delayed_ack(sk, len, optval,
							  optlen);
		break;
	case SCTP_INITMSG:
		retval = sctp_getsockopt_initmsg(sk, len, optval, optlen);
		break;
	case SCTP_GET_PEER_ADDRS:
		retval = sctp_getsockopt_peer_addrs(sk, len, optval,
						    optlen);
		break;
	case SCTP_GET_LOCAL_ADDRS:
		retval = sctp_getsockopt_local_addrs(sk, len, optval,
						     optlen);
		break;
	case SCTP_SOCKOPT_CONNECTX3:
		retval = sctp_getsockopt_connectx3(sk, len, optval, optlen);
		break;
	case SCTP_DEFAULT_SEND_PARAM:
		retval = sctp_getsockopt_default_send_param(sk, len,
							    optval, optlen);
		break;
	case SCTP_DEFAULT_SNDINFO:
		retval = sctp_getsockopt_default_sndinfo(sk, len,
							 optval, optlen);
		break;
	case SCTP_PRIMARY_ADDR:
		retval = sctp_getsockopt_primary_addr(sk, len, optval, optlen);
		break;
	case SCTP_NODELAY:
		retval = sctp_getsockopt_nodelay(sk, len, optval, optlen);
		break;
	case SCTP_RTOINFO:
		retval = sctp_getsockopt_rtoinfo(sk, len, optval, optlen);
		break;
	case SCTP_ASSOCINFO:
		retval = sctp_getsockopt_associnfo(sk, len, optval, optlen);
		break;
	case SCTP_I_WANT_MAPPED_V4_ADDR:
		retval = sctp_getsockopt_mappedv4(sk, len, optval, optlen);
		break;
	case SCTP_MAXSEG:
		retval = sctp_getsockopt_maxseg(sk, len, optval, optlen);
		break;
	case SCTP_GET_PEER_ADDR_INFO:
		retval = sctp_getsockopt_peer_addr_info(sk, len, optval,
							optlen);
		break;
	case SCTP_ADAPTATION_LAYER:
		retval = sctp_getsockopt_adaptation_layer(sk, len, optval,
							optlen);
		break;
	case SCTP_CONTEXT:
		retval = sctp_getsockopt_context(sk, len, optval, optlen);
		break;
	case SCTP_FRAGMENT_INTERLEAVE:
		retval = sctp_getsockopt_fragment_interleave(sk, len, optval,
							     optlen);
		break;
	case SCTP_PARTIAL_DELIVERY_POINT:
		retval = sctp_getsockopt_partial_delivery_point(sk, len, optval,
								optlen);
		break;
	case SCTP_MAX_BURST:
		retval = sctp_getsockopt_maxburst(sk, len, optval, optlen);
		break;
	case SCTP_AUTH_KEY:
	case SCTP_AUTH_CHUNK:
	case SCTP_AUTH_DELETE_KEY:
		retval = -EOPNOTSUPP;
		break;
	case SCTP_HMAC_IDENT:
		retval = sctp_getsockopt_hmac_ident(sk, len, optval, optlen);
		break;
	case SCTP_AUTH_ACTIVE_KEY:
		retval = sctp_getsockopt_active_key(sk, len, optval, optlen);
		break;
	case SCTP_PEER_AUTH_CHUNKS:
		retval = sctp_getsockopt_peer_auth_chunks(sk, len, optval,
							optlen);
		break;
	case SCTP_LOCAL_AUTH_CHUNKS:
		retval = sctp_getsockopt_local_auth_chunks(sk, len, optval,
							optlen);
		break;
	case SCTP_GET_ASSOC_NUMBER:
		retval = sctp_getsockopt_assoc_number(sk, len, optval, optlen);
		break;
	case SCTP_GET_ASSOC_ID_LIST:
		retval = sctp_getsockopt_assoc_ids(sk, len, optval, optlen);
		break;
	case SCTP_AUTO_ASCONF:
		retval = sctp_getsockopt_auto_asconf(sk, len, optval, optlen);
		break;
	case SCTP_PEER_ADDR_THLDS:
		retval = sctp_getsockopt_paddr_thresholds(sk, optval, len, optlen);
		break;
	case SCTP_GET_ASSOC_STATS:
		retval = sctp_getsockopt_assoc_stats(sk, len, optval, optlen);
		break;
	case SCTP_RECVRCVINFO:
		retval = sctp_getsockopt_recvrcvinfo(sk, len, optval, optlen);
		break;
	case SCTP_RECVNXTINFO:
		retval = sctp_getsockopt_recvnxtinfo(sk, len, optval, optlen);
		break;
	case SCTP_PR_SUPPORTED:
		retval = sctp_getsockopt_pr_supported(sk, len, optval, optlen);
		break;
	case SCTP_DEFAULT_PRINFO:
		retval = sctp_getsockopt_default_prinfo(sk, len, optval,
							optlen);
		break;
	case SCTP_PR_ASSOC_STATUS:
		retval = sctp_getsockopt_pr_assocstatus(sk, len, optval,
							optlen);
		break;
	case SCTP_PR_STREAM_STATUS:
		retval = sctp_getsockopt_pr_streamstatus(sk, len, optval,
							 optlen);
		break;
	case SCTP_RECONFIG_SUPPORTED:
		retval = sctp_getsockopt_reconfig_supported(sk, len, optval,
							    optlen);
		break;
	case SCTP_ENABLE_STREAM_RESET:
		retval = sctp_getsockopt_enable_strreset(sk, len, optval,
							 optlen);
		break;
	case SCTP_STREAM_SCHEDULER:
		retval = sctp_getsockopt_scheduler(sk, len, optval,
						   optlen);
		break;
	case SCTP_STREAM_SCHEDULER_VALUE:
		retval = sctp_getsockopt_scheduler_value(sk, len, optval,
							 optlen);
		break;
	case SCTP_INTERLEAVING_SUPPORTED:
		retval = sctp_getsockopt_interleaving_supported(sk, len, optval,
								optlen);
		break;
	default:
		retval = -ENOPROTOOPT;
		break;
	}

	release_sock(sk);
	return retval;
}

static int sctp_hash(struct sock *sk)
{
	/* STUB */
	return 0;
}

static void sctp_unhash(struct sock *sk)
{
	/* STUB */
}

/* Check if port is acceptable.  Possibly find first available port.
 *
 * The port hash table (contained in the 'global' SCTP protocol storage
 * returned by struct sctp_protocol *sctp_get_protocol()). The hash
 * table is an array of 4096 lists (sctp_bind_hashbucket). Each
 * list (the list number is the port number hashed out, so as you
 * would expect from a hash function, all the ports in a given list have
 * such a number that hashes out to the same list number; you were
 * expecting that, right?); so each list has a set of ports, with a
 * link to the socket (struct sock) that uses it, the port number and
 * a fastreuse flag (FIXME: NPI ipg).
 */
static struct sctp_bind_bucket *sctp_bucket_create(
	struct sctp_bind_hashbucket *head, struct net *, unsigned short snum);

static long sctp_get_port_local(struct sock *sk, union sctp_addr *addr)
{
	struct sctp_bind_hashbucket *head; /* hash list */
	struct sctp_bind_bucket *pp;
	unsigned short snum;
	int ret;

	snum = ntohs(addr->v4.sin_port);

	pr_debug("%s: begins, snum:%d\n", __func__, snum);

	local_bh_disable();

	if (snum == 0) {
		/* Search for an available port. */
		int low, high, remaining, index;
		unsigned int rover;
		struct net *net = sock_net(sk);

		inet_get_local_port_range(net, &low, &high);
		remaining = (high - low) + 1;
		rover = prandom_u32() % remaining + low;

		do {
			rover++;
			if ((rover < low) || (rover > high))
				rover = low;
			if (inet_is_local_reserved_port(net, rover))
				continue;
			index = sctp_phashfn(sock_net(sk), rover);
			head = &sctp_port_hashtable[index];
			spin_lock(&head->lock);
			sctp_for_each_hentry(pp, &head->chain)
				if ((pp->port == rover) &&
				    net_eq(sock_net(sk), pp->net))
					goto next;
			break;
		next:
			spin_unlock(&head->lock);
		} while (--remaining > 0);

		/* Exhausted local port range during search? */
		ret = 1;
		if (remaining <= 0)
			goto fail;

		/* OK, here is the one we will use.  HEAD (the port
		 * hash table list entry) is non-NULL and we hold it's
		 * mutex.
		 */
		snum = rover;
	} else {
		/* We are given an specific port number; we verify
		 * that it is not being used. If it is used, we will
		 * exahust the search in the hash list corresponding
		 * to the port number (snum) - we detect that with the
		 * port iterator, pp being NULL.
		 */
		head = &sctp_port_hashtable[sctp_phashfn(sock_net(sk), snum)];
		spin_lock(&head->lock);
		sctp_for_each_hentry(pp, &head->chain) {
			if ((pp->port == snum) && net_eq(pp->net, sock_net(sk)))
				goto pp_found;
		}
	}
	pp = NULL;
	goto pp_not_found;
pp_found:
	if (!hlist_empty(&pp->owner)) {
		/* We had a port hash table hit - there is an
		 * available port (pp != NULL) and it is being
		 * used by other socket (pp->owner not empty); that other
		 * socket is going to be sk2.
		 */
		int reuse = sk->sk_reuse;
		struct sock *sk2;

		pr_debug("%s: found a possible match\n", __func__);

		if (pp->fastreuse && sk->sk_reuse &&
			sk->sk_state != SCTP_SS_LISTENING)
			goto success;

		/* Run through the list of sockets bound to the port
		 * (pp->port) [via the pointers bind_next and
		 * bind_pprev in the struct sock *sk2 (pp->sk)]. On each one,
		 * we get the endpoint they describe and run through
		 * the endpoint's list of IP (v4 or v6) addresses,
		 * comparing each of the addresses with the address of
		 * the socket sk. If we find a match, then that means
		 * that this port/socket (sk) combination are already
		 * in an endpoint.
		 */
		sk_for_each_bound(sk2, &pp->owner) {
			struct sctp_endpoint *ep2;
			ep2 = sctp_sk(sk2)->ep;

			if (sk == sk2 ||
			    (reuse && sk2->sk_reuse &&
			     sk2->sk_state != SCTP_SS_LISTENING))
				continue;

			if (sctp_bind_addr_conflict(&ep2->base.bind_addr, addr,
						 sctp_sk(sk2), sctp_sk(sk))) {
				ret = (long)sk2;
				goto fail_unlock;
			}
		}

		pr_debug("%s: found a match\n", __func__);
	}
pp_not_found:
	/* If there was a hash table miss, create a new port.  */
	ret = 1;
	if (!pp && !(pp = sctp_bucket_create(head, sock_net(sk), snum)))
		goto fail_unlock;

	/* In either case (hit or miss), make sure fastreuse is 1 only
	 * if sk->sk_reuse is too (that is, if the caller requested
	 * SO_REUSEADDR on this socket -sk-).
	 */
	if (hlist_empty(&pp->owner)) {
		if (sk->sk_reuse && sk->sk_state != SCTP_SS_LISTENING)
			pp->fastreuse = 1;
		else
			pp->fastreuse = 0;
	} else if (pp->fastreuse &&
		(!sk->sk_reuse || sk->sk_state == SCTP_SS_LISTENING))
		pp->fastreuse = 0;

	/* We are set, so fill up all the data in the hash table
	 * entry, tie the socket list information with the rest of the
	 * sockets FIXME: Blurry, NPI (ipg).
	 */
success:
	if (!sctp_sk(sk)->bind_hash) {
		inet_sk(sk)->inet_num = snum;
		sk_add_bind_node(sk, &pp->owner);
		sctp_sk(sk)->bind_hash = pp;
	}
	ret = 0;

fail_unlock:
	spin_unlock(&head->lock);

fail:
	local_bh_enable();
	return ret;
}

/* Assign a 'snum' port to the socket.  If snum == 0, an ephemeral
 * port is requested.
 */
static int sctp_get_port(struct sock *sk, unsigned short snum)
{
	union sctp_addr addr;
	struct sctp_af *af = sctp_sk(sk)->pf->af;

	/* Set up a dummy address struct from the sk. */
	af->from_sk(&addr, sk);
	addr.v4.sin_port = htons(snum);

	/* Note: sk->sk_num gets filled in if ephemeral port request. */
	return !!sctp_get_port_local(sk, &addr);
}

/*
 *  Move a socket to LISTENING state.
 */
static int sctp_listen_start(struct sock *sk, int backlog)
{
	struct sctp_sock *sp = sctp_sk(sk);
	struct sctp_endpoint *ep = sp->ep;
	struct crypto_shash *tfm = NULL;
	char alg[32];

	/* Allocate HMAC for generating cookie. */
	if (!sp->hmac && sp->sctp_hmac_alg) {
		sprintf(alg, "hmac(%s)", sp->sctp_hmac_alg);
		tfm = crypto_alloc_shash(alg, 0, 0);
		if (IS_ERR(tfm)) {
			net_info_ratelimited("failed to load transform for %s: %ld\n",
					     sp->sctp_hmac_alg, PTR_ERR(tfm));
			return -ENOSYS;
		}
		sctp_sk(sk)->hmac = tfm;
	}

	/*
	 * If a bind() or sctp_bindx() is not called prior to a listen()
	 * call that allows new associations to be accepted, the system
	 * picks an ephemeral port and will choose an address set equivalent
	 * to binding with a wildcard address.
	 *
	 * This is not currently spelled out in the SCTP sockets
	 * extensions draft, but follows the practice as seen in TCP
	 * sockets.
	 *
	 */
	inet_sk_set_state(sk, SCTP_SS_LISTENING);
	if (!ep->base.bind_addr.port) {
		if (sctp_autobind(sk))
			return -EAGAIN;
	} else {
		if (sctp_get_port(sk, inet_sk(sk)->inet_num)) {
			inet_sk_set_state(sk, SCTP_SS_CLOSED);
			return -EADDRINUSE;
		}
	}

	sk->sk_max_ack_backlog = backlog;
	sctp_hash_endpoint(ep);
	return 0;
}

/*
 * 4.1.3 / 5.1.3 listen()
 *
 *   By default, new associations are not accepted for UDP style sockets.
 *   An application uses listen() to mark a socket as being able to
 *   accept new associations.
 *
 *   On TCP style sockets, applications use listen() to ready the SCTP
 *   endpoint for accepting inbound associations.
 *
 *   On both types of endpoints a backlog of '0' disables listening.
 *
 *  Move a socket to LISTENING state.
 */
int sctp_inet_listen(struct socket *sock, int backlog)
{
	struct sock *sk = sock->sk;
	struct sctp_endpoint *ep = sctp_sk(sk)->ep;
	int err = -EINVAL;

	if (unlikely(backlog < 0))
		return err;

	lock_sock(sk);

	/* Peeled-off sockets are not allowed to listen().  */
	if (sctp_style(sk, UDP_HIGH_BANDWIDTH))
		goto out;

	if (sock->state != SS_UNCONNECTED)
		goto out;

	if (!sctp_sstate(sk, LISTENING) && !sctp_sstate(sk, CLOSED))
		goto out;

	/* If backlog is zero, disable listening. */
	if (!backlog) {
		if (sctp_sstate(sk, CLOSED))
			goto out;

		err = 0;
		sctp_unhash_endpoint(ep);
		sk->sk_state = SCTP_SS_CLOSED;
		if (sk->sk_reuse)
			sctp_sk(sk)->bind_hash->fastreuse = 1;
		goto out;
	}

	/* If we are already listening, just update the backlog */
	if (sctp_sstate(sk, LISTENING))
		sk->sk_max_ack_backlog = backlog;
	else {
		err = sctp_listen_start(sk, backlog);
		if (err)
			goto out;
	}

	err = 0;
out:
	release_sock(sk);
	return err;
}

/*
 * This function is done by modeling the current datagram_poll() and the
 * tcp_poll().  Note that, based on these implementations, we don't
 * lock the socket in this function, even though it seems that,
 * ideally, locking or some other mechanisms can be used to ensure
 * the integrity of the counters (sndbuf and wmem_alloc) used
 * in this place.  We assume that we don't need locks either until proven
 * otherwise.
 *
 * Another thing to note is that we include the Async I/O support
 * here, again, by modeling the current TCP/UDP code.  We don't have
 * a good way to test with it yet.
 */
__poll_t sctp_poll(struct file *file, struct socket *sock, poll_table *wait)
{
	struct sock *sk = sock->sk;
	struct sctp_sock *sp = sctp_sk(sk);
	__poll_t mask;

	poll_wait(file, sk_sleep(sk), wait);

	sock_rps_record_flow(sk);

	/* A TCP-style listening socket becomes readable when the accept queue
	 * is not empty.
	 */
	if (sctp_style(sk, TCP) && sctp_sstate(sk, LISTENING))
		return (!list_empty(&sp->ep->asocs)) ?
			(EPOLLIN | EPOLLRDNORM) : 0;

	mask = 0;

	/* Is there any exceptional events?  */
	if (sk->sk_err || !skb_queue_empty(&sk->sk_error_queue))
		mask |= EPOLLERR |
			(sock_flag(sk, SOCK_SELECT_ERR_QUEUE) ? EPOLLPRI : 0);
	if (sk->sk_shutdown & RCV_SHUTDOWN)
		mask |= EPOLLRDHUP | EPOLLIN | EPOLLRDNORM;
	if (sk->sk_shutdown == SHUTDOWN_MASK)
		mask |= EPOLLHUP;

	/* Is it readable?  Reconsider this code with TCP-style support.  */
	if (!skb_queue_empty(&sk->sk_receive_queue))
		mask |= EPOLLIN | EPOLLRDNORM;

	/* The association is either gone or not ready.  */
	if (!sctp_style(sk, UDP) && sctp_sstate(sk, CLOSED))
		return mask;

	/* Is it writable?  */
	if (sctp_writeable(sk)) {
		mask |= EPOLLOUT | EPOLLWRNORM;
	} else {
		sk_set_bit(SOCKWQ_ASYNC_NOSPACE, sk);
		/*
		 * Since the socket is not locked, the buffer
		 * might be made available after the writeable check and
		 * before the bit is set.  This could cause a lost I/O
		 * signal.  tcp_poll() has a race breaker for this race
		 * condition.  Based on their implementation, we put
		 * in the following code to cover it as well.
		 */
		if (sctp_writeable(sk))
			mask |= EPOLLOUT | EPOLLWRNORM;
	}
	return mask;
}

/********************************************************************
 * 2nd Level Abstractions
 ********************************************************************/

static struct sctp_bind_bucket *sctp_bucket_create(
	struct sctp_bind_hashbucket *head, struct net *net, unsigned short snum)
{
	struct sctp_bind_bucket *pp;

	pp = kmem_cache_alloc(sctp_bucket_cachep, GFP_ATOMIC);
	if (pp) {
		SCTP_DBG_OBJCNT_INC(bind_bucket);
		pp->port = snum;
		pp->fastreuse = 0;
		INIT_HLIST_HEAD(&pp->owner);
		pp->net = net;
		hlist_add_head(&pp->node, &head->chain);
	}
	return pp;
}

/* Caller must hold hashbucket lock for this tb with local BH disabled */
static void sctp_bucket_destroy(struct sctp_bind_bucket *pp)
{
	if (pp && hlist_empty(&pp->owner)) {
		__hlist_del(&pp->node);
		kmem_cache_free(sctp_bucket_cachep, pp);
		SCTP_DBG_OBJCNT_DEC(bind_bucket);
	}
}

/* Release this socket's reference to a local port.  */
static inline void __sctp_put_port(struct sock *sk)
{
	struct sctp_bind_hashbucket *head =
		&sctp_port_hashtable[sctp_phashfn(sock_net(sk),
						  inet_sk(sk)->inet_num)];
	struct sctp_bind_bucket *pp;

	spin_lock(&head->lock);
	pp = sctp_sk(sk)->bind_hash;
	__sk_del_bind_node(sk);
	sctp_sk(sk)->bind_hash = NULL;
	inet_sk(sk)->inet_num = 0;
	sctp_bucket_destroy(pp);
	spin_unlock(&head->lock);
}

void sctp_put_port(struct sock *sk)
{
	local_bh_disable();
	__sctp_put_port(sk);
	local_bh_enable();
}

/*
 * The system picks an ephemeral port and choose an address set equivalent
 * to binding with a wildcard address.
 * One of those addresses will be the primary address for the association.
 * This automatically enables the multihoming capability of SCTP.
 */
static int sctp_autobind(struct sock *sk)
{
	union sctp_addr autoaddr;
	struct sctp_af *af;
	__be16 port;

	/* Initialize a local sockaddr structure to INADDR_ANY. */
	af = sctp_sk(sk)->pf->af;

	port = htons(inet_sk(sk)->inet_num);
	af->inaddr_any(&autoaddr, port);

	return sctp_do_bind(sk, &autoaddr, af->sockaddr_len);
}

/* Parse out IPPROTO_SCTP CMSG headers.  Perform only minimal validation.
 *
 * From RFC 2292
 * 4.2 The cmsghdr Structure *
 *
 * When ancillary data is sent or received, any number of ancillary data
 * objects can be specified by the msg_control and msg_controllen members of
 * the msghdr structure, because each object is preceded by
 * a cmsghdr structure defining the object's length (the cmsg_len member).
 * Historically Berkeley-derived implementations have passed only one object
 * at a time, but this API allows multiple objects to be
 * passed in a single call to sendmsg() or recvmsg(). The following example
 * shows two ancillary data objects in a control buffer.
 *
 *   |<--------------------------- msg_controllen -------------------------->|
 *   |                                                                       |
 *
 *   |<----- ancillary data object ----->|<----- ancillary data object ----->|
 *
 *   |<---------- CMSG_SPACE() --------->|<---------- CMSG_SPACE() --------->|
 *   |                                   |                                   |
 *
 *   |<---------- cmsg_len ---------->|  |<--------- cmsg_len ----------->|  |
 *
 *   |<--------- CMSG_LEN() --------->|  |<-------- CMSG_LEN() ---------->|  |
 *   |                                |  |                                |  |
 *
 *   +-----+-----+-----+--+-----------+--+-----+-----+-----+--+-----------+--+
 *   |cmsg_|cmsg_|cmsg_|XX|           |XX|cmsg_|cmsg_|cmsg_|XX|           |XX|
 *
 *   |len  |level|type |XX|cmsg_data[]|XX|len  |level|type |XX|cmsg_data[]|XX|
 *
 *   +-----+-----+-----+--+-----------+--+-----+-----+-----+--+-----------+--+
 *    ^
 *    |
 *
 * msg_control
 * points here
 */
static int sctp_msghdr_parse(const struct msghdr *msg, struct sctp_cmsgs *cmsgs)
{
	struct msghdr *my_msg = (struct msghdr *)msg;
	struct cmsghdr *cmsg;

	for_each_cmsghdr(cmsg, my_msg) {
		if (!CMSG_OK(my_msg, cmsg))
			return -EINVAL;

		/* Should we parse this header or ignore?  */
		if (cmsg->cmsg_level != IPPROTO_SCTP)
			continue;

		/* Strictly check lengths following example in SCM code.  */
		switch (cmsg->cmsg_type) {
		case SCTP_INIT:
			/* SCTP Socket API Extension
			 * 5.3.1 SCTP Initiation Structure (SCTP_INIT)
			 *
			 * This cmsghdr structure provides information for
			 * initializing new SCTP associations with sendmsg().
			 * The SCTP_INITMSG socket option uses this same data
			 * structure.  This structure is not used for
			 * recvmsg().
			 *
			 * cmsg_level    cmsg_type      cmsg_data[]
			 * ------------  ------------   ----------------------
			 * IPPROTO_SCTP  SCTP_INIT      struct sctp_initmsg
			 */
			if (cmsg->cmsg_len != CMSG_LEN(sizeof(struct sctp_initmsg)))
				return -EINVAL;

			cmsgs->init = CMSG_DATA(cmsg);
			break;

		case SCTP_SNDRCV:
			/* SCTP Socket API Extension
			 * 5.3.2 SCTP Header Information Structure(SCTP_SNDRCV)
			 *
			 * This cmsghdr structure specifies SCTP options for
			 * sendmsg() and describes SCTP header information
			 * about a received message through recvmsg().
			 *
			 * cmsg_level    cmsg_type      cmsg_data[]
			 * ------------  ------------   ----------------------
			 * IPPROTO_SCTP  SCTP_SNDRCV    struct sctp_sndrcvinfo
			 */
			if (cmsg->cmsg_len != CMSG_LEN(sizeof(struct sctp_sndrcvinfo)))
				return -EINVAL;

			cmsgs->srinfo = CMSG_DATA(cmsg);

			if (cmsgs->srinfo->sinfo_flags &
			    ~(SCTP_UNORDERED | SCTP_ADDR_OVER |
			      SCTP_SACK_IMMEDIATELY | SCTP_SENDALL |
			      SCTP_PR_SCTP_MASK | SCTP_ABORT | SCTP_EOF))
				return -EINVAL;
			break;

		case SCTP_SNDINFO:
			/* SCTP Socket API Extension
			 * 5.3.4 SCTP Send Information Structure (SCTP_SNDINFO)
			 *
			 * This cmsghdr structure specifies SCTP options for
			 * sendmsg(). This structure and SCTP_RCVINFO replaces
			 * SCTP_SNDRCV which has been deprecated.
			 *
			 * cmsg_level    cmsg_type      cmsg_data[]
			 * ------------  ------------   ---------------------
			 * IPPROTO_SCTP  SCTP_SNDINFO    struct sctp_sndinfo
			 */
			if (cmsg->cmsg_len != CMSG_LEN(sizeof(struct sctp_sndinfo)))
				return -EINVAL;

			cmsgs->sinfo = CMSG_DATA(cmsg);

			if (cmsgs->sinfo->snd_flags &
			    ~(SCTP_UNORDERED | SCTP_ADDR_OVER |
			      SCTP_SACK_IMMEDIATELY | SCTP_SENDALL |
			      SCTP_PR_SCTP_MASK | SCTP_ABORT | SCTP_EOF))
				return -EINVAL;
			break;
		case SCTP_PRINFO:
			/* SCTP Socket API Extension
			 * 5.3.7 SCTP PR-SCTP Information Structure (SCTP_PRINFO)
			 *
			 * This cmsghdr structure specifies SCTP options for sendmsg().
			 *
			 * cmsg_level    cmsg_type      cmsg_data[]
			 * ------------  ------------   ---------------------
			 * IPPROTO_SCTP  SCTP_PRINFO    struct sctp_prinfo
			 */
			if (cmsg->cmsg_len != CMSG_LEN(sizeof(struct sctp_prinfo)))
				return -EINVAL;

			cmsgs->prinfo = CMSG_DATA(cmsg);
			if (cmsgs->prinfo->pr_policy & ~SCTP_PR_SCTP_MASK)
				return -EINVAL;

			if (cmsgs->prinfo->pr_policy == SCTP_PR_SCTP_NONE)
				cmsgs->prinfo->pr_value = 0;
			break;
		case SCTP_DSTADDRV4:
		case SCTP_DSTADDRV6:
			/* SCTP Socket API Extension
			 * 5.3.9/10 SCTP Destination IPv4/6 Address Structure (SCTP_DSTADDRV4/6)
			 *
			 * This cmsghdr structure specifies SCTP options for sendmsg().
			 *
			 * cmsg_level    cmsg_type         cmsg_data[]
			 * ------------  ------------   ---------------------
			 * IPPROTO_SCTP  SCTP_DSTADDRV4 struct in_addr
			 * ------------  ------------   ---------------------
			 * IPPROTO_SCTP  SCTP_DSTADDRV6 struct in6_addr
			 */
			cmsgs->addrs_msg = my_msg;
			break;
		default:
			return -EINVAL;
		}
	}

	return 0;
}

/*
 * Wait for a packet..
 * Note: This function is the same function as in core/datagram.c
 * with a few modifications to make lksctp work.
 */
static int sctp_wait_for_packet(struct sock *sk, int *err, long *timeo_p)
{
	int error;
	DEFINE_WAIT(wait);

	prepare_to_wait_exclusive(sk_sleep(sk), &wait, TASK_INTERRUPTIBLE);

	/* Socket errors? */
	error = sock_error(sk);
	if (error)
		goto out;

	if (!skb_queue_empty(&sk->sk_receive_queue))
		goto ready;

	/* Socket shut down?  */
	if (sk->sk_shutdown & RCV_SHUTDOWN)
		goto out;

	/* Sequenced packets can come disconnected.  If so we report the
	 * problem.
	 */
	error = -ENOTCONN;

	/* Is there a good reason to think that we may receive some data?  */
	if (list_empty(&sctp_sk(sk)->ep->asocs) && !sctp_sstate(sk, LISTENING))
		goto out;

	/* Handle signals.  */
	if (signal_pending(current))
		goto interrupted;

	/* Let another process have a go.  Since we are going to sleep
	 * anyway.  Note: This may cause odd behaviors if the message
	 * does not fit in the user's buffer, but this seems to be the
	 * only way to honor MSG_DONTWAIT realistically.
	 */
	release_sock(sk);
	*timeo_p = schedule_timeout(*timeo_p);
	lock_sock(sk);

ready:
	finish_wait(sk_sleep(sk), &wait);
	return 0;

interrupted:
	error = sock_intr_errno(*timeo_p);

out:
	finish_wait(sk_sleep(sk), &wait);
	*err = error;
	return error;
}

/* Receive a datagram.
 * Note: This is pretty much the same routine as in core/datagram.c
 * with a few changes to make lksctp work.
 */
struct sk_buff *sctp_skb_recv_datagram(struct sock *sk, int flags,
				       int noblock, int *err)
{
	int error;
	struct sk_buff *skb;
	long timeo;

	timeo = sock_rcvtimeo(sk, noblock);

	pr_debug("%s: timeo:%ld, max:%ld\n", __func__, timeo,
		 MAX_SCHEDULE_TIMEOUT);

	do {
		/* Again only user level code calls this function,
		 * so nothing interrupt level
		 * will suddenly eat the receive_queue.
		 *
		 *  Look at current nfs client by the way...
		 *  However, this function was correct in any case. 8)
		 */
		if (flags & MSG_PEEK) {
			skb = skb_peek(&sk->sk_receive_queue);
			if (skb)
				refcount_inc(&skb->users);
		} else {
			skb = __skb_dequeue(&sk->sk_receive_queue);
		}

		if (skb)
			return skb;

		/* Caller is allowed not to check sk->sk_err before calling. */
		error = sock_error(sk);
		if (error)
			goto no_packet;

		if (sk->sk_shutdown & RCV_SHUTDOWN)
			break;

		if (sk_can_busy_loop(sk)) {
			sk_busy_loop(sk, noblock);

			if (!skb_queue_empty(&sk->sk_receive_queue))
				continue;
		}

		/* User doesn't want to wait.  */
		error = -EAGAIN;
		if (!timeo)
			goto no_packet;
	} while (sctp_wait_for_packet(sk, err, &timeo) == 0);

	return NULL;

no_packet:
	*err = error;
	return NULL;
}

/* If sndbuf has changed, wake up per association sndbuf waiters.  */
static void __sctp_write_space(struct sctp_association *asoc)
{
	struct sock *sk = asoc->base.sk;

	if (sctp_wspace(asoc) <= 0)
		return;

	if (waitqueue_active(&asoc->wait))
		wake_up_interruptible(&asoc->wait);

	if (sctp_writeable(sk)) {
		struct socket_wq *wq;

		rcu_read_lock();
		wq = rcu_dereference(sk->sk_wq);
		if (wq) {
			if (waitqueue_active(&wq->wait))
				wake_up_interruptible(&wq->wait);

			/* Note that we try to include the Async I/O support
			 * here by modeling from the current TCP/UDP code.
			 * We have not tested with it yet.
			 */
			if (!(sk->sk_shutdown & SEND_SHUTDOWN))
				sock_wake_async(wq, SOCK_WAKE_SPACE, POLL_OUT);
		}
		rcu_read_unlock();
	}
}

static void sctp_wake_up_waiters(struct sock *sk,
				 struct sctp_association *asoc)
{
	struct sctp_association *tmp = asoc;

	/* We do accounting for the sndbuf space per association,
	 * so we only need to wake our own association.
	 */
	if (asoc->ep->sndbuf_policy)
		return __sctp_write_space(asoc);

	/* If association goes down and is just flushing its
	 * outq, then just normally notify others.
	 */
	if (asoc->base.dead)
		return sctp_write_space(sk);

	/* Accounting for the sndbuf space is per socket, so we
	 * need to wake up others, try to be fair and in case of
	 * other associations, let them have a go first instead
	 * of just doing a sctp_write_space() call.
	 *
	 * Note that we reach sctp_wake_up_waiters() only when
	 * associations free up queued chunks, thus we are under
	 * lock and the list of associations on a socket is
	 * guaranteed not to change.
	 */
	for (tmp = list_next_entry(tmp, asocs); 1;
	     tmp = list_next_entry(tmp, asocs)) {
		/* Manually skip the head element. */
		if (&tmp->asocs == &((sctp_sk(sk))->ep->asocs))
			continue;
		/* Wake up association. */
		__sctp_write_space(tmp);
		/* We've reached the end. */
		if (tmp == asoc)
			break;
	}
}

/* Do accounting for the sndbuf space.
 * Decrement the used sndbuf space of the corresponding association by the
 * data size which was just transmitted(freed).
 */
static void sctp_wfree(struct sk_buff *skb)
{
	struct sctp_chunk *chunk = skb_shinfo(skb)->destructor_arg;
	struct sctp_association *asoc = chunk->asoc;
	struct sock *sk = asoc->base.sk;

	asoc->sndbuf_used -= SCTP_DATA_SNDSIZE(chunk) +
				sizeof(struct sk_buff) +
				sizeof(struct sctp_chunk);

	WARN_ON(refcount_sub_and_test(sizeof(struct sctp_chunk), &sk->sk_wmem_alloc));

	/*
	 * This undoes what is done via sctp_set_owner_w and sk_mem_charge
	 */
	sk->sk_wmem_queued   -= skb->truesize;
	sk_mem_uncharge(sk, skb->truesize);

	sock_wfree(skb);
	sctp_wake_up_waiters(sk, asoc);

	sctp_association_put(asoc);
}

/* Do accounting for the receive space on the socket.
 * Accounting for the association is done in ulpevent.c
 * We set this as a destructor for the cloned data skbs so that
 * accounting is done at the correct time.
 */
void sctp_sock_rfree(struct sk_buff *skb)
{
	struct sock *sk = skb->sk;
	struct sctp_ulpevent *event = sctp_skb2event(skb);

	atomic_sub(event->rmem_len, &sk->sk_rmem_alloc);

	/*
	 * Mimic the behavior of sock_rfree
	 */
	sk_mem_uncharge(sk, event->rmem_len);
}


/* Helper function to wait for space in the sndbuf.  */
static int sctp_wait_for_sndbuf(struct sctp_association *asoc, long *timeo_p,
				size_t msg_len)
{
	struct sock *sk = asoc->base.sk;
	long current_timeo = *timeo_p;
	DEFINE_WAIT(wait);
	int err = 0;

	pr_debug("%s: asoc:%p, timeo:%ld, msg_len:%zu\n", __func__, asoc,
		 *timeo_p, msg_len);

	/* Increment the association's refcnt.  */
	sctp_association_hold(asoc);

	/* Wait on the association specific sndbuf space. */
	for (;;) {
		prepare_to_wait_exclusive(&asoc->wait, &wait,
					  TASK_INTERRUPTIBLE);
		if (asoc->base.dead)
			goto do_dead;
		if (!*timeo_p)
			goto do_nonblock;
		if (sk->sk_err || asoc->state >= SCTP_STATE_SHUTDOWN_PENDING)
			goto do_error;
		if (signal_pending(current))
			goto do_interrupted;
		if (msg_len <= sctp_wspace(asoc))
			break;

		/* Let another process have a go.  Since we are going
		 * to sleep anyway.
		 */
		release_sock(sk);
		current_timeo = schedule_timeout(current_timeo);
		lock_sock(sk);
		if (sk != asoc->base.sk)
			goto do_error;

		*timeo_p = current_timeo;
	}

out:
	finish_wait(&asoc->wait, &wait);

	/* Release the association's refcnt.  */
	sctp_association_put(asoc);

	return err;

do_dead:
	err = -ESRCH;
	goto out;

do_error:
	err = -EPIPE;
	goto out;

do_interrupted:
	err = sock_intr_errno(*timeo_p);
	goto out;

do_nonblock:
	err = -EAGAIN;
	goto out;
}

void sctp_data_ready(struct sock *sk)
{
	struct socket_wq *wq;

	rcu_read_lock();
	wq = rcu_dereference(sk->sk_wq);
	if (skwq_has_sleeper(wq))
		wake_up_interruptible_sync_poll(&wq->wait, EPOLLIN |
						EPOLLRDNORM | EPOLLRDBAND);
	sk_wake_async(sk, SOCK_WAKE_WAITD, POLL_IN);
	rcu_read_unlock();
}

/* If socket sndbuf has changed, wake up all per association waiters.  */
void sctp_write_space(struct sock *sk)
{
	struct sctp_association *asoc;

	/* Wake up the tasks in each wait queue.  */
	list_for_each_entry(asoc, &((sctp_sk(sk))->ep->asocs), asocs) {
		__sctp_write_space(asoc);
	}
}

/* Is there any sndbuf space available on the socket?
 *
 * Note that sk_wmem_alloc is the sum of the send buffers on all of the
 * associations on the same socket.  For a UDP-style socket with
 * multiple associations, it is possible for it to be "unwriteable"
 * prematurely.  I assume that this is acceptable because
 * a premature "unwriteable" is better than an accidental "writeable" which
 * would cause an unwanted block under certain circumstances.  For the 1-1
 * UDP-style sockets or TCP-style sockets, this code should work.
 *  - Daisy
 */
static int sctp_writeable(struct sock *sk)
{
	int amt = 0;

	amt = sk->sk_sndbuf - sk_wmem_alloc_get(sk);
	if (amt < 0)
		amt = 0;
	return amt;
}

/* Wait for an association to go into ESTABLISHED state. If timeout is 0,
 * returns immediately with EINPROGRESS.
 */
static int sctp_wait_for_connect(struct sctp_association *asoc, long *timeo_p)
{
	struct sock *sk = asoc->base.sk;
	int err = 0;
	long current_timeo = *timeo_p;
	DEFINE_WAIT(wait);

	pr_debug("%s: asoc:%p, timeo:%ld\n", __func__, asoc, *timeo_p);

	/* Increment the association's refcnt.  */
	sctp_association_hold(asoc);

	for (;;) {
		prepare_to_wait_exclusive(&asoc->wait, &wait,
					  TASK_INTERRUPTIBLE);
		if (!*timeo_p)
			goto do_nonblock;
		if (sk->sk_shutdown & RCV_SHUTDOWN)
			break;
		if (sk->sk_err || asoc->state >= SCTP_STATE_SHUTDOWN_PENDING ||
		    asoc->base.dead)
			goto do_error;
		if (signal_pending(current))
			goto do_interrupted;

		if (sctp_state(asoc, ESTABLISHED))
			break;

		/* Let another process have a go.  Since we are going
		 * to sleep anyway.
		 */
		release_sock(sk);
		current_timeo = schedule_timeout(current_timeo);
		lock_sock(sk);

		*timeo_p = current_timeo;
	}

out:
	finish_wait(&asoc->wait, &wait);

	/* Release the association's refcnt.  */
	sctp_association_put(asoc);

	return err;

do_error:
	if (asoc->init_err_counter + 1 > asoc->max_init_attempts)
		err = -ETIMEDOUT;
	else
		err = -ECONNREFUSED;
	goto out;

do_interrupted:
	err = sock_intr_errno(*timeo_p);
	goto out;

do_nonblock:
	err = -EINPROGRESS;
	goto out;
}

static int sctp_wait_for_accept(struct sock *sk, long timeo)
{
	struct sctp_endpoint *ep;
	int err = 0;
	DEFINE_WAIT(wait);

	ep = sctp_sk(sk)->ep;


	for (;;) {
		prepare_to_wait_exclusive(sk_sleep(sk), &wait,
					  TASK_INTERRUPTIBLE);

		if (list_empty(&ep->asocs)) {
			release_sock(sk);
			timeo = schedule_timeout(timeo);
			lock_sock(sk);
		}

		err = -EINVAL;
		if (!sctp_sstate(sk, LISTENING))
			break;

		err = 0;
		if (!list_empty(&ep->asocs))
			break;

		err = sock_intr_errno(timeo);
		if (signal_pending(current))
			break;

		err = -EAGAIN;
		if (!timeo)
			break;
	}

	finish_wait(sk_sleep(sk), &wait);

	return err;
}

static void sctp_wait_for_close(struct sock *sk, long timeout)
{
	DEFINE_WAIT(wait);

	do {
		prepare_to_wait(sk_sleep(sk), &wait, TASK_INTERRUPTIBLE);
		if (list_empty(&sctp_sk(sk)->ep->asocs))
			break;
		release_sock(sk);
		timeout = schedule_timeout(timeout);
		lock_sock(sk);
	} while (!signal_pending(current) && timeout);

	finish_wait(sk_sleep(sk), &wait);
}

static void sctp_skb_set_owner_r_frag(struct sk_buff *skb, struct sock *sk)
{
	struct sk_buff *frag;

	if (!skb->data_len)
		goto done;

	/* Don't forget the fragments. */
	skb_walk_frags(skb, frag)
		sctp_skb_set_owner_r_frag(frag, sk);

done:
	sctp_skb_set_owner_r(skb, sk);
}

void sctp_copy_sock(struct sock *newsk, struct sock *sk,
		    struct sctp_association *asoc)
{
	struct inet_sock *inet = inet_sk(sk);
	struct inet_sock *newinet;
	struct sctp_sock *sp = sctp_sk(sk);
	struct sctp_endpoint *ep = sp->ep;

	newsk->sk_type = sk->sk_type;
	newsk->sk_bound_dev_if = sk->sk_bound_dev_if;
	newsk->sk_flags = sk->sk_flags;
	newsk->sk_tsflags = sk->sk_tsflags;
	newsk->sk_no_check_tx = sk->sk_no_check_tx;
	newsk->sk_no_check_rx = sk->sk_no_check_rx;
	newsk->sk_reuse = sk->sk_reuse;

	newsk->sk_shutdown = sk->sk_shutdown;
	newsk->sk_destruct = sctp_destruct_sock;
	newsk->sk_family = sk->sk_family;
	newsk->sk_protocol = IPPROTO_SCTP;
	newsk->sk_backlog_rcv = sk->sk_prot->backlog_rcv;
	newsk->sk_sndbuf = sk->sk_sndbuf;
	newsk->sk_rcvbuf = sk->sk_rcvbuf;
	newsk->sk_lingertime = sk->sk_lingertime;
	newsk->sk_rcvtimeo = sk->sk_rcvtimeo;
	newsk->sk_sndtimeo = sk->sk_sndtimeo;
	newsk->sk_rxhash = sk->sk_rxhash;

	newinet = inet_sk(newsk);

	/* Initialize sk's sport, dport, rcv_saddr and daddr for
	 * getsockname() and getpeername()
	 */
	newinet->inet_sport = inet->inet_sport;
	newinet->inet_saddr = inet->inet_saddr;
	newinet->inet_rcv_saddr = inet->inet_rcv_saddr;
	newinet->inet_dport = htons(asoc->peer.port);
	newinet->pmtudisc = inet->pmtudisc;
	newinet->inet_id = asoc->next_tsn ^ jiffies;

	newinet->uc_ttl = inet->uc_ttl;
	newinet->mc_loop = 1;
	newinet->mc_ttl = 1;
	newinet->mc_index = 0;
	newinet->mc_list = NULL;

	if (newsk->sk_flags & SK_FLAGS_TIMESTAMP)
		net_enable_timestamp();

	/* Set newsk security attributes from orginal sk and connection
	 * security attribute from ep.
	 */
	security_sctp_sk_clone(ep, sk, newsk);
}

static inline void sctp_copy_descendant(struct sock *sk_to,
					const struct sock *sk_from)
{
	int ancestor_size = sizeof(struct inet_sock) +
			    sizeof(struct sctp_sock) -
			    offsetof(struct sctp_sock, auto_asconf_list);

	if (sk_from->sk_family == PF_INET6)
		ancestor_size += sizeof(struct ipv6_pinfo);

	__inet_sk_copy_descendant(sk_to, sk_from, ancestor_size);
}

/* Populate the fields of the newsk from the oldsk and migrate the assoc
 * and its messages to the newsk.
 */
static void sctp_sock_migrate(struct sock *oldsk, struct sock *newsk,
			      struct sctp_association *assoc,
			      enum sctp_socket_type type)
{
	struct sctp_sock *oldsp = sctp_sk(oldsk);
	struct sctp_sock *newsp = sctp_sk(newsk);
	struct sctp_bind_bucket *pp; /* hash list port iterator */
	struct sctp_endpoint *newep = newsp->ep;
	struct sk_buff *skb, *tmp;
	struct sctp_ulpevent *event;
	struct sctp_bind_hashbucket *head;

	/* Migrate socket buffer sizes and all the socket level options to the
	 * new socket.
	 */
	newsk->sk_sndbuf = oldsk->sk_sndbuf;
	newsk->sk_rcvbuf = oldsk->sk_rcvbuf;
	/* Brute force copy old sctp opt. */
	sctp_copy_descendant(newsk, oldsk);

	/* Restore the ep value that was overwritten with the above structure
	 * copy.
	 */
	newsp->ep = newep;
	newsp->hmac = NULL;

	/* Hook this new socket in to the bind_hash list. */
	head = &sctp_port_hashtable[sctp_phashfn(sock_net(oldsk),
						 inet_sk(oldsk)->inet_num)];
	spin_lock_bh(&head->lock);
	pp = sctp_sk(oldsk)->bind_hash;
	sk_add_bind_node(newsk, &pp->owner);
	sctp_sk(newsk)->bind_hash = pp;
	inet_sk(newsk)->inet_num = inet_sk(oldsk)->inet_num;
	spin_unlock_bh(&head->lock);

	/* Copy the bind_addr list from the original endpoint to the new
	 * endpoint so that we can handle restarts properly
	 */
	sctp_bind_addr_dup(&newsp->ep->base.bind_addr,
				&oldsp->ep->base.bind_addr, GFP_KERNEL);

	/* Move any messages in the old socket's receive queue that are for the
	 * peeled off association to the new socket's receive queue.
	 */
	sctp_skb_for_each(skb, &oldsk->sk_receive_queue, tmp) {
		event = sctp_skb2event(skb);
		if (event->asoc == assoc) {
			__skb_unlink(skb, &oldsk->sk_receive_queue);
			__skb_queue_tail(&newsk->sk_receive_queue, skb);
			sctp_skb_set_owner_r_frag(skb, newsk);
		}
	}

	/* Clean up any messages pending delivery due to partial
	 * delivery.   Three cases:
	 * 1) No partial deliver;  no work.
	 * 2) Peeling off partial delivery; keep pd_lobby in new pd_lobby.
	 * 3) Peeling off non-partial delivery; move pd_lobby to receive_queue.
	 */
	skb_queue_head_init(&newsp->pd_lobby);
	atomic_set(&sctp_sk(newsk)->pd_mode, assoc->ulpq.pd_mode);

	if (atomic_read(&sctp_sk(oldsk)->pd_mode)) {
		struct sk_buff_head *queue;

		/* Decide which queue to move pd_lobby skbs to. */
		if (assoc->ulpq.pd_mode) {
			queue = &newsp->pd_lobby;
		} else
			queue = &newsk->sk_receive_queue;

		/* Walk through the pd_lobby, looking for skbs that
		 * need moved to the new socket.
		 */
		sctp_skb_for_each(skb, &oldsp->pd_lobby, tmp) {
			event = sctp_skb2event(skb);
			if (event->asoc == assoc) {
				__skb_unlink(skb, &oldsp->pd_lobby);
				__skb_queue_tail(queue, skb);
				sctp_skb_set_owner_r_frag(skb, newsk);
			}
		}

		/* Clear up any skbs waiting for the partial
		 * delivery to finish.
		 */
		if (assoc->ulpq.pd_mode)
			sctp_clear_pd(oldsk, NULL);

	}

	sctp_for_each_rx_skb(assoc, newsk, sctp_skb_set_owner_r_frag);

	/* Set the type of socket to indicate that it is peeled off from the
	 * original UDP-style socket or created with the accept() call on a
	 * TCP-style socket..
	 */
	newsp->type = type;

	/* Mark the new socket "in-use" by the user so that any packets
	 * that may arrive on the association after we've moved it are
	 * queued to the backlog.  This prevents a potential race between
	 * backlog processing on the old socket and new-packet processing
	 * on the new socket.
	 *
	 * The caller has just allocated newsk so we can guarantee that other
	 * paths won't try to lock it and then oldsk.
	 */
	lock_sock_nested(newsk, SINGLE_DEPTH_NESTING);
	sctp_for_each_tx_datachunk(assoc, sctp_clear_owner_w);
	sctp_assoc_migrate(assoc, newsk);
	sctp_for_each_tx_datachunk(assoc, sctp_set_owner_w);

	/* If the association on the newsk is already closed before accept()
	 * is called, set RCV_SHUTDOWN flag.
	 */
	if (sctp_state(assoc, CLOSED) && sctp_style(newsk, TCP)) {
		inet_sk_set_state(newsk, SCTP_SS_CLOSED);
		newsk->sk_shutdown |= RCV_SHUTDOWN;
	} else {
		inet_sk_set_state(newsk, SCTP_SS_ESTABLISHED);
	}

	release_sock(newsk);
}


/* This proto struct describes the ULP interface for SCTP.  */
struct proto sctp_prot = {
	.name        =	"SCTP",
	.owner       =	THIS_MODULE,
	.close       =	sctp_close,
	.connect     =	sctp_connect,
	.disconnect  =	sctp_disconnect,
	.accept      =	sctp_accept,
	.ioctl       =	sctp_ioctl,
	.init        =	sctp_init_sock,
	.destroy     =	sctp_destroy_sock,
	.shutdown    =	sctp_shutdown,
	.setsockopt  =	sctp_setsockopt,
	.getsockopt  =	sctp_getsockopt,
	.sendmsg     =	sctp_sendmsg,
	.recvmsg     =	sctp_recvmsg,
	.bind        =	sctp_bind,
	.backlog_rcv =	sctp_backlog_rcv,
	.hash        =	sctp_hash,
	.unhash      =	sctp_unhash,
	.get_port    =	sctp_get_port,
	.obj_size    =  sizeof(struct sctp_sock),
	.useroffset  =  offsetof(struct sctp_sock, subscribe),
	.usersize    =  offsetof(struct sctp_sock, initmsg) -
				offsetof(struct sctp_sock, subscribe) +
				sizeof_field(struct sctp_sock, initmsg),
	.sysctl_mem  =  sysctl_sctp_mem,
	.sysctl_rmem =  sysctl_sctp_rmem,
	.sysctl_wmem =  sysctl_sctp_wmem,
	.memory_pressure = &sctp_memory_pressure,
	.enter_memory_pressure = sctp_enter_memory_pressure,
	.memory_allocated = &sctp_memory_allocated,
	.sockets_allocated = &sctp_sockets_allocated,
};

#if IS_ENABLED(CONFIG_IPV6)

#include <net/transp_v6.h>
static void sctp_v6_destroy_sock(struct sock *sk)
{
	sctp_destroy_sock(sk);
	inet6_destroy_sock(sk);
}

struct proto sctpv6_prot = {
	.name		= "SCTPv6",
	.owner		= THIS_MODULE,
	.close		= sctp_close,
	.connect	= sctp_connect,
	.disconnect	= sctp_disconnect,
	.accept		= sctp_accept,
	.ioctl		= sctp_ioctl,
	.init		= sctp_init_sock,
	.destroy	= sctp_v6_destroy_sock,
	.shutdown	= sctp_shutdown,
	.setsockopt	= sctp_setsockopt,
	.getsockopt	= sctp_getsockopt,
	.sendmsg	= sctp_sendmsg,
	.recvmsg	= sctp_recvmsg,
	.bind		= sctp_bind,
	.backlog_rcv	= sctp_backlog_rcv,
	.hash		= sctp_hash,
	.unhash		= sctp_unhash,
	.get_port	= sctp_get_port,
	.obj_size	= sizeof(struct sctp6_sock),
	.useroffset	= offsetof(struct sctp6_sock, sctp.subscribe),
	.usersize	= offsetof(struct sctp6_sock, sctp.initmsg) -
				offsetof(struct sctp6_sock, sctp.subscribe) +
				sizeof_field(struct sctp6_sock, sctp.initmsg),
	.sysctl_mem	= sysctl_sctp_mem,
	.sysctl_rmem	= sysctl_sctp_rmem,
	.sysctl_wmem	= sysctl_sctp_wmem,
	.memory_pressure = &sctp_memory_pressure,
	.enter_memory_pressure = sctp_enter_memory_pressure,
	.memory_allocated = &sctp_memory_allocated,
	.sockets_allocated = &sctp_sockets_allocated,
};
#endif /* IS_ENABLED(CONFIG_IPV6) */<|MERGE_RESOLUTION|>--- conflicted
+++ resolved
@@ -1626,30 +1626,7 @@
 			      struct sctp_sndrcvinfo *srinfo,
 			      const struct msghdr *msg, size_t msg_len)
 {
-<<<<<<< HEAD
 	__u16 sflags;
-=======
-	struct net *net = sock_net(sk);
-	struct sctp_sock *sp;
-	struct sctp_endpoint *ep;
-	struct sctp_association *new_asoc = NULL, *asoc = NULL;
-	struct sctp_transport *transport, *chunk_tp;
-	struct sctp_chunk *chunk;
-	union sctp_addr to;
-	struct sctp_af *af;
-	struct sockaddr *msg_name = NULL;
-	struct sctp_sndrcvinfo default_sinfo;
-	struct sctp_sndrcvinfo *sinfo;
-	struct sctp_initmsg *sinit;
-	sctp_assoc_t associd = 0;
-	struct sctp_cmsgs cmsgs = { NULL };
-	enum sctp_scope scope;
-	bool fill_sinfo_ttl = false, wait_connect = false;
-	struct sctp_datamsg *datamsg;
-	int msg_flags = msg->msg_flags;
-	__u16 sinfo_flags = 0;
-	long timeo;
->>>>>>> 68741a8a
 	int err;
 
 	if (sctp_sstate(sk, LISTENING) && sctp_style(sk, TCP))
@@ -1716,6 +1693,7 @@
 	struct sctp_association *asoc;
 	enum sctp_scope scope;
 	struct cmsghdr *cmsg;
+	struct sctp_af *af;
 	int err = -EINVAL;
 
 	*tp = NULL;
@@ -1741,6 +1719,21 @@
 
 	scope = sctp_scope(daddr);
 
+	/* Label connection socket for first association 1-to-many
+	 * style for client sequence socket()->sendmsg(). This
+	 * needs to be done before sctp_assoc_add_peer() as that will
+	 * set up the initial packet that needs to account for any
+	 * security ip options (CIPSO/CALIPSO) added to the packet.
+	 */
+	af = sctp_get_af_specific(daddr->sa.sa_family);
+	if (!af)
+		return -EINVAL;
+	err = security_sctp_bind_connect(sk, SCTP_SENDMSG_CONNECT,
+					 (struct sockaddr *)daddr,
+					 af->sockaddr_len);
+	if (err < 0)
+		return err;
+
 	asoc = sctp_association_new(ep, sk, scope, GFP_KERNEL);
 	if (!asoc)
 		return -ENOMEM;
@@ -1811,36 +1804,10 @@
 			if (dlen < sizeof(struct in6_addr))
 				goto free;
 
-<<<<<<< HEAD
 			dlen = sizeof(struct in6_addr);
 			daddr->v6.sin6_family = AF_INET6;
 			daddr->v6.sin6_port = htons(asoc->peer.port);
 			memcpy(&daddr->v6.sin6_addr, CMSG_DATA(cmsg), dlen);
-=======
-		scope = sctp_scope(&to);
-
-		/* Label connection socket for first association 1-to-many
-		 * style for client sequence socket()->sendmsg(). This
-		 * needs to be done before sctp_assoc_add_peer() as that will
-		 * set up the initial packet that needs to account for any
-		 * security ip options (CIPSO/CALIPSO) added to the packet.
-		 */
-		af = sctp_get_af_specific(to.sa.sa_family);
-		if (!af) {
-			err = -EINVAL;
-			goto out_unlock;
-		}
-		err = security_sctp_bind_connect(sk, SCTP_SENDMSG_CONNECT,
-						 (struct sockaddr *)&to,
-						 af->sockaddr_len);
-		if (err < 0)
-			goto out_unlock;
-
-		new_asoc = sctp_association_new(ep, sk, scope, GFP_KERNEL);
-		if (!new_asoc) {
-			err = -ENOMEM;
-			goto out_unlock;
->>>>>>> 68741a8a
 		}
 		err = sctp_verify_addr(sk, daddr, sizeof(*daddr));
 		if (err)

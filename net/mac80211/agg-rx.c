/*
 * HT handling
 *
 * Copyright 2003, Jouni Malinen <jkmaline@cc.hut.fi>
 * Copyright 2002-2005, Instant802 Networks, Inc.
 * Copyright 2005-2006, Devicescape Software, Inc.
 * Copyright 2006-2007	Jiri Benc <jbenc@suse.cz>
 * Copyright 2007, Michael Wu <flamingice@sourmilk.net>
 * Copyright 2007-2010, Intel Corporation
 * Copyright(c) 2015-2017 Intel Deutschland GmbH
 * Copyright (C) 2018        Intel Corporation
 *
 * This program is free software; you can redistribute it and/or modify
 * it under the terms of the GNU General Public License version 2 as
 * published by the Free Software Foundation.
 */

/**
 * DOC: RX A-MPDU aggregation
 *
 * Aggregation on the RX side requires only implementing the
 * @ampdu_action callback that is invoked to start/stop any
 * block-ack sessions for RX aggregation.
 *
 * When RX aggregation is started by the peer, the driver is
 * notified via @ampdu_action function, with the
 * %IEEE80211_AMPDU_RX_START action, and may reject the request
 * in which case a negative response is sent to the peer, if it
 * accepts it a positive response is sent.
 *
 * While the session is active, the device/driver are required
 * to de-aggregate frames and pass them up one by one to mac80211,
 * which will handle the reorder buffer.
 *
 * When the aggregation session is stopped again by the peer or
 * ourselves, the driver's @ampdu_action function will be called
 * with the action %IEEE80211_AMPDU_RX_STOP. In this case, the
 * call must not fail.
 */

#include <linux/ieee80211.h>
#include <linux/slab.h>
#include <linux/export.h>
#include <net/mac80211.h>
#include "ieee80211_i.h"
#include "driver-ops.h"

static void ieee80211_free_tid_rx(struct rcu_head *h)
{
	struct tid_ampdu_rx *tid_rx =
		container_of(h, struct tid_ampdu_rx, rcu_head);
	int i;

	for (i = 0; i < tid_rx->buf_size; i++)
		__skb_queue_purge(&tid_rx->reorder_buf[i]);
	kfree(tid_rx->reorder_buf);
	kfree(tid_rx->reorder_time);
	kfree(tid_rx);
}

void ___ieee80211_stop_rx_ba_session(struct sta_info *sta, u16 tid,
				     u16 initiator, u16 reason, bool tx)
{
	struct ieee80211_local *local = sta->local;
	struct tid_ampdu_rx *tid_rx;
	struct ieee80211_ampdu_params params = {
		.sta = &sta->sta,
		.action = IEEE80211_AMPDU_RX_STOP,
		.tid = tid,
		.amsdu = false,
		.timeout = 0,
		.ssn = 0,
	};

	lockdep_assert_held(&sta->ampdu_mlme.mtx);

	tid_rx = rcu_dereference_protected(sta->ampdu_mlme.tid_rx[tid],
					lockdep_is_held(&sta->ampdu_mlme.mtx));

	if (!test_bit(tid, sta->ampdu_mlme.agg_session_valid))
		return;

	RCU_INIT_POINTER(sta->ampdu_mlme.tid_rx[tid], NULL);
	__clear_bit(tid, sta->ampdu_mlme.agg_session_valid);

	ht_dbg(sta->sdata,
	       "Rx BA session stop requested for %pM tid %u %s reason: %d\n",
	       sta->sta.addr, tid,
	       initiator == WLAN_BACK_RECIPIENT ? "recipient" : "initiator",
	       (int)reason);

	if (drv_ampdu_action(local, sta->sdata, &params))
		sdata_info(sta->sdata,
			   "HW problem - can not stop rx aggregation for %pM tid %d\n",
			   sta->sta.addr, tid);

	/* check if this is a self generated aggregation halt */
	if (initiator == WLAN_BACK_RECIPIENT && tx)
		ieee80211_send_delba(sta->sdata, sta->sta.addr,
				     tid, WLAN_BACK_RECIPIENT, reason);

	/*
	 * return here in case tid_rx is not assigned - which will happen if
	 * IEEE80211_HW_SUPPORTS_REORDERING_BUFFER is set.
	 */
	if (!tid_rx)
		return;

	del_timer_sync(&tid_rx->session_timer);

	/* make sure ieee80211_sta_reorder_release() doesn't re-arm the timer */
	spin_lock_bh(&tid_rx->reorder_lock);
	tid_rx->removed = true;
	spin_unlock_bh(&tid_rx->reorder_lock);
	del_timer_sync(&tid_rx->reorder_timer);

	call_rcu(&tid_rx->rcu_head, ieee80211_free_tid_rx);
}

void __ieee80211_stop_rx_ba_session(struct sta_info *sta, u16 tid,
				    u16 initiator, u16 reason, bool tx)
{
	mutex_lock(&sta->ampdu_mlme.mtx);
	___ieee80211_stop_rx_ba_session(sta, tid, initiator, reason, tx);
	mutex_unlock(&sta->ampdu_mlme.mtx);
}

void ieee80211_stop_rx_ba_session(struct ieee80211_vif *vif, u16 ba_rx_bitmap,
				  const u8 *addr)
{
	struct ieee80211_sub_if_data *sdata = vif_to_sdata(vif);
	struct sta_info *sta;
	int i;

	rcu_read_lock();
	sta = sta_info_get_bss(sdata, addr);
	if (!sta) {
		rcu_read_unlock();
		return;
	}

	for (i = 0; i < IEEE80211_NUM_TIDS; i++)
		if (ba_rx_bitmap & BIT(i))
			set_bit(i, sta->ampdu_mlme.tid_rx_stop_requested);

	ieee80211_queue_work(&sta->local->hw, &sta->ampdu_mlme.work);
	rcu_read_unlock();
}
EXPORT_SYMBOL(ieee80211_stop_rx_ba_session);

/*
 * After accepting the AddBA Request we activated a timer,
 * resetting it after each frame that arrives from the originator.
 */
static void sta_rx_agg_session_timer_expired(struct timer_list *t)
{
	struct tid_ampdu_rx *tid_rx = from_timer(tid_rx, t, session_timer);
	struct sta_info *sta = tid_rx->sta;
	u8 tid = tid_rx->tid;
	unsigned long timeout;

	timeout = tid_rx->last_rx + TU_TO_JIFFIES(tid_rx->timeout);
	if (time_is_after_jiffies(timeout)) {
		mod_timer(&tid_rx->session_timer, timeout);
		return;
	}

	ht_dbg(sta->sdata, "RX session timer expired on %pM tid %d\n",
	       sta->sta.addr, tid);

	set_bit(tid, sta->ampdu_mlme.tid_rx_timer_expired);
	ieee80211_queue_work(&sta->local->hw, &sta->ampdu_mlme.work);
}

static void sta_rx_agg_reorder_timer_expired(struct timer_list *t)
{
	struct tid_ampdu_rx *tid_rx = from_timer(tid_rx, t, reorder_timer);

	rcu_read_lock();
	ieee80211_release_reorder_timeout(tid_rx->sta, tid_rx->tid);
	rcu_read_unlock();
}

static void ieee80211_send_addba_resp(struct ieee80211_sub_if_data *sdata, u8 *da, u16 tid,
				      u8 dialog_token, u16 status, u16 policy,
				      u16 buf_size, u16 timeout)
{
	struct ieee80211_local *local = sdata->local;
	struct sk_buff *skb;
	struct ieee80211_mgmt *mgmt;
	bool amsdu = ieee80211_hw_check(&local->hw, SUPPORTS_AMSDU_IN_AMPDU);
	u16 capab;

	skb = dev_alloc_skb(sizeof(*mgmt) + local->hw.extra_tx_headroom);
	if (!skb)
		return;

	skb_reserve(skb, local->hw.extra_tx_headroom);
	mgmt = skb_put_zero(skb, 24);
	memcpy(mgmt->da, da, ETH_ALEN);
	memcpy(mgmt->sa, sdata->vif.addr, ETH_ALEN);
	if (sdata->vif.type == NL80211_IFTYPE_AP ||
	    sdata->vif.type == NL80211_IFTYPE_AP_VLAN ||
	    sdata->vif.type == NL80211_IFTYPE_MESH_POINT)
		memcpy(mgmt->bssid, sdata->vif.addr, ETH_ALEN);
	else if (sdata->vif.type == NL80211_IFTYPE_STATION)
		memcpy(mgmt->bssid, sdata->u.mgd.bssid, ETH_ALEN);
	else if (sdata->vif.type == NL80211_IFTYPE_ADHOC)
		memcpy(mgmt->bssid, sdata->u.ibss.bssid, ETH_ALEN);

	mgmt->frame_control = cpu_to_le16(IEEE80211_FTYPE_MGMT |
					  IEEE80211_STYPE_ACTION);

	skb_put(skb, 1 + sizeof(mgmt->u.action.u.addba_resp));
	mgmt->u.action.category = WLAN_CATEGORY_BACK;
	mgmt->u.action.u.addba_resp.action_code = WLAN_ACTION_ADDBA_RESP;
	mgmt->u.action.u.addba_resp.dialog_token = dialog_token;

	capab = (u16)(amsdu << 0);	/* bit 0 A-MSDU support */
	capab |= (u16)(policy << 1);	/* bit 1 aggregation policy */
	capab |= (u16)(tid << 2); 	/* bit 5:2 TID number */
	capab |= (u16)(buf_size << 6);	/* bit 15:6 max size of aggregation */

	mgmt->u.action.u.addba_resp.capab = cpu_to_le16(capab);
	mgmt->u.action.u.addba_resp.timeout = cpu_to_le16(timeout);
	mgmt->u.action.u.addba_resp.status = cpu_to_le16(status);

	ieee80211_tx_skb(sdata, skb);
}

void ___ieee80211_start_rx_ba_session(struct sta_info *sta,
				      u8 dialog_token, u16 timeout,
				      u16 start_seq_num, u16 ba_policy, u16 tid,
				      u16 buf_size, bool tx, bool auto_seq)
{
	struct ieee80211_local *local = sta->sdata->local;
	struct tid_ampdu_rx *tid_agg_rx;
	struct ieee80211_ampdu_params params = {
		.sta = &sta->sta,
		.action = IEEE80211_AMPDU_RX_START,
		.tid = tid,
		.amsdu = false,
		.timeout = timeout,
		.ssn = start_seq_num,
	};
	int i, ret = -EOPNOTSUPP;
	u16 status = WLAN_STATUS_REQUEST_DECLINED;

	if (tid >= IEEE80211_FIRST_TSPEC_TSID) {
		ht_dbg(sta->sdata,
		       "STA %pM requests BA session on unsupported tid %d\n",
		       sta->sta.addr, tid);
		goto end;
	}

	if (!sta->sta.ht_cap.ht_supported) {
		ht_dbg(sta->sdata,
		       "STA %pM erroneously requests BA session on tid %d w/o QoS\n",
		       sta->sta.addr, tid);
		/* send a response anyway, it's an error case if we get here */
		goto end;
	}

	if (test_sta_flag(sta, WLAN_STA_BLOCK_BA)) {
		ht_dbg(sta->sdata,
		       "Suspend in progress - Denying ADDBA request (%pM tid %d)\n",
		       sta->sta.addr, tid);
		goto end;
	}

	/* sanity check for incoming parameters:
	 * check if configuration can support the BA policy
	 * and if buffer size does not exceeds max value */
	/* XXX: check own ht delayed BA capability?? */
	if (((ba_policy != 1) &&
	     (!(sta->sta.ht_cap.cap & IEEE80211_HT_CAP_DELAY_BA))) ||
	    (buf_size > IEEE80211_MAX_AMPDU_BUF)) {
		status = WLAN_STATUS_INVALID_QOS_PARAM;
		ht_dbg_ratelimited(sta->sdata,
				   "AddBA Req with bad params from %pM on tid %u. policy %d, buffer size %d\n",
				   sta->sta.addr, tid, ba_policy, buf_size);
		goto end;
	}
	/* determine default buffer size */
	if (buf_size == 0)
		buf_size = IEEE80211_MAX_AMPDU_BUF;

	/* make sure the size doesn't exceed the maximum supported by the hw */
	if (buf_size > sta->sta.max_rx_aggregation_subframes)
		buf_size = sta->sta.max_rx_aggregation_subframes;
	params.buf_size = buf_size;

	ht_dbg(sta->sdata, "AddBA Req buf_size=%d for %pM\n",
	       buf_size, sta->sta.addr);

	/* examine state machine */
	lockdep_assert_held(&sta->ampdu_mlme.mtx);

	if (test_bit(tid, sta->ampdu_mlme.agg_session_valid)) {
		if (sta->ampdu_mlme.tid_rx_token[tid] == dialog_token) {
			struct tid_ampdu_rx *tid_rx;

			ht_dbg_ratelimited(sta->sdata,
					   "updated AddBA Req from %pM on tid %u\n",
					   sta->sta.addr, tid);
			/* We have no API to update the timeout value in the
			 * driver so reject the timeout update if the timeout
			 * changed. If if did not change, i.e., no real update,
			 * just reply with success.
			 */
<<<<<<< HEAD
			status = WLAN_STATUS_REQUEST_DECLINED;
=======
			rcu_read_lock();
			tid_rx = rcu_dereference(sta->ampdu_mlme.tid_rx[tid]);
			if (tid_rx && tid_rx->timeout == timeout)
				status = WLAN_STATUS_SUCCESS;
			else
				status = WLAN_STATUS_REQUEST_DECLINED;
			rcu_read_unlock();
>>>>>>> 0466080c
			goto end;
		}

		ht_dbg_ratelimited(sta->sdata,
				   "unexpected AddBA Req from %pM on tid %u\n",
				   sta->sta.addr, tid);

		/* delete existing Rx BA session on the same tid */
		___ieee80211_stop_rx_ba_session(sta, tid, WLAN_BACK_RECIPIENT,
						WLAN_STATUS_UNSPECIFIED_QOS,
						false);
	}

	if (ieee80211_hw_check(&local->hw, SUPPORTS_REORDERING_BUFFER)) {
		ret = drv_ampdu_action(local, sta->sdata, &params);
		ht_dbg(sta->sdata,
		       "Rx A-MPDU request on %pM tid %d result %d\n",
		       sta->sta.addr, tid, ret);
		if (!ret)
			status = WLAN_STATUS_SUCCESS;
		goto end;
	}

	/* prepare A-MPDU MLME for Rx aggregation */
	tid_agg_rx = kzalloc(sizeof(*tid_agg_rx), GFP_KERNEL);
	if (!tid_agg_rx)
		goto end;

	spin_lock_init(&tid_agg_rx->reorder_lock);

	/* rx timer */
	timer_setup(&tid_agg_rx->session_timer,
		    sta_rx_agg_session_timer_expired, TIMER_DEFERRABLE);

	/* rx reorder timer */
	timer_setup(&tid_agg_rx->reorder_timer,
		    sta_rx_agg_reorder_timer_expired, 0);

	/* prepare reordering buffer */
	tid_agg_rx->reorder_buf =
		kcalloc(buf_size, sizeof(struct sk_buff_head), GFP_KERNEL);
	tid_agg_rx->reorder_time =
		kcalloc(buf_size, sizeof(unsigned long), GFP_KERNEL);
	if (!tid_agg_rx->reorder_buf || !tid_agg_rx->reorder_time) {
		kfree(tid_agg_rx->reorder_buf);
		kfree(tid_agg_rx->reorder_time);
		kfree(tid_agg_rx);
		goto end;
	}

	for (i = 0; i < buf_size; i++)
		__skb_queue_head_init(&tid_agg_rx->reorder_buf[i]);

	ret = drv_ampdu_action(local, sta->sdata, &params);
	ht_dbg(sta->sdata, "Rx A-MPDU request on %pM tid %d result %d\n",
	       sta->sta.addr, tid, ret);
	if (ret) {
		kfree(tid_agg_rx->reorder_buf);
		kfree(tid_agg_rx->reorder_time);
		kfree(tid_agg_rx);
		goto end;
	}

	/* update data */
	tid_agg_rx->ssn = start_seq_num;
	tid_agg_rx->head_seq_num = start_seq_num;
	tid_agg_rx->buf_size = buf_size;
	tid_agg_rx->timeout = timeout;
	tid_agg_rx->stored_mpdu_num = 0;
	tid_agg_rx->auto_seq = auto_seq;
	tid_agg_rx->started = false;
	tid_agg_rx->reorder_buf_filtered = 0;
	tid_agg_rx->tid = tid;
	tid_agg_rx->sta = sta;
	status = WLAN_STATUS_SUCCESS;

	/* activate it for RX */
	rcu_assign_pointer(sta->ampdu_mlme.tid_rx[tid], tid_agg_rx);

	if (timeout) {
		mod_timer(&tid_agg_rx->session_timer, TU_TO_EXP_TIME(timeout));
		tid_agg_rx->last_rx = jiffies;
	}

end:
	if (status == WLAN_STATUS_SUCCESS) {
		__set_bit(tid, sta->ampdu_mlme.agg_session_valid);
		__clear_bit(tid, sta->ampdu_mlme.unexpected_agg);
		sta->ampdu_mlme.tid_rx_token[tid] = dialog_token;
	}

	if (tx)
		ieee80211_send_addba_resp(sta->sdata, sta->sta.addr, tid,
					  dialog_token, status, 1, buf_size,
					  timeout);
}

static void __ieee80211_start_rx_ba_session(struct sta_info *sta,
					    u8 dialog_token, u16 timeout,
					    u16 start_seq_num, u16 ba_policy,
					    u16 tid, u16 buf_size, bool tx,
					    bool auto_seq)
{
	mutex_lock(&sta->ampdu_mlme.mtx);
	___ieee80211_start_rx_ba_session(sta, dialog_token, timeout,
					 start_seq_num, ba_policy, tid,
					 buf_size, tx, auto_seq);
	mutex_unlock(&sta->ampdu_mlme.mtx);
}

void ieee80211_process_addba_request(struct ieee80211_local *local,
				     struct sta_info *sta,
				     struct ieee80211_mgmt *mgmt,
				     size_t len)
{
	u16 capab, tid, timeout, ba_policy, buf_size, start_seq_num;
	u8 dialog_token;

	/* extract session parameters from addba request frame */
	dialog_token = mgmt->u.action.u.addba_req.dialog_token;
	timeout = le16_to_cpu(mgmt->u.action.u.addba_req.timeout);
	start_seq_num =
		le16_to_cpu(mgmt->u.action.u.addba_req.start_seq_num) >> 4;

	capab = le16_to_cpu(mgmt->u.action.u.addba_req.capab);
	ba_policy = (capab & IEEE80211_ADDBA_PARAM_POLICY_MASK) >> 1;
	tid = (capab & IEEE80211_ADDBA_PARAM_TID_MASK) >> 2;
	buf_size = (capab & IEEE80211_ADDBA_PARAM_BUF_SIZE_MASK) >> 6;

	__ieee80211_start_rx_ba_session(sta, dialog_token, timeout,
					start_seq_num, ba_policy, tid,
					buf_size, true, false);
}

void ieee80211_manage_rx_ba_offl(struct ieee80211_vif *vif,
				 const u8 *addr, unsigned int tid)
{
	struct ieee80211_sub_if_data *sdata = vif_to_sdata(vif);
	struct ieee80211_local *local = sdata->local;
	struct sta_info *sta;

	rcu_read_lock();
	sta = sta_info_get_bss(sdata, addr);
	if (!sta)
		goto unlock;

	set_bit(tid, sta->ampdu_mlme.tid_rx_manage_offl);
	ieee80211_queue_work(&local->hw, &sta->ampdu_mlme.work);
 unlock:
	rcu_read_unlock();
}
EXPORT_SYMBOL(ieee80211_manage_rx_ba_offl);

void ieee80211_rx_ba_timer_expired(struct ieee80211_vif *vif,
				   const u8 *addr, unsigned int tid)
{
	struct ieee80211_sub_if_data *sdata = vif_to_sdata(vif);
	struct ieee80211_local *local = sdata->local;
	struct sta_info *sta;

	rcu_read_lock();
	sta = sta_info_get_bss(sdata, addr);
	if (!sta)
		goto unlock;

	set_bit(tid, sta->ampdu_mlme.tid_rx_timer_expired);
	ieee80211_queue_work(&local->hw, &sta->ampdu_mlme.work);

 unlock:
	rcu_read_unlock();
}
EXPORT_SYMBOL(ieee80211_rx_ba_timer_expired);<|MERGE_RESOLUTION|>--- conflicted
+++ resolved
@@ -308,9 +308,6 @@
 			 * changed. If if did not change, i.e., no real update,
 			 * just reply with success.
 			 */
-<<<<<<< HEAD
-			status = WLAN_STATUS_REQUEST_DECLINED;
-=======
 			rcu_read_lock();
 			tid_rx = rcu_dereference(sta->ampdu_mlme.tid_rx[tid]);
 			if (tid_rx && tid_rx->timeout == timeout)
@@ -318,7 +315,6 @@
 			else
 				status = WLAN_STATUS_REQUEST_DECLINED;
 			rcu_read_unlock();
->>>>>>> 0466080c
 			goto end;
 		}
 

--- conflicted
+++ resolved
@@ -22,11 +22,8 @@
 
 .DEFAULT:
 	$(warning The '$(SPHINXBUILD)' command was not found. Make sure you have Sphinx installed and in PATH, or set the SPHINXBUILD make variable to point to the full path of the '$(SPHINXBUILD)' executable.)
-<<<<<<< HEAD
-=======
 	@echo
 	@./scripts/sphinx-pre-install
->>>>>>> bb176f67
 	@echo "  SKIP    Sphinx $@ target."
 
 else # HAVE_SPHINX
@@ -100,19 +97,6 @@
 # The following targets are independent of HAVE_SPHINX, and the rules should
 # work or silently pass without Sphinx.
 
-<<<<<<< HEAD
-# no-ops for the Sphinx toolchain
-sgmldocs:
-	@:
-psdocs:
-	@:
-mandocs:
-	@:
-installmandocs:
-	@:
-
-=======
->>>>>>> bb176f67
 cleandocs:
 	$(Q)rm -rf $(BUILDDIR)
 	$(Q)$(MAKE) BUILDDIR=$(abspath $(BUILDDIR)) $(build)=Documentation/media clean

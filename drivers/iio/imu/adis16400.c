// SPDX-License-Identifier: GPL-2.0-only
/*
 * adis16400.c	support Analog Devices ADIS16400/5
 *		3d 2g Linear Accelerometers,
 *		3d Gyroscopes,
 *		3d Magnetometers via SPI
 *
 * Copyright (c) 2009 Manuel Stahl <manuel.stahl@iis.fraunhofer.de>
 * Copyright (c) 2007 Jonathan Cameron <jic23@kernel.org>
 * Copyright (c) 2011 Analog Devices Inc.
 */

#include <linux/interrupt.h>
#include <linux/irq.h>
#include <linux/delay.h>
#include <linux/mutex.h>
#include <linux/device.h>
#include <linux/kernel.h>
#include <linux/spi/spi.h>
#include <linux/slab.h>
#include <linux/sysfs.h>
#include <linux/list.h>
#include <linux/module.h>
#include <linux/debugfs.h>
#include <linux/bitops.h>

#include <linux/iio/iio.h>
#include <linux/iio/sysfs.h>
#include <linux/iio/buffer.h>
#include <linux/iio/trigger_consumer.h>
#include <linux/iio/imu/adis.h>

#define ADIS16400_STARTUP_DELAY	290 /* ms */
#define ADIS16400_MTEST_DELAY 90 /* ms */

#define ADIS16400_FLASH_CNT  0x00 /* Flash memory write count */
#define ADIS16400_SUPPLY_OUT 0x02 /* Power supply measurement */
#define ADIS16400_XGYRO_OUT 0x04 /* X-axis gyroscope output */
#define ADIS16400_YGYRO_OUT 0x06 /* Y-axis gyroscope output */
#define ADIS16400_ZGYRO_OUT 0x08 /* Z-axis gyroscope output */
#define ADIS16400_XACCL_OUT 0x0A /* X-axis accelerometer output */
#define ADIS16400_YACCL_OUT 0x0C /* Y-axis accelerometer output */
#define ADIS16400_ZACCL_OUT 0x0E /* Z-axis accelerometer output */
#define ADIS16400_XMAGN_OUT 0x10 /* X-axis magnetometer measurement */
#define ADIS16400_YMAGN_OUT 0x12 /* Y-axis magnetometer measurement */
#define ADIS16400_ZMAGN_OUT 0x14 /* Z-axis magnetometer measurement */
#define ADIS16400_TEMP_OUT  0x16 /* Temperature output */
#define ADIS16400_AUX_ADC   0x18 /* Auxiliary ADC measurement */

#define ADIS16350_XTEMP_OUT 0x10 /* X-axis gyroscope temperature measurement */
#define ADIS16350_YTEMP_OUT 0x12 /* Y-axis gyroscope temperature measurement */
#define ADIS16350_ZTEMP_OUT 0x14 /* Z-axis gyroscope temperature measurement */

#define ADIS16300_PITCH_OUT 0x12 /* X axis inclinometer output measurement */
#define ADIS16300_ROLL_OUT  0x14 /* Y axis inclinometer output measurement */
#define ADIS16300_AUX_ADC   0x16 /* Auxiliary ADC measurement */

#define ADIS16448_BARO_OUT	0x16 /* Barometric pressure output */
#define ADIS16448_TEMP_OUT  0x18 /* Temperature output */

/* Calibration parameters */
#define ADIS16400_XGYRO_OFF 0x1A /* X-axis gyroscope bias offset factor */
#define ADIS16400_YGYRO_OFF 0x1C /* Y-axis gyroscope bias offset factor */
#define ADIS16400_ZGYRO_OFF 0x1E /* Z-axis gyroscope bias offset factor */
#define ADIS16400_XACCL_OFF 0x20 /* X-axis acceleration bias offset factor */
#define ADIS16400_YACCL_OFF 0x22 /* Y-axis acceleration bias offset factor */
#define ADIS16400_ZACCL_OFF 0x24 /* Z-axis acceleration bias offset factor */
#define ADIS16400_XMAGN_HIF 0x26 /* X-axis magnetometer, hard-iron factor */
#define ADIS16400_YMAGN_HIF 0x28 /* Y-axis magnetometer, hard-iron factor */
#define ADIS16400_ZMAGN_HIF 0x2A /* Z-axis magnetometer, hard-iron factor */
#define ADIS16400_XMAGN_SIF 0x2C /* X-axis magnetometer, soft-iron factor */
#define ADIS16400_YMAGN_SIF 0x2E /* Y-axis magnetometer, soft-iron factor */
#define ADIS16400_ZMAGN_SIF 0x30 /* Z-axis magnetometer, soft-iron factor */

#define ADIS16400_GPIO_CTRL 0x32 /* Auxiliary digital input/output control */
#define ADIS16400_MSC_CTRL  0x34 /* Miscellaneous control */
#define ADIS16400_SMPL_PRD  0x36 /* Internal sample period (rate) control */
#define ADIS16400_SENS_AVG  0x38 /* Dynamic range and digital filter control */
#define ADIS16400_SLP_CNT   0x3A /* Sleep mode control */
#define ADIS16400_DIAG_STAT 0x3C /* System status */

/* Alarm functions */
#define ADIS16400_GLOB_CMD  0x3E /* System command */
#define ADIS16400_ALM_MAG1  0x40 /* Alarm 1 amplitude threshold */
#define ADIS16400_ALM_MAG2  0x42 /* Alarm 2 amplitude threshold */
#define ADIS16400_ALM_SMPL1 0x44 /* Alarm 1 sample size */
#define ADIS16400_ALM_SMPL2 0x46 /* Alarm 2 sample size */
#define ADIS16400_ALM_CTRL  0x48 /* Alarm control */
#define ADIS16400_AUX_DAC   0x4A /* Auxiliary DAC data */

#define ADIS16334_LOT_ID1   0x52 /* Lot identification code 1 */
#define ADIS16334_LOT_ID2   0x54 /* Lot identification code 2 */
#define ADIS16400_PRODUCT_ID 0x56 /* Product identifier */
#define ADIS16334_SERIAL_NUMBER 0x58 /* Serial number, lot specific */

#define ADIS16400_ERROR_ACTIVE			(1<<14)
#define ADIS16400_NEW_DATA			(1<<14)

/* MSC_CTRL */
#define ADIS16400_MSC_CTRL_MEM_TEST		(1<<11)
#define ADIS16400_MSC_CTRL_INT_SELF_TEST	(1<<10)
#define ADIS16400_MSC_CTRL_NEG_SELF_TEST	(1<<9)
#define ADIS16400_MSC_CTRL_POS_SELF_TEST	(1<<8)
#define ADIS16400_MSC_CTRL_GYRO_BIAS		(1<<7)
#define ADIS16400_MSC_CTRL_ACCL_ALIGN		(1<<6)
#define ADIS16400_MSC_CTRL_DATA_RDY_EN		(1<<2)
#define ADIS16400_MSC_CTRL_DATA_RDY_POL_HIGH	(1<<1)
#define ADIS16400_MSC_CTRL_DATA_RDY_DIO2	(1<<0)

/* SMPL_PRD */
#define ADIS16400_SMPL_PRD_TIME_BASE	(1<<7)
#define ADIS16400_SMPL_PRD_DIV_MASK	0x7F

/* DIAG_STAT */
#define ADIS16400_DIAG_STAT_ZACCL_FAIL	15
#define ADIS16400_DIAG_STAT_YACCL_FAIL	14
#define ADIS16400_DIAG_STAT_XACCL_FAIL	13
#define ADIS16400_DIAG_STAT_XGYRO_FAIL	12
#define ADIS16400_DIAG_STAT_YGYRO_FAIL	11
#define ADIS16400_DIAG_STAT_ZGYRO_FAIL	10
#define ADIS16400_DIAG_STAT_ALARM2	9
#define ADIS16400_DIAG_STAT_ALARM1	8
#define ADIS16400_DIAG_STAT_FLASH_CHK	6
#define ADIS16400_DIAG_STAT_SELF_TEST	5
#define ADIS16400_DIAG_STAT_OVERFLOW	4
#define ADIS16400_DIAG_STAT_SPI_FAIL	3
#define ADIS16400_DIAG_STAT_FLASH_UPT	2
#define ADIS16400_DIAG_STAT_POWER_HIGH	1
#define ADIS16400_DIAG_STAT_POWER_LOW	0

/* GLOB_CMD */
#define ADIS16400_GLOB_CMD_SW_RESET	(1<<7)
#define ADIS16400_GLOB_CMD_P_AUTO_NULL	(1<<4)
#define ADIS16400_GLOB_CMD_FLASH_UPD	(1<<3)
#define ADIS16400_GLOB_CMD_DAC_LATCH	(1<<2)
#define ADIS16400_GLOB_CMD_FAC_CALIB	(1<<1)
#define ADIS16400_GLOB_CMD_AUTO_NULL	(1<<0)

/* SLP_CNT */
#define ADIS16400_SLP_CNT_POWER_OFF	(1<<8)

#define ADIS16334_RATE_DIV_SHIFT 8
#define ADIS16334_RATE_INT_CLK BIT(0)

#define ADIS16400_SPI_SLOW	(u32)(300 * 1000)
#define ADIS16400_SPI_BURST	(u32)(1000 * 1000)
#define ADIS16400_SPI_FAST	(u32)(2000 * 1000)

#define ADIS16400_HAS_PROD_ID		BIT(0)
#define ADIS16400_NO_BURST		BIT(1)
#define ADIS16400_HAS_SLOW_MODE		BIT(2)
#define ADIS16400_HAS_SERIAL_NUMBER	BIT(3)
#define ADIS16400_BURST_DIAG_STAT	BIT(4)

struct adis16400_state;

struct adis16400_chip_info {
	const struct iio_chan_spec *channels;
<<<<<<< HEAD
	const struct adis_timeout *timeouts;
=======
	const struct adis_data adis_data;
>>>>>>> 04d5ce62
	const int num_channels;
	const long flags;
	unsigned int gyro_scale_micro;
	unsigned int accel_scale_micro;
	int temp_scale_nano;
	int temp_offset;
	/* set_freq() & get_freq() need to avoid using ADIS lib's state lock */
	int (*set_freq)(struct adis16400_state *st, unsigned int freq);
	int (*get_freq)(struct adis16400_state *st);
};

/**
 * struct adis16400_state - device instance specific data
 * @variant:	chip variant info
 * @filt_int:	integer part of requested filter frequency
 * @adis:	adis device
 **/
struct adis16400_state {
	struct adis16400_chip_info	*variant;
	int				filt_int;

	struct adis adis;
	unsigned long avail_scan_mask[2];
};

/* At the moment triggers are only used for ring buffer
 * filling. This may change!
 */

enum {
	ADIS16400_SCAN_SUPPLY,
	ADIS16400_SCAN_GYRO_X,
	ADIS16400_SCAN_GYRO_Y,
	ADIS16400_SCAN_GYRO_Z,
	ADIS16400_SCAN_ACC_X,
	ADIS16400_SCAN_ACC_Y,
	ADIS16400_SCAN_ACC_Z,
	ADIS16400_SCAN_MAGN_X,
	ADIS16400_SCAN_MAGN_Y,
	ADIS16400_SCAN_MAGN_Z,
	ADIS16400_SCAN_BARO,
	ADIS16350_SCAN_TEMP_X,
	ADIS16350_SCAN_TEMP_Y,
	ADIS16350_SCAN_TEMP_Z,
	ADIS16300_SCAN_INCLI_X,
	ADIS16300_SCAN_INCLI_Y,
	ADIS16400_SCAN_ADC,
	ADIS16400_SCAN_TIMESTAMP,
};

#ifdef CONFIG_DEBUG_FS

static ssize_t adis16400_show_serial_number(struct file *file,
		char __user *userbuf, size_t count, loff_t *ppos)
{
	struct adis16400_state *st = file->private_data;
	u16 lot1, lot2, serial_number;
	char buf[16];
	size_t len;
	int ret;

	ret = adis_read_reg_16(&st->adis, ADIS16334_LOT_ID1, &lot1);
	if (ret)
		return ret;

	ret = adis_read_reg_16(&st->adis, ADIS16334_LOT_ID2, &lot2);
	if (ret)
		return ret;

	ret = adis_read_reg_16(&st->adis, ADIS16334_SERIAL_NUMBER,
			&serial_number);
	if (ret)
		return ret;

	len = snprintf(buf, sizeof(buf), "%.4x-%.4x-%.4x\n", lot1, lot2,
			serial_number);

	return simple_read_from_buffer(userbuf, count, ppos, buf, len);
}

static const struct file_operations adis16400_serial_number_fops = {
	.open = simple_open,
	.read = adis16400_show_serial_number,
	.llseek = default_llseek,
	.owner = THIS_MODULE,
};

static int adis16400_show_product_id(void *arg, u64 *val)
{
	struct adis16400_state *st = arg;
	uint16_t prod_id;
	int ret;

	ret = adis_read_reg_16(&st->adis, ADIS16400_PRODUCT_ID, &prod_id);
	if (ret)
		return ret;

	*val = prod_id;

	return 0;
}
DEFINE_SIMPLE_ATTRIBUTE(adis16400_product_id_fops,
	adis16400_show_product_id, NULL, "%lld\n");

static int adis16400_show_flash_count(void *arg, u64 *val)
{
	struct adis16400_state *st = arg;
	uint16_t flash_count;
	int ret;

	ret = adis_read_reg_16(&st->adis, ADIS16400_FLASH_CNT, &flash_count);
	if (ret)
		return ret;

	*val = flash_count;

	return 0;
}
DEFINE_SIMPLE_ATTRIBUTE(adis16400_flash_count_fops,
	adis16400_show_flash_count, NULL, "%lld\n");

static int adis16400_debugfs_init(struct iio_dev *indio_dev)
{
	struct adis16400_state *st = iio_priv(indio_dev);

	if (st->variant->flags & ADIS16400_HAS_SERIAL_NUMBER)
		debugfs_create_file("serial_number", 0400,
			indio_dev->debugfs_dentry, st,
			&adis16400_serial_number_fops);
	if (st->variant->flags & ADIS16400_HAS_PROD_ID)
		debugfs_create_file("product_id", 0400,
			indio_dev->debugfs_dentry, st,
			&adis16400_product_id_fops);
	debugfs_create_file("flash_count", 0400, indio_dev->debugfs_dentry,
		st, &adis16400_flash_count_fops);

	return 0;
}

#else

static int adis16400_debugfs_init(struct iio_dev *indio_dev)
{
	return 0;
}

#endif

enum adis16400_chip_variant {
	ADIS16300,
	ADIS16334,
	ADIS16350,
	ADIS16360,
	ADIS16362,
	ADIS16364,
	ADIS16367,
	ADIS16400,
	ADIS16445,
	ADIS16448,
};

static struct adis_burst adis16400_burst = {
	.en = true,
	.reg_cmd = ADIS16400_GLOB_CMD,
};

static int adis16334_get_freq(struct adis16400_state *st)
{
	int ret;
	uint16_t t;

	ret = __adis_read_reg_16(&st->adis, ADIS16400_SMPL_PRD, &t);
	if (ret)
		return ret;

	t >>= ADIS16334_RATE_DIV_SHIFT;

	return 819200 >> t;
}

static int adis16334_set_freq(struct adis16400_state *st, unsigned int freq)
{
	unsigned int t;

	if (freq < 819200)
		t = ilog2(819200 / freq);
	else
		t = 0;

	if (t > 0x31)
		t = 0x31;

	t <<= ADIS16334_RATE_DIV_SHIFT;
	t |= ADIS16334_RATE_INT_CLK;

	return __adis_write_reg_16(&st->adis, ADIS16400_SMPL_PRD, t);
}

static int adis16400_get_freq(struct adis16400_state *st)
{
	int sps, ret;
	uint16_t t;

	ret = __adis_read_reg_16(&st->adis, ADIS16400_SMPL_PRD, &t);
	if (ret)
		return ret;

	sps = (t & ADIS16400_SMPL_PRD_TIME_BASE) ? 52851 : 1638404;
	sps /= (t & ADIS16400_SMPL_PRD_DIV_MASK) + 1;

	return sps;
}

static int adis16400_set_freq(struct adis16400_state *st, unsigned int freq)
{
	unsigned int t;
	uint8_t val = 0;

	t = 1638404 / freq;
	if (t >= 128) {
		val |= ADIS16400_SMPL_PRD_TIME_BASE;
		t = 52851 / freq;
		if (t >= 128)
			t = 127;
	} else if (t != 0) {
		t--;
	}

	val |= t;

	if (t >= 0x0A || (val & ADIS16400_SMPL_PRD_TIME_BASE))
		st->adis.spi->max_speed_hz = ADIS16400_SPI_SLOW;
	else
		st->adis.spi->max_speed_hz = ADIS16400_SPI_FAST;

	return __adis_write_reg_8(&st->adis, ADIS16400_SMPL_PRD, val);
}

static const unsigned int adis16400_3db_divisors[] = {
	[0] = 2, /* Special case */
	[1] = 6,
	[2] = 12,
	[3] = 25,
	[4] = 50,
	[5] = 100,
	[6] = 200,
	[7] = 200, /* Not a valid setting */
};

static int __adis16400_set_filter(struct iio_dev *indio_dev, int sps, int val)
{
	struct adis16400_state *st = iio_priv(indio_dev);
	uint16_t val16;
	int i, ret;

	for (i = ARRAY_SIZE(adis16400_3db_divisors) - 1; i >= 1; i--) {
		if (sps / adis16400_3db_divisors[i] >= val)
			break;
	}

	ret = __adis_read_reg_16(&st->adis, ADIS16400_SENS_AVG, &val16);
	if (ret)
		return ret;

	ret = __adis_write_reg_16(&st->adis, ADIS16400_SENS_AVG,
					 (val16 & ~0x07) | i);
	return ret;
}

/* Power down the device */
static int adis16400_stop_device(struct iio_dev *indio_dev)
{
	struct adis16400_state *st = iio_priv(indio_dev);
	int ret;

	ret = adis_write_reg_16(&st->adis, ADIS16400_SLP_CNT,
			ADIS16400_SLP_CNT_POWER_OFF);
	if (ret)
		dev_err(&indio_dev->dev,
			"problem with turning device off: SLP_CNT");

	return ret;
}

static int adis16400_initial_setup(struct iio_dev *indio_dev)
{
	struct adis16400_state *st = iio_priv(indio_dev);
	uint16_t prod_id, smp_prd;
	unsigned int device_id;
	int ret;

	/* use low spi speed for init if the device has a slow mode */
	if (st->variant->flags & ADIS16400_HAS_SLOW_MODE)
		st->adis.spi->max_speed_hz = ADIS16400_SPI_SLOW;
	else
		st->adis.spi->max_speed_hz = ADIS16400_SPI_FAST;
	st->adis.spi->mode = SPI_MODE_3;
	spi_setup(st->adis.spi);

	ret = adis_initial_startup(&st->adis);
	if (ret)
		return ret;

	if (st->variant->flags & ADIS16400_HAS_PROD_ID) {
		ret = adis_read_reg_16(&st->adis,
						ADIS16400_PRODUCT_ID, &prod_id);
		if (ret)
			goto err_ret;

		ret = sscanf(indio_dev->name, "adis%u\n", &device_id);
		if (ret != 1) {
			ret = -EINVAL;
			goto err_ret;
		}

		if (prod_id != device_id)
			dev_warn(&indio_dev->dev, "Device ID(%u) and product ID(%u) do not match.",
					device_id, prod_id);

		dev_info(&indio_dev->dev, "%s: prod_id 0x%04x at CS%d (irq %d)\n",
			indio_dev->name, prod_id,
			st->adis.spi->chip_select, st->adis.spi->irq);
	}
	/* use high spi speed if possible */
	if (st->variant->flags & ADIS16400_HAS_SLOW_MODE) {
		ret = adis_read_reg_16(&st->adis, ADIS16400_SMPL_PRD, &smp_prd);
		if (ret)
			goto err_ret;

		if ((smp_prd & ADIS16400_SMPL_PRD_DIV_MASK) < 0x0A) {
			st->adis.spi->max_speed_hz = ADIS16400_SPI_FAST;
			spi_setup(st->adis.spi);
		}
	}

err_ret:
	return ret;
}

static const uint8_t adis16400_addresses[] = {
	[ADIS16400_SCAN_GYRO_X] = ADIS16400_XGYRO_OFF,
	[ADIS16400_SCAN_GYRO_Y] = ADIS16400_YGYRO_OFF,
	[ADIS16400_SCAN_GYRO_Z] = ADIS16400_ZGYRO_OFF,
	[ADIS16400_SCAN_ACC_X] = ADIS16400_XACCL_OFF,
	[ADIS16400_SCAN_ACC_Y] = ADIS16400_YACCL_OFF,
	[ADIS16400_SCAN_ACC_Z] = ADIS16400_ZACCL_OFF,
};

static int adis16400_write_raw(struct iio_dev *indio_dev,
	struct iio_chan_spec const *chan, int val, int val2, long info)
{
	struct adis16400_state *st = iio_priv(indio_dev);
	struct mutex *slock = &st->adis.state_lock;
	int ret, sps;

	switch (info) {
	case IIO_CHAN_INFO_CALIBBIAS:
		ret = adis_write_reg_16(&st->adis,
				adis16400_addresses[chan->scan_index], val);
		return ret;
	case IIO_CHAN_INFO_LOW_PASS_FILTER_3DB_FREQUENCY:
		/*
		 * Need to cache values so we can update if the frequency
		 * changes.
		 */
		mutex_lock(slock);
		st->filt_int = val;
		/* Work out update to current value */
		sps = st->variant->get_freq(st);
		if (sps < 0) {
			mutex_unlock(slock);
			return sps;
		}

		ret = __adis16400_set_filter(indio_dev, sps,
			val * 1000 + val2 / 1000);
		mutex_unlock(slock);
		return ret;
	case IIO_CHAN_INFO_SAMP_FREQ:
		sps = val * 1000 + val2 / 1000;

		if (sps <= 0)
			return -EINVAL;

		mutex_lock(slock);
		ret = st->variant->set_freq(st, sps);
		mutex_unlock(slock);
		return ret;
	default:
		return -EINVAL;
	}
}

static int adis16400_read_raw(struct iio_dev *indio_dev,
	struct iio_chan_spec const *chan, int *val, int *val2, long info)
{
	struct adis16400_state *st = iio_priv(indio_dev);
	struct mutex *slock = &st->adis.state_lock;
	int16_t val16;
	int ret;

	switch (info) {
	case IIO_CHAN_INFO_RAW:
		return adis_single_conversion(indio_dev, chan, 0, val);
	case IIO_CHAN_INFO_SCALE:
		switch (chan->type) {
		case IIO_ANGL_VEL:
			*val = 0;
			*val2 = st->variant->gyro_scale_micro;
			return IIO_VAL_INT_PLUS_MICRO;
		case IIO_VOLTAGE:
			*val = 0;
			if (chan->channel == 0) {
				*val = 2;
				*val2 = 418000; /* 2.418 mV */
			} else {
				*val = 0;
				*val2 = 805800; /* 805.8 uV */
			}
			return IIO_VAL_INT_PLUS_MICRO;
		case IIO_ACCEL:
			*val = 0;
			*val2 = st->variant->accel_scale_micro;
			return IIO_VAL_INT_PLUS_MICRO;
		case IIO_MAGN:
			*val = 0;
			*val2 = 500; /* 0.5 mgauss */
			return IIO_VAL_INT_PLUS_MICRO;
		case IIO_TEMP:
			*val = st->variant->temp_scale_nano / 1000000;
			*val2 = (st->variant->temp_scale_nano % 1000000);
			return IIO_VAL_INT_PLUS_MICRO;
		case IIO_PRESSURE:
			/* 20 uBar = 0.002kPascal */
			*val = 0;
			*val2 = 2000;
			return IIO_VAL_INT_PLUS_MICRO;
		default:
			return -EINVAL;
		}
	case IIO_CHAN_INFO_CALIBBIAS:
		ret = adis_read_reg_16(&st->adis,
				adis16400_addresses[chan->scan_index], &val16);
		if (ret)
			return ret;
		val16 = sign_extend32(val16, 11);
		*val = val16;
		return IIO_VAL_INT;
	case IIO_CHAN_INFO_OFFSET:
		/* currently only temperature */
		*val = st->variant->temp_offset;
		return IIO_VAL_INT;
	case IIO_CHAN_INFO_LOW_PASS_FILTER_3DB_FREQUENCY:
		mutex_lock(slock);
		/* Need both the number of taps and the sampling frequency */
		ret = __adis_read_reg_16(&st->adis,
						ADIS16400_SENS_AVG,
						&val16);
		if (ret) {
			mutex_unlock(slock);
			return ret;
		}
		ret = st->variant->get_freq(st);
		mutex_unlock(slock);
		if (ret)
			return ret;
		ret /= adis16400_3db_divisors[val16 & 0x07];
		*val = ret / 1000;
		*val2 = (ret % 1000) * 1000;
		return IIO_VAL_INT_PLUS_MICRO;
	case IIO_CHAN_INFO_SAMP_FREQ:
		mutex_lock(slock);
		ret = st->variant->get_freq(st);
		mutex_unlock(slock);
		if (ret)
			return ret;
		*val = ret / 1000;
		*val2 = (ret % 1000) * 1000;
		return IIO_VAL_INT_PLUS_MICRO;
	default:
		return -EINVAL;
	}
}

#if IS_ENABLED(CONFIG_IIO_BUFFER)
static irqreturn_t adis16400_trigger_handler(int irq, void *p)
{
	struct iio_poll_func *pf = p;
	struct iio_dev *indio_dev = pf->indio_dev;
	struct adis16400_state *st = iio_priv(indio_dev);
	struct adis *adis = &st->adis;
	u32 old_speed_hz = st->adis.spi->max_speed_hz;
	void *buffer;
	int ret;

	if (!adis->buffer)
		return -ENOMEM;

	if (!(st->variant->flags & ADIS16400_NO_BURST) &&
		st->adis.spi->max_speed_hz > ADIS16400_SPI_BURST) {
		st->adis.spi->max_speed_hz = ADIS16400_SPI_BURST;
		spi_setup(st->adis.spi);
	}

	ret = spi_sync(adis->spi, &adis->msg);
	if (ret)
		dev_err(&adis->spi->dev, "Failed to read data: %d\n", ret);

	if (!(st->variant->flags & ADIS16400_NO_BURST)) {
		st->adis.spi->max_speed_hz = old_speed_hz;
		spi_setup(st->adis.spi);
	}

	if (st->variant->flags & ADIS16400_BURST_DIAG_STAT)
		buffer = adis->buffer + sizeof(u16);
	else
		buffer = adis->buffer;

	iio_push_to_buffers_with_timestamp(indio_dev, buffer,
		pf->timestamp);

	iio_trigger_notify_done(indio_dev->trig);

	return IRQ_HANDLED;
}
#else
#define adis16400_trigger_handler	NULL
#endif /* IS_ENABLED(CONFIG_IIO_BUFFER) */

#define ADIS16400_VOLTAGE_CHAN(addr, bits, name, si, chn) { \
	.type = IIO_VOLTAGE, \
	.indexed = 1, \
	.channel = chn, \
	.extend_name = name, \
	.info_mask_separate = BIT(IIO_CHAN_INFO_RAW) | \
		BIT(IIO_CHAN_INFO_SCALE), \
	.info_mask_shared_by_all = BIT(IIO_CHAN_INFO_SAMP_FREQ), \
	.address = (addr), \
	.scan_index = (si), \
	.scan_type = { \
		.sign = 'u', \
		.realbits = (bits), \
		.storagebits = 16, \
		.shift = 0, \
		.endianness = IIO_BE, \
	}, \
}

#define ADIS16400_SUPPLY_CHAN(addr, bits) \
	ADIS16400_VOLTAGE_CHAN(addr, bits, "supply", ADIS16400_SCAN_SUPPLY, 0)

#define ADIS16400_AUX_ADC_CHAN(addr, bits) \
	ADIS16400_VOLTAGE_CHAN(addr, bits, NULL, ADIS16400_SCAN_ADC, 1)

#define ADIS16400_GYRO_CHAN(mod, addr, bits) { \
	.type = IIO_ANGL_VEL, \
	.modified = 1, \
	.channel2 = IIO_MOD_ ## mod, \
	.info_mask_separate = BIT(IIO_CHAN_INFO_RAW) | \
		BIT(IIO_CHAN_INFO_CALIBBIAS),		  \
	.info_mask_shared_by_type = BIT(IIO_CHAN_INFO_SCALE) | \
		BIT(IIO_CHAN_INFO_LOW_PASS_FILTER_3DB_FREQUENCY), \
	.info_mask_shared_by_all = BIT(IIO_CHAN_INFO_SAMP_FREQ), \
	.address = addr, \
	.scan_index = ADIS16400_SCAN_GYRO_ ## mod, \
	.scan_type = { \
		.sign = 's', \
		.realbits = (bits), \
		.storagebits = 16, \
		.shift = 0, \
		.endianness = IIO_BE, \
	}, \
}

#define ADIS16400_ACCEL_CHAN(mod, addr, bits) { \
	.type = IIO_ACCEL, \
	.modified = 1, \
	.channel2 = IIO_MOD_ ## mod, \
	.info_mask_separate = BIT(IIO_CHAN_INFO_RAW) | \
		BIT(IIO_CHAN_INFO_CALIBBIAS), \
	.info_mask_shared_by_type = BIT(IIO_CHAN_INFO_SCALE) | \
		BIT(IIO_CHAN_INFO_LOW_PASS_FILTER_3DB_FREQUENCY), \
	.info_mask_shared_by_all = BIT(IIO_CHAN_INFO_SAMP_FREQ), \
	.address = (addr), \
	.scan_index = ADIS16400_SCAN_ACC_ ## mod, \
	.scan_type = { \
		.sign = 's', \
		.realbits = (bits), \
		.storagebits = 16, \
		.shift = 0, \
		.endianness = IIO_BE, \
	}, \
}

#define ADIS16400_MAGN_CHAN(mod, addr, bits) { \
	.type = IIO_MAGN, \
	.modified = 1, \
	.channel2 = IIO_MOD_ ## mod, \
	.info_mask_separate = BIT(IIO_CHAN_INFO_RAW), \
	.info_mask_shared_by_type = BIT(IIO_CHAN_INFO_SCALE) | \
		BIT(IIO_CHAN_INFO_LOW_PASS_FILTER_3DB_FREQUENCY), \
	.info_mask_shared_by_all = BIT(IIO_CHAN_INFO_SAMP_FREQ), \
	.address = (addr), \
	.scan_index = ADIS16400_SCAN_MAGN_ ## mod, \
	.scan_type = { \
		.sign = 's', \
		.realbits = (bits), \
		.storagebits = 16, \
		.shift = 0, \
		.endianness = IIO_BE, \
	}, \
}

#define ADIS16400_MOD_TEMP_NAME_X "x"
#define ADIS16400_MOD_TEMP_NAME_Y "y"
#define ADIS16400_MOD_TEMP_NAME_Z "z"

#define ADIS16400_MOD_TEMP_CHAN(mod, addr, bits) { \
	.type = IIO_TEMP, \
	.indexed = 1, \
	.channel = 0, \
	.extend_name = ADIS16400_MOD_TEMP_NAME_ ## mod, \
	.info_mask_separate = BIT(IIO_CHAN_INFO_RAW) | \
		BIT(IIO_CHAN_INFO_OFFSET) | \
		BIT(IIO_CHAN_INFO_SCALE), \
	.info_mask_shared_by_type = \
		BIT(IIO_CHAN_INFO_LOW_PASS_FILTER_3DB_FREQUENCY), \
	.info_mask_shared_by_all = BIT(IIO_CHAN_INFO_SAMP_FREQ), \
	.address = (addr), \
	.scan_index = ADIS16350_SCAN_TEMP_ ## mod, \
	.scan_type = { \
		.sign = 's', \
		.realbits = (bits), \
		.storagebits = 16, \
		.shift = 0, \
		.endianness = IIO_BE, \
	}, \
}

#define ADIS16400_TEMP_CHAN(addr, bits) { \
	.type = IIO_TEMP, \
	.indexed = 1, \
	.channel = 0, \
	.info_mask_separate = BIT(IIO_CHAN_INFO_RAW) | \
		BIT(IIO_CHAN_INFO_OFFSET) | \
		BIT(IIO_CHAN_INFO_SCALE), \
	.info_mask_shared_by_all = BIT(IIO_CHAN_INFO_SAMP_FREQ), \
	.address = (addr), \
	.scan_index = ADIS16350_SCAN_TEMP_X, \
	.scan_type = { \
		.sign = 's', \
		.realbits = (bits), \
		.storagebits = 16, \
		.shift = 0, \
		.endianness = IIO_BE, \
	}, \
}

#define ADIS16400_INCLI_CHAN(mod, addr, bits) { \
	.type = IIO_INCLI, \
	.modified = 1, \
	.channel2 = IIO_MOD_ ## mod, \
	.info_mask_separate = BIT(IIO_CHAN_INFO_RAW), \
	.info_mask_shared_by_type = BIT(IIO_CHAN_INFO_SCALE), \
	.info_mask_shared_by_all = BIT(IIO_CHAN_INFO_SAMP_FREQ), \
	.address = (addr), \
	.scan_index = ADIS16300_SCAN_INCLI_ ## mod, \
	.scan_type = { \
		.sign = 's', \
		.realbits = (bits), \
		.storagebits = 16, \
		.shift = 0, \
		.endianness = IIO_BE, \
	}, \
}

static const struct iio_chan_spec adis16400_channels[] = {
	ADIS16400_SUPPLY_CHAN(ADIS16400_SUPPLY_OUT, 14),
	ADIS16400_GYRO_CHAN(X, ADIS16400_XGYRO_OUT, 14),
	ADIS16400_GYRO_CHAN(Y, ADIS16400_YGYRO_OUT, 14),
	ADIS16400_GYRO_CHAN(Z, ADIS16400_ZGYRO_OUT, 14),
	ADIS16400_ACCEL_CHAN(X, ADIS16400_XACCL_OUT, 14),
	ADIS16400_ACCEL_CHAN(Y, ADIS16400_YACCL_OUT, 14),
	ADIS16400_ACCEL_CHAN(Z, ADIS16400_ZACCL_OUT, 14),
	ADIS16400_MAGN_CHAN(X, ADIS16400_XMAGN_OUT, 14),
	ADIS16400_MAGN_CHAN(Y, ADIS16400_YMAGN_OUT, 14),
	ADIS16400_MAGN_CHAN(Z, ADIS16400_ZMAGN_OUT, 14),
	ADIS16400_TEMP_CHAN(ADIS16400_TEMP_OUT, 12),
	ADIS16400_AUX_ADC_CHAN(ADIS16400_AUX_ADC, 12),
	IIO_CHAN_SOFT_TIMESTAMP(ADIS16400_SCAN_TIMESTAMP),
};

static const struct iio_chan_spec adis16445_channels[] = {
	ADIS16400_GYRO_CHAN(X, ADIS16400_XGYRO_OUT, 16),
	ADIS16400_GYRO_CHAN(Y, ADIS16400_YGYRO_OUT, 16),
	ADIS16400_GYRO_CHAN(Z, ADIS16400_ZGYRO_OUT, 16),
	ADIS16400_ACCEL_CHAN(X, ADIS16400_XACCL_OUT, 16),
	ADIS16400_ACCEL_CHAN(Y, ADIS16400_YACCL_OUT, 16),
	ADIS16400_ACCEL_CHAN(Z, ADIS16400_ZACCL_OUT, 16),
	ADIS16400_TEMP_CHAN(ADIS16448_TEMP_OUT, 12),
	IIO_CHAN_SOFT_TIMESTAMP(ADIS16400_SCAN_TIMESTAMP),
};

static const struct iio_chan_spec adis16448_channels[] = {
	ADIS16400_GYRO_CHAN(X, ADIS16400_XGYRO_OUT, 16),
	ADIS16400_GYRO_CHAN(Y, ADIS16400_YGYRO_OUT, 16),
	ADIS16400_GYRO_CHAN(Z, ADIS16400_ZGYRO_OUT, 16),
	ADIS16400_ACCEL_CHAN(X, ADIS16400_XACCL_OUT, 16),
	ADIS16400_ACCEL_CHAN(Y, ADIS16400_YACCL_OUT, 16),
	ADIS16400_ACCEL_CHAN(Z, ADIS16400_ZACCL_OUT, 16),
	ADIS16400_MAGN_CHAN(X, ADIS16400_XMAGN_OUT, 16),
	ADIS16400_MAGN_CHAN(Y, ADIS16400_YMAGN_OUT, 16),
	ADIS16400_MAGN_CHAN(Z, ADIS16400_ZMAGN_OUT, 16),
	{
		.type = IIO_PRESSURE,
		.info_mask_separate = BIT(IIO_CHAN_INFO_RAW),
		.info_mask_shared_by_type = BIT(IIO_CHAN_INFO_SCALE),
		.info_mask_shared_by_all = BIT(IIO_CHAN_INFO_SAMP_FREQ),
		.address = ADIS16448_BARO_OUT,
		.scan_index = ADIS16400_SCAN_BARO,
		.scan_type = {
			.sign = 's',
			.realbits = 16,
			.storagebits = 16,
			.endianness = IIO_BE,
		},
	},
	ADIS16400_TEMP_CHAN(ADIS16448_TEMP_OUT, 12),
	IIO_CHAN_SOFT_TIMESTAMP(ADIS16400_SCAN_TIMESTAMP),
};

static const struct iio_chan_spec adis16350_channels[] = {
	ADIS16400_SUPPLY_CHAN(ADIS16400_SUPPLY_OUT, 12),
	ADIS16400_GYRO_CHAN(X, ADIS16400_XGYRO_OUT, 14),
	ADIS16400_GYRO_CHAN(Y, ADIS16400_YGYRO_OUT, 14),
	ADIS16400_GYRO_CHAN(Z, ADIS16400_ZGYRO_OUT, 14),
	ADIS16400_ACCEL_CHAN(X, ADIS16400_XACCL_OUT, 14),
	ADIS16400_ACCEL_CHAN(Y, ADIS16400_YACCL_OUT, 14),
	ADIS16400_ACCEL_CHAN(Z, ADIS16400_ZACCL_OUT, 14),
	ADIS16400_MAGN_CHAN(X, ADIS16400_XMAGN_OUT, 14),
	ADIS16400_MAGN_CHAN(Y, ADIS16400_YMAGN_OUT, 14),
	ADIS16400_MAGN_CHAN(Z, ADIS16400_ZMAGN_OUT, 14),
	ADIS16400_AUX_ADC_CHAN(ADIS16300_AUX_ADC, 12),
	ADIS16400_MOD_TEMP_CHAN(X, ADIS16350_XTEMP_OUT, 12),
	ADIS16400_MOD_TEMP_CHAN(Y, ADIS16350_YTEMP_OUT, 12),
	ADIS16400_MOD_TEMP_CHAN(Z, ADIS16350_ZTEMP_OUT, 12),
	IIO_CHAN_SOFT_TIMESTAMP(ADIS16400_SCAN_TIMESTAMP),
};

static const struct iio_chan_spec adis16300_channels[] = {
	ADIS16400_SUPPLY_CHAN(ADIS16400_SUPPLY_OUT, 12),
	ADIS16400_GYRO_CHAN(X, ADIS16400_XGYRO_OUT, 14),
	ADIS16400_ACCEL_CHAN(X, ADIS16400_XACCL_OUT, 14),
	ADIS16400_ACCEL_CHAN(Y, ADIS16400_YACCL_OUT, 14),
	ADIS16400_ACCEL_CHAN(Z, ADIS16400_ZACCL_OUT, 14),
	ADIS16400_TEMP_CHAN(ADIS16350_XTEMP_OUT, 12),
	ADIS16400_AUX_ADC_CHAN(ADIS16300_AUX_ADC, 12),
	ADIS16400_INCLI_CHAN(X, ADIS16300_PITCH_OUT, 13),
	ADIS16400_INCLI_CHAN(Y, ADIS16300_ROLL_OUT, 13),
	IIO_CHAN_SOFT_TIMESTAMP(ADIS16400_SCAN_TIMESTAMP),
};

static const struct iio_chan_spec adis16334_channels[] = {
	ADIS16400_GYRO_CHAN(X, ADIS16400_XGYRO_OUT, 14),
	ADIS16400_GYRO_CHAN(Y, ADIS16400_YGYRO_OUT, 14),
	ADIS16400_GYRO_CHAN(Z, ADIS16400_ZGYRO_OUT, 14),
	ADIS16400_ACCEL_CHAN(X, ADIS16400_XACCL_OUT, 14),
	ADIS16400_ACCEL_CHAN(Y, ADIS16400_YACCL_OUT, 14),
	ADIS16400_ACCEL_CHAN(Z, ADIS16400_ZACCL_OUT, 14),
	ADIS16400_TEMP_CHAN(ADIS16350_XTEMP_OUT, 12),
	IIO_CHAN_SOFT_TIMESTAMP(ADIS16400_SCAN_TIMESTAMP),
};

<<<<<<< HEAD
=======
static const char * const adis16400_status_error_msgs[] = {
	[ADIS16400_DIAG_STAT_ZACCL_FAIL] = "Z-axis accelerometer self-test failure",
	[ADIS16400_DIAG_STAT_YACCL_FAIL] = "Y-axis accelerometer self-test failure",
	[ADIS16400_DIAG_STAT_XACCL_FAIL] = "X-axis accelerometer self-test failure",
	[ADIS16400_DIAG_STAT_XGYRO_FAIL] = "X-axis gyroscope self-test failure",
	[ADIS16400_DIAG_STAT_YGYRO_FAIL] = "Y-axis gyroscope self-test failure",
	[ADIS16400_DIAG_STAT_ZGYRO_FAIL] = "Z-axis gyroscope self-test failure",
	[ADIS16400_DIAG_STAT_ALARM2] = "Alarm 2 active",
	[ADIS16400_DIAG_STAT_ALARM1] = "Alarm 1 active",
	[ADIS16400_DIAG_STAT_FLASH_CHK] = "Flash checksum error",
	[ADIS16400_DIAG_STAT_SELF_TEST] = "Self test error",
	[ADIS16400_DIAG_STAT_OVERFLOW] = "Sensor overrange",
	[ADIS16400_DIAG_STAT_SPI_FAIL] = "SPI failure",
	[ADIS16400_DIAG_STAT_FLASH_UPT] = "Flash update failed",
	[ADIS16400_DIAG_STAT_POWER_HIGH] = "Power supply above 5.25V",
	[ADIS16400_DIAG_STAT_POWER_LOW] = "Power supply below 4.75V",
};

#define ADIS16400_DATA(_timeouts)					\
{									\
	.msc_ctrl_reg = ADIS16400_MSC_CTRL,				\
	.glob_cmd_reg = ADIS16400_GLOB_CMD,				\
	.diag_stat_reg = ADIS16400_DIAG_STAT,				\
	.read_delay = 50,						\
	.write_delay = 50,						\
	.self_test_mask = ADIS16400_MSC_CTRL_MEM_TEST,			\
	.self_test_reg = ADIS16400_MSC_CTRL,				\
	.status_error_msgs = adis16400_status_error_msgs,		\
	.status_error_mask = BIT(ADIS16400_DIAG_STAT_ZACCL_FAIL) |	\
		BIT(ADIS16400_DIAG_STAT_YACCL_FAIL) |			\
		BIT(ADIS16400_DIAG_STAT_XACCL_FAIL) |			\
		BIT(ADIS16400_DIAG_STAT_XGYRO_FAIL) |			\
		BIT(ADIS16400_DIAG_STAT_YGYRO_FAIL) |			\
		BIT(ADIS16400_DIAG_STAT_ZGYRO_FAIL) |			\
		BIT(ADIS16400_DIAG_STAT_ALARM2) |			\
		BIT(ADIS16400_DIAG_STAT_ALARM1) |			\
		BIT(ADIS16400_DIAG_STAT_FLASH_CHK) |			\
		BIT(ADIS16400_DIAG_STAT_SELF_TEST) |			\
		BIT(ADIS16400_DIAG_STAT_OVERFLOW) |			\
		BIT(ADIS16400_DIAG_STAT_SPI_FAIL) |			\
		BIT(ADIS16400_DIAG_STAT_FLASH_UPT) |			\
		BIT(ADIS16400_DIAG_STAT_POWER_HIGH) |			\
		BIT(ADIS16400_DIAG_STAT_POWER_LOW),			\
	.timeouts = (_timeouts),					\
}

>>>>>>> 04d5ce62
static const struct adis_timeout adis16300_timeouts = {
	.reset_ms = ADIS16400_STARTUP_DELAY,
	.sw_reset_ms = ADIS16400_STARTUP_DELAY,
	.self_test_ms = ADIS16400_STARTUP_DELAY,
};

<<<<<<< HEAD
=======
static const struct adis_timeout adis16334_timeouts = {
	.reset_ms = 60,
	.sw_reset_ms = 60,
	.self_test_ms = 14,
};

>>>>>>> 04d5ce62
static const struct adis_timeout adis16362_timeouts = {
	.reset_ms = 130,
	.sw_reset_ms = 130,
	.self_test_ms = 12,
};

static const struct adis_timeout adis16400_timeouts = {
	.reset_ms = 170,
	.sw_reset_ms = 170,
	.self_test_ms = 12,
};

static const struct adis_timeout adis16445_timeouts = {
	.reset_ms = 55,
	.sw_reset_ms = 55,
	.self_test_ms = 16,
};

static const struct adis_timeout adis16448_timeouts = {
	.reset_ms = 90,
	.sw_reset_ms = 90,
	.self_test_ms = 45,
};

static struct adis16400_chip_info adis16400_chips[] = {
	[ADIS16300] = {
		.channels = adis16300_channels,
		.num_channels = ARRAY_SIZE(adis16300_channels),
		.flags = ADIS16400_HAS_PROD_ID | ADIS16400_HAS_SLOW_MODE |
				ADIS16400_HAS_SERIAL_NUMBER,
		.gyro_scale_micro = IIO_DEGREE_TO_RAD(50000), /* 0.05 deg/s */
		.accel_scale_micro = 5884,
		.temp_scale_nano = 140000000, /* 0.14 C */
		.temp_offset = 25000000 / 140000, /* 25 C = 0x00 */
		.set_freq = adis16400_set_freq,
		.get_freq = adis16400_get_freq,
<<<<<<< HEAD
		.timeouts = &adis16300_timeouts,
=======
		.adis_data = ADIS16400_DATA(&adis16300_timeouts),
>>>>>>> 04d5ce62
	},
	[ADIS16334] = {
		.channels = adis16334_channels,
		.num_channels = ARRAY_SIZE(adis16334_channels),
		.flags = ADIS16400_HAS_PROD_ID | ADIS16400_NO_BURST |
				ADIS16400_HAS_SERIAL_NUMBER,
		.gyro_scale_micro = IIO_DEGREE_TO_RAD(50000), /* 0.05 deg/s */
		.accel_scale_micro = IIO_G_TO_M_S_2(1000), /* 1 mg */
		.temp_scale_nano = 67850000, /* 0.06785 C */
		.temp_offset = 25000000 / 67850, /* 25 C = 0x00 */
		.set_freq = adis16334_set_freq,
		.get_freq = adis16334_get_freq,
		.adis_data = ADIS16400_DATA(&adis16334_timeouts),
	},
	[ADIS16350] = {
		.channels = adis16350_channels,
		.num_channels = ARRAY_SIZE(adis16350_channels),
		.gyro_scale_micro = IIO_DEGREE_TO_RAD(73260), /* 0.07326 deg/s */
		.accel_scale_micro = IIO_G_TO_M_S_2(2522), /* 0.002522 g */
		.temp_scale_nano = 145300000, /* 0.1453 C */
		.temp_offset = 25000000 / 145300, /* 25 C = 0x00 */
		.flags = ADIS16400_NO_BURST | ADIS16400_HAS_SLOW_MODE,
		.set_freq = adis16400_set_freq,
		.get_freq = adis16400_get_freq,
<<<<<<< HEAD
		.timeouts = &adis16300_timeouts,
=======
		.adis_data = ADIS16400_DATA(&adis16300_timeouts),
>>>>>>> 04d5ce62
	},
	[ADIS16360] = {
		.channels = adis16350_channels,
		.num_channels = ARRAY_SIZE(adis16350_channels),
		.flags = ADIS16400_HAS_PROD_ID | ADIS16400_HAS_SLOW_MODE |
				ADIS16400_HAS_SERIAL_NUMBER,
		.gyro_scale_micro = IIO_DEGREE_TO_RAD(50000), /* 0.05 deg/s */
		.accel_scale_micro = IIO_G_TO_M_S_2(3333), /* 3.333 mg */
		.temp_scale_nano = 136000000, /* 0.136 C */
		.temp_offset = 25000000 / 136000, /* 25 C = 0x00 */
		.set_freq = adis16400_set_freq,
		.get_freq = adis16400_get_freq,
<<<<<<< HEAD
		.timeouts = &adis16300_timeouts,
=======
		.adis_data = ADIS16400_DATA(&adis16300_timeouts),
>>>>>>> 04d5ce62
	},
	[ADIS16362] = {
		.channels = adis16350_channels,
		.num_channels = ARRAY_SIZE(adis16350_channels),
		.flags = ADIS16400_HAS_PROD_ID | ADIS16400_HAS_SLOW_MODE |
				ADIS16400_HAS_SERIAL_NUMBER,
		.gyro_scale_micro = IIO_DEGREE_TO_RAD(50000), /* 0.05 deg/s */
		.accel_scale_micro = IIO_G_TO_M_S_2(333), /* 0.333 mg */
		.temp_scale_nano = 136000000, /* 0.136 C */
		.temp_offset = 25000000 / 136000, /* 25 C = 0x00 */
		.set_freq = adis16400_set_freq,
		.get_freq = adis16400_get_freq,
<<<<<<< HEAD
		.timeouts = &adis16362_timeouts,
=======
		.adis_data = ADIS16400_DATA(&adis16362_timeouts),
>>>>>>> 04d5ce62
	},
	[ADIS16364] = {
		.channels = adis16350_channels,
		.num_channels = ARRAY_SIZE(adis16350_channels),
		.flags = ADIS16400_HAS_PROD_ID | ADIS16400_HAS_SLOW_MODE |
				ADIS16400_HAS_SERIAL_NUMBER,
		.gyro_scale_micro = IIO_DEGREE_TO_RAD(50000), /* 0.05 deg/s */
		.accel_scale_micro = IIO_G_TO_M_S_2(1000), /* 1 mg */
		.temp_scale_nano = 136000000, /* 0.136 C */
		.temp_offset = 25000000 / 136000, /* 25 C = 0x00 */
		.set_freq = adis16400_set_freq,
		.get_freq = adis16400_get_freq,
<<<<<<< HEAD
		.timeouts = &adis16362_timeouts,
=======
		.adis_data = ADIS16400_DATA(&adis16362_timeouts),
>>>>>>> 04d5ce62
	},
	[ADIS16367] = {
		.channels = adis16350_channels,
		.num_channels = ARRAY_SIZE(adis16350_channels),
		.flags = ADIS16400_HAS_PROD_ID | ADIS16400_HAS_SLOW_MODE |
				ADIS16400_HAS_SERIAL_NUMBER,
		.gyro_scale_micro = IIO_DEGREE_TO_RAD(2000), /* 0.2 deg/s */
		.accel_scale_micro = IIO_G_TO_M_S_2(3333), /* 3.333 mg */
		.temp_scale_nano = 136000000, /* 0.136 C */
		.temp_offset = 25000000 / 136000, /* 25 C = 0x00 */
		.set_freq = adis16400_set_freq,
		.get_freq = adis16400_get_freq,
<<<<<<< HEAD
		.timeouts = &adis16300_timeouts,
=======
		.adis_data = ADIS16400_DATA(&adis16300_timeouts),
>>>>>>> 04d5ce62
	},
	[ADIS16400] = {
		.channels = adis16400_channels,
		.num_channels = ARRAY_SIZE(adis16400_channels),
		.flags = ADIS16400_HAS_PROD_ID | ADIS16400_HAS_SLOW_MODE,
		.gyro_scale_micro = IIO_DEGREE_TO_RAD(50000), /* 0.05 deg/s */
		.accel_scale_micro = IIO_G_TO_M_S_2(3333), /* 3.333 mg */
		.temp_scale_nano = 140000000, /* 0.14 C */
		.temp_offset = 25000000 / 140000, /* 25 C = 0x00 */
		.set_freq = adis16400_set_freq,
		.get_freq = adis16400_get_freq,
<<<<<<< HEAD
		.timeouts = &adis16400_timeouts,
=======
		.adis_data = ADIS16400_DATA(&adis16400_timeouts),
>>>>>>> 04d5ce62
	},
	[ADIS16445] = {
		.channels = adis16445_channels,
		.num_channels = ARRAY_SIZE(adis16445_channels),
		.flags = ADIS16400_HAS_PROD_ID |
				ADIS16400_HAS_SERIAL_NUMBER |
				ADIS16400_BURST_DIAG_STAT,
		.gyro_scale_micro = IIO_DEGREE_TO_RAD(10000), /* 0.01 deg/s */
		.accel_scale_micro = IIO_G_TO_M_S_2(250), /* 1/4000 g */
		.temp_scale_nano = 73860000, /* 0.07386 C */
		.temp_offset = 31000000 / 73860, /* 31 C = 0x00 */
		.set_freq = adis16334_set_freq,
		.get_freq = adis16334_get_freq,
<<<<<<< HEAD
		.timeouts = &adis16445_timeouts,
=======
		.adis_data = ADIS16400_DATA(&adis16445_timeouts),
>>>>>>> 04d5ce62
	},
	[ADIS16448] = {
		.channels = adis16448_channels,
		.num_channels = ARRAY_SIZE(adis16448_channels),
		.flags = ADIS16400_HAS_PROD_ID |
				ADIS16400_HAS_SERIAL_NUMBER |
				ADIS16400_BURST_DIAG_STAT,
		.gyro_scale_micro = IIO_DEGREE_TO_RAD(40000), /* 0.04 deg/s */
		.accel_scale_micro = IIO_G_TO_M_S_2(833), /* 1/1200 g */
		.temp_scale_nano = 73860000, /* 0.07386 C */
		.temp_offset = 31000000 / 73860, /* 31 C = 0x00 */
		.set_freq = adis16334_set_freq,
		.get_freq = adis16334_get_freq,
<<<<<<< HEAD
		.timeouts = &adis16448_timeouts,
=======
		.adis_data = ADIS16400_DATA(&adis16448_timeouts),
>>>>>>> 04d5ce62
	}
};

static const struct iio_info adis16400_info = {
	.read_raw = &adis16400_read_raw,
	.write_raw = &adis16400_write_raw,
	.update_scan_mode = adis_update_scan_mode,
	.debugfs_reg_access = adis_debugfs_reg_access,
};

<<<<<<< HEAD
static const char * const adis16400_status_error_msgs[] = {
	[ADIS16400_DIAG_STAT_ZACCL_FAIL] = "Z-axis accelerometer self-test failure",
	[ADIS16400_DIAG_STAT_YACCL_FAIL] = "Y-axis accelerometer self-test failure",
	[ADIS16400_DIAG_STAT_XACCL_FAIL] = "X-axis accelerometer self-test failure",
	[ADIS16400_DIAG_STAT_XGYRO_FAIL] = "X-axis gyroscope self-test failure",
	[ADIS16400_DIAG_STAT_YGYRO_FAIL] = "Y-axis gyroscope self-test failure",
	[ADIS16400_DIAG_STAT_ZGYRO_FAIL] = "Z-axis gyroscope self-test failure",
	[ADIS16400_DIAG_STAT_ALARM2] = "Alarm 2 active",
	[ADIS16400_DIAG_STAT_ALARM1] = "Alarm 1 active",
	[ADIS16400_DIAG_STAT_FLASH_CHK] = "Flash checksum error",
	[ADIS16400_DIAG_STAT_SELF_TEST] = "Self test error",
	[ADIS16400_DIAG_STAT_OVERFLOW] = "Sensor overrange",
	[ADIS16400_DIAG_STAT_SPI_FAIL] = "SPI failure",
	[ADIS16400_DIAG_STAT_FLASH_UPT] = "Flash update failed",
	[ADIS16400_DIAG_STAT_POWER_HIGH] = "Power supply above 5.25V",
	[ADIS16400_DIAG_STAT_POWER_LOW] = "Power supply below 4.75V",
};

static const struct adis_data adis16400_data = {
	.msc_ctrl_reg = ADIS16400_MSC_CTRL,
	.glob_cmd_reg = ADIS16400_GLOB_CMD,
	.diag_stat_reg = ADIS16400_DIAG_STAT,

	.read_delay = 50,
	.write_delay = 50,

	.self_test_mask = ADIS16400_MSC_CTRL_MEM_TEST,

	.status_error_msgs = adis16400_status_error_msgs,
	.status_error_mask = BIT(ADIS16400_DIAG_STAT_ZACCL_FAIL) |
		BIT(ADIS16400_DIAG_STAT_YACCL_FAIL) |
		BIT(ADIS16400_DIAG_STAT_XACCL_FAIL) |
		BIT(ADIS16400_DIAG_STAT_XGYRO_FAIL) |
		BIT(ADIS16400_DIAG_STAT_YGYRO_FAIL) |
		BIT(ADIS16400_DIAG_STAT_ZGYRO_FAIL) |
		BIT(ADIS16400_DIAG_STAT_ALARM2) |
		BIT(ADIS16400_DIAG_STAT_ALARM1) |
		BIT(ADIS16400_DIAG_STAT_FLASH_CHK) |
		BIT(ADIS16400_DIAG_STAT_SELF_TEST) |
		BIT(ADIS16400_DIAG_STAT_OVERFLOW) |
		BIT(ADIS16400_DIAG_STAT_SPI_FAIL) |
		BIT(ADIS16400_DIAG_STAT_FLASH_UPT) |
		BIT(ADIS16400_DIAG_STAT_POWER_HIGH) |
		BIT(ADIS16400_DIAG_STAT_POWER_LOW),
};

=======
>>>>>>> 04d5ce62
static void adis16400_setup_chan_mask(struct adis16400_state *st)
{
	const struct adis16400_chip_info *chip_info = st->variant;
	unsigned int i;

	for (i = 0; i < chip_info->num_channels; i++) {
		const struct iio_chan_spec *ch = &chip_info->channels[i];

		if (ch->scan_index >= 0 &&
		    ch->scan_index != ADIS16400_SCAN_TIMESTAMP)
			st->avail_scan_mask[0] |= BIT(ch->scan_index);
	}
}
<<<<<<< HEAD

static struct adis_data *adis16400_adis_data_alloc(struct adis16400_state *st,
						   struct device *dev)
{
	struct adis_data *data;

	data = devm_kmalloc(dev, sizeof(struct adis_data), GFP_KERNEL);
	if (!data)
		return ERR_PTR(-ENOMEM);

	memcpy(data, &adis16400_data, sizeof(*data));

	data->timeouts = st->variant->timeouts;

	return data;
}

=======
>>>>>>> 04d5ce62
static int adis16400_probe(struct spi_device *spi)
{
	struct adis16400_state *st;
	struct iio_dev *indio_dev;
	int ret;
	const struct adis_data *adis16400_data;

	indio_dev = devm_iio_device_alloc(&spi->dev, sizeof(*st));
	if (indio_dev == NULL)
		return -ENOMEM;

	st = iio_priv(indio_dev);
	/* this is only used for removal purposes */
	spi_set_drvdata(spi, indio_dev);

	/* setup the industrialio driver allocated elements */
	st->variant = &adis16400_chips[spi_get_device_id(spi)->driver_data];
	indio_dev->dev.parent = &spi->dev;
	indio_dev->name = spi_get_device_id(spi)->name;
	indio_dev->channels = st->variant->channels;
	indio_dev->num_channels = st->variant->num_channels;
	indio_dev->info = &adis16400_info;
	indio_dev->modes = INDIO_DIRECT_MODE;

	if (!(st->variant->flags & ADIS16400_NO_BURST)) {
		adis16400_setup_chan_mask(st);
		indio_dev->available_scan_masks = st->avail_scan_mask;
		st->adis.burst = &adis16400_burst;
		if (st->variant->flags & ADIS16400_BURST_DIAG_STAT)
			st->adis.burst->extra_len = sizeof(u16);
	}

<<<<<<< HEAD
	adis16400_data = adis16400_adis_data_alloc(st, &spi->dev);
	if (IS_ERR(adis16400_data))
		return PTR_ERR(adis16400_data);
=======
	adis16400_data = &st->variant->adis_data;
>>>>>>> 04d5ce62

	ret = adis_init(&st->adis, indio_dev, spi, adis16400_data);
	if (ret)
		return ret;

	ret = adis_setup_buffer_and_trigger(&st->adis, indio_dev,
			adis16400_trigger_handler);
	if (ret)
		return ret;

	/* Get the device into a sane initial state */
	ret = adis16400_initial_setup(indio_dev);
	if (ret)
		goto error_cleanup_buffer;
	ret = iio_device_register(indio_dev);
	if (ret)
		goto error_cleanup_buffer;

	adis16400_debugfs_init(indio_dev);
	return 0;

error_cleanup_buffer:
	adis_cleanup_buffer_and_trigger(&st->adis, indio_dev);
	return ret;
}

static int adis16400_remove(struct spi_device *spi)
{
	struct iio_dev *indio_dev = spi_get_drvdata(spi);
	struct adis16400_state *st = iio_priv(indio_dev);

	iio_device_unregister(indio_dev);
	adis16400_stop_device(indio_dev);

	adis_cleanup_buffer_and_trigger(&st->adis, indio_dev);

	return 0;
}

static const struct spi_device_id adis16400_id[] = {
	{"adis16300", ADIS16300},
	{"adis16305", ADIS16300},
	{"adis16334", ADIS16334},
	{"adis16350", ADIS16350},
	{"adis16354", ADIS16350},
	{"adis16355", ADIS16350},
	{"adis16360", ADIS16360},
	{"adis16362", ADIS16362},
	{"adis16364", ADIS16364},
	{"adis16365", ADIS16360},
	{"adis16367", ADIS16367},
	{"adis16400", ADIS16400},
	{"adis16405", ADIS16400},
	{"adis16445", ADIS16445},
	{"adis16448", ADIS16448},
	{}
};
MODULE_DEVICE_TABLE(spi, adis16400_id);

static struct spi_driver adis16400_driver = {
	.driver = {
		.name = "adis16400",
	},
	.id_table = adis16400_id,
	.probe = adis16400_probe,
	.remove = adis16400_remove,
};
module_spi_driver(adis16400_driver);

MODULE_AUTHOR("Manuel Stahl <manuel.stahl@iis.fraunhofer.de>");
MODULE_DESCRIPTION("Analog Devices ADIS16400/5 IMU SPI driver");
MODULE_LICENSE("GPL v2");<|MERGE_RESOLUTION|>--- conflicted
+++ resolved
@@ -156,11 +156,7 @@
 
 struct adis16400_chip_info {
 	const struct iio_chan_spec *channels;
-<<<<<<< HEAD
-	const struct adis_timeout *timeouts;
-=======
 	const struct adis_data adis_data;
->>>>>>> 04d5ce62
 	const int num_channels;
 	const long flags;
 	unsigned int gyro_scale_micro;
@@ -934,8 +930,6 @@
 	IIO_CHAN_SOFT_TIMESTAMP(ADIS16400_SCAN_TIMESTAMP),
 };
 
-<<<<<<< HEAD
-=======
 static const char * const adis16400_status_error_msgs[] = {
 	[ADIS16400_DIAG_STAT_ZACCL_FAIL] = "Z-axis accelerometer self-test failure",
 	[ADIS16400_DIAG_STAT_YACCL_FAIL] = "Y-axis accelerometer self-test failure",
@@ -982,22 +976,18 @@
 	.timeouts = (_timeouts),					\
 }
 
->>>>>>> 04d5ce62
 static const struct adis_timeout adis16300_timeouts = {
 	.reset_ms = ADIS16400_STARTUP_DELAY,
 	.sw_reset_ms = ADIS16400_STARTUP_DELAY,
 	.self_test_ms = ADIS16400_STARTUP_DELAY,
 };
 
-<<<<<<< HEAD
-=======
 static const struct adis_timeout adis16334_timeouts = {
 	.reset_ms = 60,
 	.sw_reset_ms = 60,
 	.self_test_ms = 14,
 };
 
->>>>>>> 04d5ce62
 static const struct adis_timeout adis16362_timeouts = {
 	.reset_ms = 130,
 	.sw_reset_ms = 130,
@@ -1034,11 +1024,7 @@
 		.temp_offset = 25000000 / 140000, /* 25 C = 0x00 */
 		.set_freq = adis16400_set_freq,
 		.get_freq = adis16400_get_freq,
-<<<<<<< HEAD
-		.timeouts = &adis16300_timeouts,
-=======
 		.adis_data = ADIS16400_DATA(&adis16300_timeouts),
->>>>>>> 04d5ce62
 	},
 	[ADIS16334] = {
 		.channels = adis16334_channels,
@@ -1063,11 +1049,7 @@
 		.flags = ADIS16400_NO_BURST | ADIS16400_HAS_SLOW_MODE,
 		.set_freq = adis16400_set_freq,
 		.get_freq = adis16400_get_freq,
-<<<<<<< HEAD
-		.timeouts = &adis16300_timeouts,
-=======
 		.adis_data = ADIS16400_DATA(&adis16300_timeouts),
->>>>>>> 04d5ce62
 	},
 	[ADIS16360] = {
 		.channels = adis16350_channels,
@@ -1080,11 +1062,7 @@
 		.temp_offset = 25000000 / 136000, /* 25 C = 0x00 */
 		.set_freq = adis16400_set_freq,
 		.get_freq = adis16400_get_freq,
-<<<<<<< HEAD
-		.timeouts = &adis16300_timeouts,
-=======
 		.adis_data = ADIS16400_DATA(&adis16300_timeouts),
->>>>>>> 04d5ce62
 	},
 	[ADIS16362] = {
 		.channels = adis16350_channels,
@@ -1097,11 +1075,7 @@
 		.temp_offset = 25000000 / 136000, /* 25 C = 0x00 */
 		.set_freq = adis16400_set_freq,
 		.get_freq = adis16400_get_freq,
-<<<<<<< HEAD
-		.timeouts = &adis16362_timeouts,
-=======
 		.adis_data = ADIS16400_DATA(&adis16362_timeouts),
->>>>>>> 04d5ce62
 	},
 	[ADIS16364] = {
 		.channels = adis16350_channels,
@@ -1114,11 +1088,7 @@
 		.temp_offset = 25000000 / 136000, /* 25 C = 0x00 */
 		.set_freq = adis16400_set_freq,
 		.get_freq = adis16400_get_freq,
-<<<<<<< HEAD
-		.timeouts = &adis16362_timeouts,
-=======
 		.adis_data = ADIS16400_DATA(&adis16362_timeouts),
->>>>>>> 04d5ce62
 	},
 	[ADIS16367] = {
 		.channels = adis16350_channels,
@@ -1131,11 +1101,7 @@
 		.temp_offset = 25000000 / 136000, /* 25 C = 0x00 */
 		.set_freq = adis16400_set_freq,
 		.get_freq = adis16400_get_freq,
-<<<<<<< HEAD
-		.timeouts = &adis16300_timeouts,
-=======
 		.adis_data = ADIS16400_DATA(&adis16300_timeouts),
->>>>>>> 04d5ce62
 	},
 	[ADIS16400] = {
 		.channels = adis16400_channels,
@@ -1147,11 +1113,7 @@
 		.temp_offset = 25000000 / 140000, /* 25 C = 0x00 */
 		.set_freq = adis16400_set_freq,
 		.get_freq = adis16400_get_freq,
-<<<<<<< HEAD
-		.timeouts = &adis16400_timeouts,
-=======
 		.adis_data = ADIS16400_DATA(&adis16400_timeouts),
->>>>>>> 04d5ce62
 	},
 	[ADIS16445] = {
 		.channels = adis16445_channels,
@@ -1165,11 +1127,7 @@
 		.temp_offset = 31000000 / 73860, /* 31 C = 0x00 */
 		.set_freq = adis16334_set_freq,
 		.get_freq = adis16334_get_freq,
-<<<<<<< HEAD
-		.timeouts = &adis16445_timeouts,
-=======
 		.adis_data = ADIS16400_DATA(&adis16445_timeouts),
->>>>>>> 04d5ce62
 	},
 	[ADIS16448] = {
 		.channels = adis16448_channels,
@@ -1183,11 +1141,7 @@
 		.temp_offset = 31000000 / 73860, /* 31 C = 0x00 */
 		.set_freq = adis16334_set_freq,
 		.get_freq = adis16334_get_freq,
-<<<<<<< HEAD
-		.timeouts = &adis16448_timeouts,
-=======
 		.adis_data = ADIS16400_DATA(&adis16448_timeouts),
->>>>>>> 04d5ce62
 	}
 };
 
@@ -1198,55 +1152,6 @@
 	.debugfs_reg_access = adis_debugfs_reg_access,
 };
 
-<<<<<<< HEAD
-static const char * const adis16400_status_error_msgs[] = {
-	[ADIS16400_DIAG_STAT_ZACCL_FAIL] = "Z-axis accelerometer self-test failure",
-	[ADIS16400_DIAG_STAT_YACCL_FAIL] = "Y-axis accelerometer self-test failure",
-	[ADIS16400_DIAG_STAT_XACCL_FAIL] = "X-axis accelerometer self-test failure",
-	[ADIS16400_DIAG_STAT_XGYRO_FAIL] = "X-axis gyroscope self-test failure",
-	[ADIS16400_DIAG_STAT_YGYRO_FAIL] = "Y-axis gyroscope self-test failure",
-	[ADIS16400_DIAG_STAT_ZGYRO_FAIL] = "Z-axis gyroscope self-test failure",
-	[ADIS16400_DIAG_STAT_ALARM2] = "Alarm 2 active",
-	[ADIS16400_DIAG_STAT_ALARM1] = "Alarm 1 active",
-	[ADIS16400_DIAG_STAT_FLASH_CHK] = "Flash checksum error",
-	[ADIS16400_DIAG_STAT_SELF_TEST] = "Self test error",
-	[ADIS16400_DIAG_STAT_OVERFLOW] = "Sensor overrange",
-	[ADIS16400_DIAG_STAT_SPI_FAIL] = "SPI failure",
-	[ADIS16400_DIAG_STAT_FLASH_UPT] = "Flash update failed",
-	[ADIS16400_DIAG_STAT_POWER_HIGH] = "Power supply above 5.25V",
-	[ADIS16400_DIAG_STAT_POWER_LOW] = "Power supply below 4.75V",
-};
-
-static const struct adis_data adis16400_data = {
-	.msc_ctrl_reg = ADIS16400_MSC_CTRL,
-	.glob_cmd_reg = ADIS16400_GLOB_CMD,
-	.diag_stat_reg = ADIS16400_DIAG_STAT,
-
-	.read_delay = 50,
-	.write_delay = 50,
-
-	.self_test_mask = ADIS16400_MSC_CTRL_MEM_TEST,
-
-	.status_error_msgs = adis16400_status_error_msgs,
-	.status_error_mask = BIT(ADIS16400_DIAG_STAT_ZACCL_FAIL) |
-		BIT(ADIS16400_DIAG_STAT_YACCL_FAIL) |
-		BIT(ADIS16400_DIAG_STAT_XACCL_FAIL) |
-		BIT(ADIS16400_DIAG_STAT_XGYRO_FAIL) |
-		BIT(ADIS16400_DIAG_STAT_YGYRO_FAIL) |
-		BIT(ADIS16400_DIAG_STAT_ZGYRO_FAIL) |
-		BIT(ADIS16400_DIAG_STAT_ALARM2) |
-		BIT(ADIS16400_DIAG_STAT_ALARM1) |
-		BIT(ADIS16400_DIAG_STAT_FLASH_CHK) |
-		BIT(ADIS16400_DIAG_STAT_SELF_TEST) |
-		BIT(ADIS16400_DIAG_STAT_OVERFLOW) |
-		BIT(ADIS16400_DIAG_STAT_SPI_FAIL) |
-		BIT(ADIS16400_DIAG_STAT_FLASH_UPT) |
-		BIT(ADIS16400_DIAG_STAT_POWER_HIGH) |
-		BIT(ADIS16400_DIAG_STAT_POWER_LOW),
-};
-
-=======
->>>>>>> 04d5ce62
 static void adis16400_setup_chan_mask(struct adis16400_state *st)
 {
 	const struct adis16400_chip_info *chip_info = st->variant;
@@ -1260,26 +1165,6 @@
 			st->avail_scan_mask[0] |= BIT(ch->scan_index);
 	}
 }
-<<<<<<< HEAD
-
-static struct adis_data *adis16400_adis_data_alloc(struct adis16400_state *st,
-						   struct device *dev)
-{
-	struct adis_data *data;
-
-	data = devm_kmalloc(dev, sizeof(struct adis_data), GFP_KERNEL);
-	if (!data)
-		return ERR_PTR(-ENOMEM);
-
-	memcpy(data, &adis16400_data, sizeof(*data));
-
-	data->timeouts = st->variant->timeouts;
-
-	return data;
-}
-
-=======
->>>>>>> 04d5ce62
 static int adis16400_probe(struct spi_device *spi)
 {
 	struct adis16400_state *st;
@@ -1312,13 +1197,7 @@
 			st->adis.burst->extra_len = sizeof(u16);
 	}
 
-<<<<<<< HEAD
-	adis16400_data = adis16400_adis_data_alloc(st, &spi->dev);
-	if (IS_ERR(adis16400_data))
-		return PTR_ERR(adis16400_data);
-=======
 	adis16400_data = &st->variant->adis_data;
->>>>>>> 04d5ce62
 
 	ret = adis_init(&st->adis, indio_dev, spi, adis16400_data);
 	if (ret)

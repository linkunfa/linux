--- conflicted
+++ resolved
@@ -514,11 +514,7 @@
 	.flush		= d71_flush,
 };
 
-<<<<<<< HEAD
-struct komeda_dev_funcs *
-=======
 const struct komeda_dev_funcs *
->>>>>>> 4b972a01
 d71_identify(u32 __iomem *reg_base, struct komeda_chip_info *chip)
 {
 	chip->arch_id	= malidp_read32(reg_base, GLB_ARCH_ID);

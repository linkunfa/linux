/*
 * Copyright © 2014 Intel Corporation
 *
 * Permission is hereby granted, free of charge, to any person obtaining a
 * copy of this software and associated documentation files (the "Software"),
 * to deal in the Software without restriction, including without limitation
 * the rights to use, copy, modify, merge, publish, distribute, sublicense,
 * and/or sell copies of the Software, and to permit persons to whom the
 * Software is furnished to do so, subject to the following conditions:
 *
 * The above copyright notice and this permission notice (including the next
 * paragraph) shall be included in all copies or substantial portions of the
 * Software.
 *
 * THE SOFTWARE IS PROVIDED "AS IS", WITHOUT WARRANTY OF ANY KIND, EXPRESS OR
 * IMPLIED, INCLUDING BUT NOT LIMITED TO THE WARRANTIES OF MERCHANTABILITY,
 * FITNESS FOR A PARTICULAR PURPOSE AND NONINFRINGEMENT.  IN NO EVENT SHALL
 * THE AUTHORS OR COPYRIGHT HOLDERS BE LIABLE FOR ANY CLAIM, DAMAGES OR OTHER
 * LIABILITY, WHETHER IN AN ACTION OF CONTRACT, TORT OR OTHERWISE, ARISING
 * FROM, OUT OF OR IN CONNECTION WITH THE SOFTWARE OR THE USE OR OTHER DEALINGS
 * IN THE SOFTWARE.
 *
 * Authors:
 *    Ben Widawsky <ben@bwidawsk.net>
 *    Michel Thierry <michel.thierry@intel.com>
 *    Thomas Daniel <thomas.daniel@intel.com>
 *    Oscar Mateo <oscar.mateo@intel.com>
 *
 */

/**
 * DOC: Logical Rings, Logical Ring Contexts and Execlists
 *
 * Motivation:
 * GEN8 brings an expansion of the HW contexts: "Logical Ring Contexts".
 * These expanded contexts enable a number of new abilities, especially
 * "Execlists" (also implemented in this file).
 *
 * One of the main differences with the legacy HW contexts is that logical
 * ring contexts incorporate many more things to the context's state, like
 * PDPs or ringbuffer control registers:
 *
 * The reason why PDPs are included in the context is straightforward: as
 * PPGTTs (per-process GTTs) are actually per-context, having the PDPs
 * contained there mean you don't need to do a ppgtt->switch_mm yourself,
 * instead, the GPU will do it for you on the context switch.
 *
 * But, what about the ringbuffer control registers (head, tail, etc..)?
 * shouldn't we just need a set of those per engine command streamer? This is
 * where the name "Logical Rings" starts to make sense: by virtualizing the
 * rings, the engine cs shifts to a new "ring buffer" with every context
 * switch. When you want to submit a workload to the GPU you: A) choose your
 * context, B) find its appropriate virtualized ring, C) write commands to it
 * and then, finally, D) tell the GPU to switch to that context.
 *
 * Instead of the legacy MI_SET_CONTEXT, the way you tell the GPU to switch
 * to a contexts is via a context execution list, ergo "Execlists".
 *
 * LRC implementation:
 * Regarding the creation of contexts, we have:
 *
 * - One global default context.
 * - One local default context for each opened fd.
 * - One local extra context for each context create ioctl call.
 *
 * Now that ringbuffers belong per-context (and not per-engine, like before)
 * and that contexts are uniquely tied to a given engine (and not reusable,
 * like before) we need:
 *
 * - One ringbuffer per-engine inside each context.
 * - One backing object per-engine inside each context.
 *
 * The global default context starts its life with these new objects fully
 * allocated and populated. The local default context for each opened fd is
 * more complex, because we don't know at creation time which engine is going
 * to use them. To handle this, we have implemented a deferred creation of LR
 * contexts:
 *
 * The local context starts its life as a hollow or blank holder, that only
 * gets populated for a given engine once we receive an execbuffer. If later
 * on we receive another execbuffer ioctl for the same context but a different
 * engine, we allocate/populate a new ringbuffer and context backing object and
 * so on.
 *
 * Finally, regarding local contexts created using the ioctl call: as they are
 * only allowed with the render ring, we can allocate & populate them right
 * away (no need to defer anything, at least for now).
 *
 * Execlists implementation:
 * Execlists are the new method by which, on gen8+ hardware, workloads are
 * submitted for execution (as opposed to the legacy, ringbuffer-based, method).
 * This method works as follows:
 *
 * When a request is committed, its commands (the BB start and any leading or
 * trailing commands, like the seqno breadcrumbs) are placed in the ringbuffer
 * for the appropriate context. The tail pointer in the hardware context is not
 * updated at this time, but instead, kept by the driver in the ringbuffer
 * structure. A structure representing this request is added to a request queue
 * for the appropriate engine: this structure contains a copy of the context's
 * tail after the request was written to the ring buffer and a pointer to the
 * context itself.
 *
 * If the engine's request queue was empty before the request was added, the
 * queue is processed immediately. Otherwise the queue will be processed during
 * a context switch interrupt. In any case, elements on the queue will get sent
 * (in pairs) to the GPU's ExecLists Submit Port (ELSP, for short) with a
 * globally unique 20-bits submission ID.
 *
 * When execution of a request completes, the GPU updates the context status
 * buffer with a context complete event and generates a context switch interrupt.
 * During the interrupt handling, the driver examines the events in the buffer:
 * for each context complete event, if the announced ID matches that on the head
 * of the request queue, then that request is retired and removed from the queue.
 *
 * After processing, if any requests were retired and the queue is not empty
 * then a new execution list can be submitted. The two requests at the front of
 * the queue are next to be submitted but since a context may not occur twice in
 * an execution list, if subsequent requests have the same ID as the first then
 * the two requests must be combined. This is done simply by discarding requests
 * at the head of the queue until either only one requests is left (in which case
 * we use a NULL second context) or the first two requests have unique IDs.
 *
 * By always executing the first two requests in the queue the driver ensures
 * that the GPU is kept as busy as possible. In the case where a single context
 * completes but a second context is still executing, the request for this second
 * context will be at the head of the queue when we remove the first one. This
 * request will then be resubmitted along with a new request for a different context,
 * which will cause the hardware to continue executing the second request and queue
 * the new request (the GPU detects the condition of a context getting preempted
 * with the same context and optimizes the context switch flow by not doing
 * preemption, but just sampling the new tail pointer).
 *
 */
#include <linux/interrupt.h>

#include <drm/drmP.h>
#include <drm/i915_drm.h>
#include "i915_drv.h"
#include "i915_gem_render_state.h"
#include "intel_lrc_reg.h"
#include "intel_mocs.h"
#include "intel_workarounds.h"

#define RING_EXECLIST_QFULL		(1 << 0x2)
#define RING_EXECLIST1_VALID		(1 << 0x3)
#define RING_EXECLIST0_VALID		(1 << 0x4)
#define RING_EXECLIST_ACTIVE_STATUS	(3 << 0xE)
#define RING_EXECLIST1_ACTIVE		(1 << 0x11)
#define RING_EXECLIST0_ACTIVE		(1 << 0x12)

#define GEN8_CTX_STATUS_IDLE_ACTIVE	(1 << 0)
#define GEN8_CTX_STATUS_PREEMPTED	(1 << 1)
#define GEN8_CTX_STATUS_ELEMENT_SWITCH	(1 << 2)
#define GEN8_CTX_STATUS_ACTIVE_IDLE	(1 << 3)
#define GEN8_CTX_STATUS_COMPLETE	(1 << 4)
#define GEN8_CTX_STATUS_LITE_RESTORE	(1 << 15)

#define GEN8_CTX_STATUS_COMPLETED_MASK \
	 (GEN8_CTX_STATUS_COMPLETE | GEN8_CTX_STATUS_PREEMPTED)

/* Typical size of the average request (2 pipecontrols and a MI_BB) */
#define EXECLISTS_REQUEST_SIZE 64 /* bytes */
#define WA_TAIL_DWORDS 2
#define WA_TAIL_BYTES (sizeof(u32) * WA_TAIL_DWORDS)

static int execlists_context_deferred_alloc(struct i915_gem_context *ctx,
					    struct intel_engine_cs *engine);
static void execlists_init_reg_state(u32 *reg_state,
				     struct i915_gem_context *ctx,
				     struct intel_engine_cs *engine,
				     struct intel_ring *ring);

static inline struct i915_priolist *to_priolist(struct rb_node *rb)
{
	return rb_entry(rb, struct i915_priolist, node);
}

static inline int rq_prio(const struct i915_request *rq)
{
	return rq->sched.attr.priority;
}

static inline bool need_preempt(const struct intel_engine_cs *engine,
				const struct i915_request *last,
				int prio)
{
	return (intel_engine_has_preemption(engine) &&
<<<<<<< HEAD
		__execlists_need_preempt(prio, rq_prio(last)));
=======
		__execlists_need_preempt(prio, rq_prio(last)) &&
		!i915_request_completed(last));
>>>>>>> 2bdd045e
}

/**
 * intel_lr_context_descriptor_update() - calculate & cache the descriptor
 * 					  descriptor for a pinned context
 * @ctx: Context to work on
 * @engine: Engine the descriptor will be used with
 *
 * The context descriptor encodes various attributes of a context,
 * including its GTT address and some flags. Because it's fairly
 * expensive to calculate, we'll just do it once and cache the result,
 * which remains valid until the context is unpinned.
 *
 * This is what a descriptor looks like, from LSB to MSB::
 *
 *      bits  0-11:    flags, GEN8_CTX_* (cached in ctx->desc_template)
 *      bits 12-31:    LRCA, GTT address of (the HWSP of) this context
 *      bits 32-52:    ctx ID, a globally unique tag
 *      bits 53-54:    mbz, reserved for use by hardware
 *      bits 55-63:    group ID, currently unused and set to 0
 *
 * Starting from Gen11, the upper dword of the descriptor has a new format:
 *
 *      bits 32-36:    reserved
 *      bits 37-47:    SW context ID
 *      bits 48:53:    engine instance
 *      bit 54:        mbz, reserved for use by hardware
 *      bits 55-60:    SW counter
 *      bits 61-63:    engine class
 *
 * engine info, SW context ID and SW counter need to form a unique number
 * (Context ID) per lrc.
 */
static void
intel_lr_context_descriptor_update(struct i915_gem_context *ctx,
				   struct intel_engine_cs *engine)
{
	struct intel_context *ce = to_intel_context(ctx, engine);
	u64 desc;

	BUILD_BUG_ON(MAX_CONTEXT_HW_ID > (BIT(GEN8_CTX_ID_WIDTH)));
	BUILD_BUG_ON(GEN11_MAX_CONTEXT_HW_ID > (BIT(GEN11_SW_CTX_ID_WIDTH)));

	desc = ctx->desc_template;				/* bits  0-11 */
	GEM_BUG_ON(desc & GENMASK_ULL(63, 12));

	desc |= i915_ggtt_offset(ce->state) + LRC_HEADER_PAGES * PAGE_SIZE;
								/* bits 12-31 */
	GEM_BUG_ON(desc & GENMASK_ULL(63, 32));

	if (INTEL_GEN(ctx->i915) >= 11) {
		GEM_BUG_ON(ctx->hw_id >= BIT(GEN11_SW_CTX_ID_WIDTH));
		desc |= (u64)ctx->hw_id << GEN11_SW_CTX_ID_SHIFT;
								/* bits 37-47 */

		desc |= (u64)engine->instance << GEN11_ENGINE_INSTANCE_SHIFT;
								/* bits 48-53 */

		/* TODO: decide what to do with SW counter (bits 55-60) */

		desc |= (u64)engine->class << GEN11_ENGINE_CLASS_SHIFT;
								/* bits 61-63 */
	} else {
		GEM_BUG_ON(ctx->hw_id >= BIT(GEN8_CTX_ID_WIDTH));
		desc |= (u64)ctx->hw_id << GEN8_CTX_ID_SHIFT;	/* bits 32-52 */
	}

	ce->lrc_desc = desc;
}

static struct i915_priolist *
lookup_priolist(struct intel_engine_cs *engine, int prio)
{
	struct intel_engine_execlists * const execlists = &engine->execlists;
	struct i915_priolist *p;
	struct rb_node **parent, *rb;
	bool first = true;

	if (unlikely(execlists->no_priolist))
		prio = I915_PRIORITY_NORMAL;

find_priolist:
	/* most positive priority is scheduled first, equal priorities fifo */
	rb = NULL;
	parent = &execlists->queue.rb_node;
	while (*parent) {
		rb = *parent;
		p = to_priolist(rb);
		if (prio > p->priority) {
			parent = &rb->rb_left;
		} else if (prio < p->priority) {
			parent = &rb->rb_right;
			first = false;
		} else {
			return p;
		}
	}

	if (prio == I915_PRIORITY_NORMAL) {
		p = &execlists->default_priolist;
	} else {
		p = kmem_cache_alloc(engine->i915->priorities, GFP_ATOMIC);
		/* Convert an allocation failure to a priority bump */
		if (unlikely(!p)) {
			prio = I915_PRIORITY_NORMAL; /* recurses just once */

			/* To maintain ordering with all rendering, after an
			 * allocation failure we have to disable all scheduling.
			 * Requests will then be executed in fifo, and schedule
			 * will ensure that dependencies are emitted in fifo.
			 * There will be still some reordering with existing
			 * requests, so if userspace lied about their
			 * dependencies that reordering may be visible.
			 */
			execlists->no_priolist = true;
			goto find_priolist;
		}
	}

	p->priority = prio;
	INIT_LIST_HEAD(&p->requests);
	rb_link_node(&p->node, rb, parent);
	rb_insert_color(&p->node, &execlists->queue);

	if (first)
		execlists->first = &p->node;

	return p;
}

static void unwind_wa_tail(struct i915_request *rq)
{
	rq->tail = intel_ring_wrap(rq->ring, rq->wa_tail - WA_TAIL_BYTES);
	assert_ring_tail_valid(rq->ring, rq->tail);
}

static void __unwind_incomplete_requests(struct intel_engine_cs *engine)
{
	struct i915_request *rq, *rn;
	struct i915_priolist *uninitialized_var(p);
	int last_prio = I915_PRIORITY_INVALID;

	lockdep_assert_held(&engine->timeline.lock);

	list_for_each_entry_safe_reverse(rq, rn,
					 &engine->timeline.requests,
					 link) {
		if (i915_request_completed(rq))
			return;

		__i915_request_unsubmit(rq);
		unwind_wa_tail(rq);

		GEM_BUG_ON(rq_prio(rq) == I915_PRIORITY_INVALID);
		if (rq_prio(rq) != last_prio) {
			last_prio = rq_prio(rq);
			p = lookup_priolist(engine, last_prio);
		}

		GEM_BUG_ON(p->priority != rq_prio(rq));
		list_add(&rq->sched.link, &p->requests);
	}
}

void
execlists_unwind_incomplete_requests(struct intel_engine_execlists *execlists)
{
	struct intel_engine_cs *engine =
		container_of(execlists, typeof(*engine), execlists);
	unsigned long flags;

	spin_lock_irqsave(&engine->timeline.lock, flags);

	__unwind_incomplete_requests(engine);

	spin_unlock_irqrestore(&engine->timeline.lock, flags);
}

static inline void
execlists_context_status_change(struct i915_request *rq, unsigned long status)
{
	/*
	 * Only used when GVT-g is enabled now. When GVT-g is disabled,
	 * The compiler should eliminate this function as dead-code.
	 */
	if (!IS_ENABLED(CONFIG_DRM_I915_GVT))
		return;

	atomic_notifier_call_chain(&rq->engine->context_status_notifier,
				   status, rq);
}

inline void
execlists_user_begin(struct intel_engine_execlists *execlists,
		     const struct execlist_port *port)
{
	execlists_set_active_once(execlists, EXECLISTS_ACTIVE_USER);
}

inline void
execlists_user_end(struct intel_engine_execlists *execlists)
{
	execlists_clear_active(execlists, EXECLISTS_ACTIVE_USER);
}

static inline void
execlists_context_schedule_in(struct i915_request *rq)
{
	execlists_context_status_change(rq, INTEL_CONTEXT_SCHEDULE_IN);
	intel_engine_context_in(rq->engine);
}

static inline void
execlists_context_schedule_out(struct i915_request *rq, unsigned long status)
{
	intel_engine_context_out(rq->engine);
	execlists_context_status_change(rq, status);
	trace_i915_request_out(rq);
}

static void
execlists_update_context_pdps(struct i915_hw_ppgtt *ppgtt, u32 *reg_state)
{
	ASSIGN_CTX_PDP(ppgtt, reg_state, 3);
	ASSIGN_CTX_PDP(ppgtt, reg_state, 2);
	ASSIGN_CTX_PDP(ppgtt, reg_state, 1);
	ASSIGN_CTX_PDP(ppgtt, reg_state, 0);
}

static u64 execlists_update_context(struct i915_request *rq)
{
	struct intel_context *ce = to_intel_context(rq->ctx, rq->engine);
	struct i915_hw_ppgtt *ppgtt =
		rq->ctx->ppgtt ?: rq->i915->mm.aliasing_ppgtt;
	u32 *reg_state = ce->lrc_reg_state;

	reg_state[CTX_RING_TAIL+1] = intel_ring_set_tail(rq->ring, rq->tail);

	/* True 32b PPGTT with dynamic page allocation: update PDP
	 * registers and point the unallocated PDPs to scratch page.
	 * PML4 is allocated during ppgtt init, so this is not needed
	 * in 48-bit mode.
	 */
	if (ppgtt && !i915_vm_is_48bit(&ppgtt->base))
		execlists_update_context_pdps(ppgtt, reg_state);

	return ce->lrc_desc;
}

static inline void write_desc(struct intel_engine_execlists *execlists, u64 desc, u32 port)
{
	if (execlists->ctrl_reg) {
		writel(lower_32_bits(desc), execlists->submit_reg + port * 2);
		writel(upper_32_bits(desc), execlists->submit_reg + port * 2 + 1);
	} else {
		writel(upper_32_bits(desc), execlists->submit_reg);
		writel(lower_32_bits(desc), execlists->submit_reg);
	}
}

static void execlists_submit_ports(struct intel_engine_cs *engine)
{
	struct intel_engine_execlists *execlists = &engine->execlists;
	struct execlist_port *port = execlists->port;
	unsigned int n;

	/*
	 * ELSQ note: the submit queue is not cleared after being submitted
	 * to the HW so we need to make sure we always clean it up. This is
	 * currently ensured by the fact that we always write the same number
	 * of elsq entries, keep this in mind before changing the loop below.
	 */
	for (n = execlists_num_ports(execlists); n--; ) {
		struct i915_request *rq;
		unsigned int count;
		u64 desc;

		rq = port_unpack(&port[n], &count);
		if (rq) {
			GEM_BUG_ON(count > !n);
			if (!count++)
				execlists_context_schedule_in(rq);
			port_set(&port[n], port_pack(rq, count));
			desc = execlists_update_context(rq);
			GEM_DEBUG_EXEC(port[n].context_id = upper_32_bits(desc));

			GEM_TRACE("%s in[%d]:  ctx=%d.%d, global=%d (fence %llx:%d) (current %d), prio=%d\n",
				  engine->name, n,
				  port[n].context_id, count,
				  rq->global_seqno,
				  rq->fence.context, rq->fence.seqno,
				  intel_engine_get_seqno(engine),
				  rq_prio(rq));
		} else {
			GEM_BUG_ON(!n);
			desc = 0;
		}

		write_desc(execlists, desc, n);
	}

	/* we need to manually load the submit queue */
	if (execlists->ctrl_reg)
		writel(EL_CTRL_LOAD, execlists->ctrl_reg);

	execlists_clear_active(execlists, EXECLISTS_ACTIVE_HWACK);
}

static bool ctx_single_port_submission(const struct i915_gem_context *ctx)
{
	return (IS_ENABLED(CONFIG_DRM_I915_GVT) &&
		i915_gem_context_force_single_submission(ctx));
}

static bool can_merge_ctx(const struct i915_gem_context *prev,
			  const struct i915_gem_context *next)
{
	if (prev != next)
		return false;

	if (ctx_single_port_submission(prev))
		return false;

	return true;
}

static void port_assign(struct execlist_port *port, struct i915_request *rq)
{
	GEM_BUG_ON(rq == port_request(port));

	if (port_isset(port))
		i915_request_put(port_request(port));

	port_set(port, port_pack(i915_request_get(rq), port_count(port)));
}

static void inject_preempt_context(struct intel_engine_cs *engine)
{
	struct intel_engine_execlists *execlists = &engine->execlists;
	struct intel_context *ce =
		to_intel_context(engine->i915->preempt_context, engine);
	unsigned int n;

	GEM_BUG_ON(execlists->preempt_complete_status !=
		   upper_32_bits(ce->lrc_desc));
	GEM_BUG_ON((ce->lrc_reg_state[CTX_CONTEXT_CONTROL + 1] &
		    _MASKED_BIT_ENABLE(CTX_CTRL_ENGINE_CTX_RESTORE_INHIBIT |
				       CTX_CTRL_ENGINE_CTX_SAVE_INHIBIT)) !=
		   _MASKED_BIT_ENABLE(CTX_CTRL_ENGINE_CTX_RESTORE_INHIBIT |
				      CTX_CTRL_ENGINE_CTX_SAVE_INHIBIT));

	/*
	 * Switch to our empty preempt context so
	 * the state of the GPU is known (idle).
	 */
	GEM_TRACE("%s\n", engine->name);
	for (n = execlists_num_ports(execlists); --n; )
		write_desc(execlists, 0, n);

	write_desc(execlists, ce->lrc_desc, n);

	/* we need to manually load the submit queue */
	if (execlists->ctrl_reg)
		writel(EL_CTRL_LOAD, execlists->ctrl_reg);

	execlists_clear_active(&engine->execlists, EXECLISTS_ACTIVE_HWACK);
	execlists_set_active(&engine->execlists, EXECLISTS_ACTIVE_PREEMPT);
}

static bool __execlists_dequeue(struct intel_engine_cs *engine)
{
	struct intel_engine_execlists * const execlists = &engine->execlists;
	struct execlist_port *port = execlists->port;
	const struct execlist_port * const last_port =
		&execlists->port[execlists->port_mask];
	struct i915_request *last = port_request(port);
	struct rb_node *rb;
	bool submit = false;

	lockdep_assert_held(&engine->timeline.lock);

	/* Hardware submission is through 2 ports. Conceptually each port
	 * has a (RING_START, RING_HEAD, RING_TAIL) tuple. RING_START is
	 * static for a context, and unique to each, so we only execute
	 * requests belonging to a single context from each ring. RING_HEAD
	 * is maintained by the CS in the context image, it marks the place
	 * where it got up to last time, and through RING_TAIL we tell the CS
	 * where we want to execute up to this time.
	 *
	 * In this list the requests are in order of execution. Consecutive
	 * requests from the same context are adjacent in the ringbuffer. We
	 * can combine these requests into a single RING_TAIL update:
	 *
	 *              RING_HEAD...req1...req2
	 *                                    ^- RING_TAIL
	 * since to execute req2 the CS must first execute req1.
	 *
	 * Our goal then is to point each port to the end of a consecutive
	 * sequence of requests as being the most optimal (fewest wake ups
	 * and context switches) submission.
	 */

	rb = execlists->first;
	GEM_BUG_ON(rb_first(&execlists->queue) != rb);

	if (last) {
		/*
		 * Don't resubmit or switch until all outstanding
		 * preemptions (lite-restore) are seen. Then we
		 * know the next preemption status we see corresponds
		 * to this ELSP update.
		 */
		GEM_BUG_ON(!execlists_is_active(execlists,
						EXECLISTS_ACTIVE_USER));
		GEM_BUG_ON(!port_count(&port[0]));
		if (port_count(&port[0]) > 1)
			return false;

		/*
		 * If we write to ELSP a second time before the HW has had
		 * a chance to respond to the previous write, we can confuse
		 * the HW and hit "undefined behaviour". After writing to ELSP,
		 * we must then wait until we see a context-switch event from
		 * the HW to indicate that it has had a chance to respond.
		 */
		if (!execlists_is_active(execlists, EXECLISTS_ACTIVE_HWACK))
			return false;

		if (need_preempt(engine, last, execlists->queue_priority)) {
			inject_preempt_context(engine);
			return false;
		}

		/*
		 * In theory, we could coalesce more requests onto
		 * the second port (the first port is active, with
		 * no preemptions pending). However, that means we
		 * then have to deal with the possible lite-restore
		 * of the second port (as we submit the ELSP, there
		 * may be a context-switch) but also we may complete
		 * the resubmission before the context-switch. Ergo,
		 * coalescing onto the second port will cause a
		 * preemption event, but we cannot predict whether
		 * that will affect port[0] or port[1].
		 *
		 * If the second port is already active, we can wait
		 * until the next context-switch before contemplating
		 * new requests. The GPU will be busy and we should be
		 * able to resubmit the new ELSP before it idles,
		 * avoiding pipeline bubbles (momentary pauses where
		 * the driver is unable to keep up the supply of new
		 * work). However, we have to double check that the
		 * priorities of the ports haven't been switch.
		 */
		if (port_count(&port[1]))
			return false;

		/*
		 * WaIdleLiteRestore:bdw,skl
		 * Apply the wa NOOPs to prevent
		 * ring:HEAD == rq:TAIL as we resubmit the
		 * request. See gen8_emit_breadcrumb() for
		 * where we prepare the padding after the
		 * end of the request.
		 */
		last->tail = last->wa_tail;
	}

	while (rb) {
		struct i915_priolist *p = to_priolist(rb);
		struct i915_request *rq, *rn;

		list_for_each_entry_safe(rq, rn, &p->requests, sched.link) {
			/*
			 * Can we combine this request with the current port?
			 * It has to be the same context/ringbuffer and not
			 * have any exceptions (e.g. GVT saying never to
			 * combine contexts).
			 *
			 * If we can combine the requests, we can execute both
			 * by updating the RING_TAIL to point to the end of the
			 * second request, and so we never need to tell the
			 * hardware about the first.
			 */
			if (last && !can_merge_ctx(rq->ctx, last->ctx)) {
				/*
				 * If we are on the second port and cannot
				 * combine this request with the last, then we
				 * are done.
				 */
				if (port == last_port) {
					__list_del_many(&p->requests,
							&rq->sched.link);
					goto done;
				}

				/*
				 * If GVT overrides us we only ever submit
				 * port[0], leaving port[1] empty. Note that we
				 * also have to be careful that we don't queue
				 * the same context (even though a different
				 * request) to the second port.
				 */
				if (ctx_single_port_submission(last->ctx) ||
				    ctx_single_port_submission(rq->ctx)) {
					__list_del_many(&p->requests,
							&rq->sched.link);
					goto done;
				}

				GEM_BUG_ON(last->ctx == rq->ctx);

				if (submit)
					port_assign(port, last);
				port++;

				GEM_BUG_ON(port_isset(port));
			}

			INIT_LIST_HEAD(&rq->sched.link);
			__i915_request_submit(rq);
			trace_i915_request_in(rq, port_index(port, execlists));
			last = rq;
			submit = true;
		}

		rb = rb_next(rb);
		rb_erase(&p->node, &execlists->queue);
		INIT_LIST_HEAD(&p->requests);
		if (p->priority != I915_PRIORITY_NORMAL)
			kmem_cache_free(engine->i915->priorities, p);
	}

done:
	/*
	 * Here be a bit of magic! Or sleight-of-hand, whichever you prefer.
	 *
	 * We choose queue_priority such that if we add a request of greater
	 * priority than this, we kick the submission tasklet to decide on
	 * the right order of submitting the requests to hardware. We must
	 * also be prepared to reorder requests as they are in-flight on the
	 * HW. We derive the queue_priority then as the first "hole" in
	 * the HW submission ports and if there are no available slots,
	 * the priority of the lowest executing request, i.e. last.
	 *
	 * When we do receive a higher priority request ready to run from the
	 * user, see queue_request(), the queue_priority is bumped to that
	 * request triggering preemption on the next dequeue (or subsequent
	 * interrupt for secondary ports).
	 */
	execlists->queue_priority =
		port != execlists->port ? rq_prio(last) : INT_MIN;

	execlists->first = rb;
	if (submit)
		port_assign(port, last);

	/* We must always keep the beast fed if we have work piled up */
	GEM_BUG_ON(execlists->first && !port_isset(execlists->port));

	/* Re-evaluate the executing context setup after each preemptive kick */
	if (last)
		execlists_user_begin(execlists, execlists->port);

<<<<<<< HEAD
	if (submit) {
		execlists_user_begin(execlists, execlists->port);
=======
	return submit;
}

static void execlists_dequeue(struct intel_engine_cs *engine)
{
	struct intel_engine_execlists * const execlists = &engine->execlists;
	unsigned long flags;
	bool submit;

	spin_lock_irqsave(&engine->timeline.lock, flags);
	submit = __execlists_dequeue(engine);
	spin_unlock_irqrestore(&engine->timeline.lock, flags);

	if (submit)
>>>>>>> 2bdd045e
		execlists_submit_ports(engine);

	GEM_BUG_ON(port_isset(execlists->port) &&
		   !execlists_is_active(execlists, EXECLISTS_ACTIVE_USER));
}

void
execlists_cancel_port_requests(struct intel_engine_execlists * const execlists)
{
	struct execlist_port *port = execlists->port;
	unsigned int num_ports = execlists_num_ports(execlists);

	while (num_ports-- && port_isset(port)) {
		struct i915_request *rq = port_request(port);

		GEM_TRACE("%s:port%u global=%d (fence %llx:%d), (current %d)\n",
			  rq->engine->name,
			  (unsigned int)(port - execlists->port),
			  rq->global_seqno,
			  rq->fence.context, rq->fence.seqno,
			  intel_engine_get_seqno(rq->engine));
<<<<<<< HEAD

		GEM_BUG_ON(!execlists->active);
		intel_engine_context_out(rq->engine);
=======
>>>>>>> 2bdd045e

		GEM_BUG_ON(!execlists->active);
		execlists_context_schedule_out(rq,
					       i915_request_completed(rq) ?
					       INTEL_CONTEXT_SCHEDULE_OUT :
					       INTEL_CONTEXT_SCHEDULE_PREEMPTED);

		i915_request_put(rq);

		memset(port, 0, sizeof(*port));
		port++;
	}

<<<<<<< HEAD
=======
	execlists_clear_active(execlists, EXECLISTS_ACTIVE_USER);
>>>>>>> 2bdd045e
	execlists_user_end(execlists);
}

static void clear_gtiir(struct intel_engine_cs *engine)
{
<<<<<<< HEAD
	static const u8 gtiir[] = {
		[RCS]  = 0,
		[BCS]  = 0,
		[VCS]  = 1,
		[VCS2] = 1,
		[VECS] = 3,
	};
	struct drm_i915_private *dev_priv = engine->i915;
	int i;

	/* TODO: correctly reset irqs for gen11 */
	if (WARN_ON_ONCE(INTEL_GEN(engine->i915) >= 11))
		return;

	GEM_BUG_ON(engine->id >= ARRAY_SIZE(gtiir));

=======
	struct drm_i915_private *dev_priv = engine->i915;
	int i;

>>>>>>> 2bdd045e
	/*
	 * Clear any pending interrupt state.
	 *
	 * We do it twice out of paranoia that some of the IIR are
	 * double buffered, and so if we only reset it once there may
	 * still be an interrupt pending.
	 */
<<<<<<< HEAD
	for (i = 0; i < 2; i++) {
		I915_WRITE(GEN8_GT_IIR(gtiir[engine->id]),
			   engine->irq_keep_mask);
		POSTING_READ(GEN8_GT_IIR(gtiir[engine->id]));
	}
	GEM_BUG_ON(I915_READ(GEN8_GT_IIR(gtiir[engine->id])) &
		   engine->irq_keep_mask);
=======
	if (INTEL_GEN(dev_priv) >= 11) {
		static const struct {
			u8 bank;
			u8 bit;
		} gen11_gtiir[] = {
			[RCS] = {0, GEN11_RCS0},
			[BCS] = {0, GEN11_BCS},
			[_VCS(0)] = {1, GEN11_VCS(0)},
			[_VCS(1)] = {1, GEN11_VCS(1)},
			[_VCS(2)] = {1, GEN11_VCS(2)},
			[_VCS(3)] = {1, GEN11_VCS(3)},
			[_VECS(0)] = {1, GEN11_VECS(0)},
			[_VECS(1)] = {1, GEN11_VECS(1)},
		};
		unsigned long irqflags;

		GEM_BUG_ON(engine->id >= ARRAY_SIZE(gen11_gtiir));

		spin_lock_irqsave(&dev_priv->irq_lock, irqflags);
		for (i = 0; i < 2; i++) {
			gen11_reset_one_iir(dev_priv,
					    gen11_gtiir[engine->id].bank,
					    gen11_gtiir[engine->id].bit);
		}
		spin_unlock_irqrestore(&dev_priv->irq_lock, irqflags);
	} else {
		static const u8 gtiir[] = {
			[RCS]  = 0,
			[BCS]  = 0,
			[VCS]  = 1,
			[VCS2] = 1,
			[VECS] = 3,
		};

		GEM_BUG_ON(engine->id >= ARRAY_SIZE(gtiir));

		for (i = 0; i < 2; i++) {
			I915_WRITE(GEN8_GT_IIR(gtiir[engine->id]),
				   engine->irq_keep_mask);
			POSTING_READ(GEN8_GT_IIR(gtiir[engine->id]));
		}
		GEM_BUG_ON(I915_READ(GEN8_GT_IIR(gtiir[engine->id])) &
			   engine->irq_keep_mask);
	}
>>>>>>> 2bdd045e
}

static void reset_irq(struct intel_engine_cs *engine)
{
	/* Mark all CS interrupts as complete */
	smp_store_mb(engine->execlists.active, 0);
	synchronize_hardirq(engine->i915->drm.irq);

	clear_gtiir(engine);

	/*
	 * The port is checked prior to scheduling a tasklet, but
	 * just in case we have suspended the tasklet to do the
	 * wedging make sure that when it wakes, it decides there
	 * is no work to do by clearing the irq_posted bit.
	 */
	clear_bit(ENGINE_IRQ_EXECLIST, &engine->irq_posted);
}

static void execlists_cancel_requests(struct intel_engine_cs *engine)
{
	struct intel_engine_execlists * const execlists = &engine->execlists;
	struct i915_request *rq, *rn;
	struct rb_node *rb;
	unsigned long flags;

	GEM_TRACE("%s current %d\n",
		  engine->name, intel_engine_get_seqno(engine));

	/*
	 * Before we call engine->cancel_requests(), we should have exclusive
	 * access to the submission state. This is arranged for us by the
	 * caller disabling the interrupt generation, the tasklet and other
	 * threads that may then access the same state, giving us a free hand
	 * to reset state. However, we still need to let lockdep be aware that
	 * we know this state may be accessed in hardirq context, so we
	 * disable the irq around this manipulation and we want to keep
	 * the spinlock focused on its duties and not accidentally conflate
	 * coverage to the submission's irq state. (Similarly, although we
	 * shouldn't need to disable irq around the manipulation of the
	 * submission's irq state, we also wish to remind ourselves that
	 * it is irq state.)
	 */
	local_irq_save(flags);

	/* Cancel the requests on the HW and clear the ELSP tracker. */
	execlists_cancel_port_requests(execlists);
	reset_irq(engine);

	spin_lock(&engine->timeline.lock);

	/* Mark all executing requests as skipped. */
	list_for_each_entry(rq, &engine->timeline.requests, link) {
		GEM_BUG_ON(!rq->global_seqno);
		if (!i915_request_completed(rq))
			dma_fence_set_error(&rq->fence, -EIO);
	}

	/* Flush the queued requests to the timeline list (for retiring). */
	rb = execlists->first;
	while (rb) {
		struct i915_priolist *p = to_priolist(rb);

		list_for_each_entry_safe(rq, rn, &p->requests, sched.link) {
			INIT_LIST_HEAD(&rq->sched.link);

			dma_fence_set_error(&rq->fence, -EIO);
			__i915_request_submit(rq);
		}

		rb = rb_next(rb);
		rb_erase(&p->node, &execlists->queue);
		INIT_LIST_HEAD(&p->requests);
		if (p->priority != I915_PRIORITY_NORMAL)
			kmem_cache_free(engine->i915->priorities, p);
	}

	/* Remaining _unready_ requests will be nop'ed when submitted */

	execlists->queue_priority = INT_MIN;
	execlists->queue = RB_ROOT;
	execlists->first = NULL;
	GEM_BUG_ON(port_isset(execlists->port));

<<<<<<< HEAD
	spin_unlock(&engine->timeline->lock);
=======
	spin_unlock(&engine->timeline.lock);
>>>>>>> 2bdd045e

	local_irq_restore(flags);
}

/*
 * Check the unread Context Status Buffers and manage the submission of new
 * contexts to the ELSP accordingly.
 */
static void execlists_submission_tasklet(unsigned long data)
{
	struct intel_engine_cs * const engine = (struct intel_engine_cs *)data;
	struct intel_engine_execlists * const execlists = &engine->execlists;
	struct execlist_port *port = execlists->port;
	struct drm_i915_private *dev_priv = engine->i915;
	bool fw = false;

	/*
	 * We can skip acquiring intel_runtime_pm_get() here as it was taken
	 * on our behalf by the request (see i915_gem_mark_busy()) and it will
	 * not be relinquished until the device is idle (see
	 * i915_gem_idle_work_handler()). As a precaution, we make sure
	 * that all ELSP are drained i.e. we have processed the CSB,
	 * before allowing ourselves to idle and calling intel_runtime_pm_put().
	 */
	GEM_BUG_ON(!dev_priv->gt.awake);

	/*
	 * Prefer doing test_and_clear_bit() as a two stage operation to avoid
	 * imposing the cost of a locked atomic transaction when submitting a
	 * new request (outside of the context-switch interrupt).
	 */
	while (test_bit(ENGINE_IRQ_EXECLIST, &engine->irq_posted)) {
		/* The HWSP contains a (cacheable) mirror of the CSB */
		const u32 *buf =
			&engine->status_page.page_addr[I915_HWS_CSB_BUF0_INDEX];
		unsigned int head, tail;

		if (unlikely(execlists->csb_use_mmio)) {
			buf = (u32 * __force)
				(dev_priv->regs + i915_mmio_reg_offset(RING_CONTEXT_STATUS_BUF_LO(engine, 0)));
			execlists->csb_head = -1; /* force mmio read of CSB ptrs */
		}

		/* Clear before reading to catch new interrupts */
		clear_bit(ENGINE_IRQ_EXECLIST, &engine->irq_posted);
		smp_mb__after_atomic();

		if (unlikely(execlists->csb_head == -1)) { /* following a reset */
			if (!fw) {
				intel_uncore_forcewake_get(dev_priv,
							   execlists->fw_domains);
				fw = true;
			}

			head = readl(dev_priv->regs + i915_mmio_reg_offset(RING_CONTEXT_STATUS_PTR(engine)));
			tail = GEN8_CSB_WRITE_PTR(head);
			head = GEN8_CSB_READ_PTR(head);
			execlists->csb_head = head;
		} else {
			const int write_idx =
				intel_hws_csb_write_index(dev_priv) -
				I915_HWS_CSB_BUF0_INDEX;

			head = execlists->csb_head;
			tail = READ_ONCE(buf[write_idx]);
		}
		GEM_TRACE("%s cs-irq head=%d [%d%s], tail=%d [%d%s]\n",
			  engine->name,
			  head, GEN8_CSB_READ_PTR(readl(dev_priv->regs + i915_mmio_reg_offset(RING_CONTEXT_STATUS_PTR(engine)))), fw ? "" : "?",
			  tail, GEN8_CSB_WRITE_PTR(readl(dev_priv->regs + i915_mmio_reg_offset(RING_CONTEXT_STATUS_PTR(engine)))), fw ? "" : "?");

		while (head != tail) {
			struct i915_request *rq;
			unsigned int status;
			unsigned int count;

			if (++head == GEN8_CSB_ENTRIES)
				head = 0;

			/* We are flying near dragons again.
			 *
			 * We hold a reference to the request in execlist_port[]
			 * but no more than that. We are operating in softirq
			 * context and so cannot hold any mutex or sleep. That
			 * prevents us stopping the requests we are processing
			 * in port[] from being retired simultaneously (the
			 * breadcrumb will be complete before we see the
			 * context-switch). As we only hold the reference to the
			 * request, any pointer chasing underneath the request
			 * is subject to a potential use-after-free. Thus we
			 * store all of the bookkeeping within port[] as
			 * required, and avoid using unguarded pointers beneath
			 * request itself. The same applies to the atomic
			 * status notifier.
			 */

			status = READ_ONCE(buf[2 * head]); /* maybe mmio! */
			GEM_TRACE("%s csb[%d]: status=0x%08x:0x%08x, active=0x%x\n",
				  engine->name, head,
				  status, buf[2*head + 1],
				  execlists->active);

			if (status & (GEN8_CTX_STATUS_IDLE_ACTIVE |
				      GEN8_CTX_STATUS_PREEMPTED))
				execlists_set_active(execlists,
						     EXECLISTS_ACTIVE_HWACK);
			if (status & GEN8_CTX_STATUS_ACTIVE_IDLE)
				execlists_clear_active(execlists,
						       EXECLISTS_ACTIVE_HWACK);

			if (!(status & GEN8_CTX_STATUS_COMPLETED_MASK))
				continue;

			/* We should never get a COMPLETED | IDLE_ACTIVE! */
			GEM_BUG_ON(status & GEN8_CTX_STATUS_IDLE_ACTIVE);

			if (status & GEN8_CTX_STATUS_COMPLETE &&
			    buf[2*head + 1] == execlists->preempt_complete_status) {
				GEM_TRACE("%s preempt-idle\n", engine->name);

				execlists_cancel_port_requests(execlists);
				execlists_unwind_incomplete_requests(execlists);

				GEM_BUG_ON(!execlists_is_active(execlists,
								EXECLISTS_ACTIVE_PREEMPT));
				execlists_clear_active(execlists,
						       EXECLISTS_ACTIVE_PREEMPT);
				continue;
			}

			if (status & GEN8_CTX_STATUS_PREEMPTED &&
			    execlists_is_active(execlists,
						EXECLISTS_ACTIVE_PREEMPT))
				continue;

			GEM_BUG_ON(!execlists_is_active(execlists,
							EXECLISTS_ACTIVE_USER));

			rq = port_unpack(port, &count);
			GEM_TRACE("%s out[0]: ctx=%d.%d, global=%d (fence %llx:%d) (current %d), prio=%d\n",
				  engine->name,
				  port->context_id, count,
				  rq ? rq->global_seqno : 0,
				  rq ? rq->fence.context : 0,
				  rq ? rq->fence.seqno : 0,
				  intel_engine_get_seqno(engine),
				  rq ? rq_prio(rq) : 0);

			/* Check the context/desc id for this event matches */
			GEM_DEBUG_BUG_ON(buf[2 * head + 1] != port->context_id);

			GEM_BUG_ON(count == 0);
			if (--count == 0) {
				/*
				 * On the final event corresponding to the
				 * submission of this context, we expect either
				 * an element-switch event or a completion
				 * event (and on completion, the active-idle
				 * marker). No more preemptions, lite-restore
				 * or otherwise.
				 */
				GEM_BUG_ON(status & GEN8_CTX_STATUS_PREEMPTED);
				GEM_BUG_ON(port_isset(&port[1]) &&
					   !(status & GEN8_CTX_STATUS_ELEMENT_SWITCH));
				GEM_BUG_ON(!port_isset(&port[1]) &&
					   !(status & GEN8_CTX_STATUS_ACTIVE_IDLE));

				/*
				 * We rely on the hardware being strongly
				 * ordered, that the breadcrumb write is
				 * coherent (visible from the CPU) before the
				 * user interrupt and CSB is processed.
				 */
				GEM_BUG_ON(!i915_request_completed(rq));

<<<<<<< HEAD
				execlists_context_schedule_out(rq);
				trace_i915_request_out(rq);
=======
				execlists_context_schedule_out(rq,
							       INTEL_CONTEXT_SCHEDULE_OUT);
>>>>>>> 2bdd045e
				i915_request_put(rq);

				GEM_TRACE("%s completed ctx=%d\n",
					  engine->name, port->context_id);

				port = execlists_port_complete(execlists, port);
				if (port_isset(port))
					execlists_user_begin(execlists, port);
				else
					execlists_user_end(execlists);
			} else {
				port_set(port, port_pack(rq, count));
			}
		}

		if (head != execlists->csb_head) {
			execlists->csb_head = head;
			writel(_MASKED_FIELD(GEN8_CSB_READ_PTR_MASK, head << 8),
			       dev_priv->regs + i915_mmio_reg_offset(RING_CONTEXT_STATUS_PTR(engine)));
		}
	}

	if (!execlists_is_active(execlists, EXECLISTS_ACTIVE_PREEMPT))
		execlists_dequeue(engine);

	if (fw)
		intel_uncore_forcewake_put(dev_priv, execlists->fw_domains);

	/* If the engine is now idle, so should be the flag; and vice versa. */
	GEM_BUG_ON(execlists_is_active(&engine->execlists,
				       EXECLISTS_ACTIVE_USER) ==
		   !port_isset(engine->execlists.port));
}

static void queue_request(struct intel_engine_cs *engine,
			  struct i915_sched_node *node,
			  int prio)
{
	list_add_tail(&node->link,
		      &lookup_priolist(engine, prio)->requests);
}

static void __submit_queue(struct intel_engine_cs *engine, int prio)
{
	engine->execlists.queue_priority = prio;
	tasklet_hi_schedule(&engine->execlists.tasklet);
}

static void __submit_queue(struct intel_engine_cs *engine, int prio)
{
	engine->execlists.queue_priority = prio;
	tasklet_hi_schedule(&engine->execlists.tasklet);
}

static void submit_queue(struct intel_engine_cs *engine, int prio)
{
	if (prio > engine->execlists.queue_priority)
		__submit_queue(engine, prio);
}

static void execlists_submit_request(struct i915_request *request)
{
	struct intel_engine_cs *engine = request->engine;
	unsigned long flags;

	/* Will be called from irq-context when using foreign fences. */
	spin_lock_irqsave(&engine->timeline.lock, flags);

	queue_request(engine, &request->sched, rq_prio(request));
	submit_queue(engine, rq_prio(request));

	GEM_BUG_ON(!engine->execlists.first);
	GEM_BUG_ON(list_empty(&request->sched.link));

	spin_unlock_irqrestore(&engine->timeline.lock, flags);
}

static struct i915_request *sched_to_request(struct i915_sched_node *node)
{
	return container_of(node, struct i915_request, sched);
}

static struct intel_engine_cs *
sched_lock_engine(struct i915_sched_node *node, struct intel_engine_cs *locked)
{
	struct intel_engine_cs *engine = sched_to_request(node)->engine;

	GEM_BUG_ON(!locked);

	if (engine != locked) {
		spin_unlock(&locked->timeline.lock);
		spin_lock(&engine->timeline.lock);
	}

	return engine;
}

static void execlists_schedule(struct i915_request *request,
			       const struct i915_sched_attr *attr)
{
	struct i915_priolist *uninitialized_var(pl);
	struct intel_engine_cs *engine, *last;
	struct i915_dependency *dep, *p;
	struct i915_dependency stack;
	const int prio = attr->priority;
	LIST_HEAD(dfs);

	GEM_BUG_ON(prio == I915_PRIORITY_INVALID);

	if (i915_request_completed(request))
		return;

	if (prio <= READ_ONCE(request->sched.attr.priority))
		return;

	/* Need BKL in order to use the temporary link inside i915_dependency */
	lockdep_assert_held(&request->i915->drm.struct_mutex);

	stack.signaler = &request->sched;
	list_add(&stack.dfs_link, &dfs);

	/*
	 * Recursively bump all dependent priorities to match the new request.
	 *
	 * A naive approach would be to use recursion:
	 * static void update_priorities(struct i915_sched_node *node, prio) {
	 *	list_for_each_entry(dep, &node->signalers_list, signal_link)
	 *		update_priorities(dep->signal, prio)
	 *	queue_request(node);
	 * }
	 * but that may have unlimited recursion depth and so runs a very
	 * real risk of overunning the kernel stack. Instead, we build
	 * a flat list of all dependencies starting with the current request.
	 * As we walk the list of dependencies, we add all of its dependencies
	 * to the end of the list (this may include an already visited
	 * request) and continue to walk onwards onto the new dependencies. The
	 * end result is a topological list of requests in reverse order, the
	 * last element in the list is the request we must execute first.
	 */
	list_for_each_entry(dep, &dfs, dfs_link) {
		struct i915_sched_node *node = dep->signaler;

		/*
		 * Within an engine, there can be no cycle, but we may
		 * refer to the same dependency chain multiple times
		 * (redundant dependencies are not eliminated) and across
		 * engines.
		 */
		list_for_each_entry(p, &node->signalers_list, signal_link) {
			GEM_BUG_ON(p == dep); /* no cycles! */

			if (i915_sched_node_signaled(p->signaler))
				continue;

			GEM_BUG_ON(p->signaler->attr.priority < node->attr.priority);
			if (prio > READ_ONCE(p->signaler->attr.priority))
				list_move_tail(&p->dfs_link, &dfs);
		}
	}

	/*
	 * If we didn't need to bump any existing priorities, and we haven't
	 * yet submitted this request (i.e. there is no potential race with
	 * execlists_submit_request()), we can set our own priority and skip
	 * acquiring the engine locks.
	 */
	if (request->sched.attr.priority == I915_PRIORITY_INVALID) {
		GEM_BUG_ON(!list_empty(&request->sched.link));
		request->sched.attr = *attr;
		if (stack.dfs_link.next == stack.dfs_link.prev)
			return;
		__list_del_entry(&stack.dfs_link);
	}

	last = NULL;
	engine = request->engine;
	spin_lock_irq(&engine->timeline.lock);

	/* Fifo and depth-first replacement ensure our deps execute before us */
	list_for_each_entry_safe_reverse(dep, p, &dfs, dfs_link) {
		struct i915_sched_node *node = dep->signaler;

		INIT_LIST_HEAD(&dep->dfs_link);

		engine = sched_lock_engine(node, engine);

		if (prio <= node->attr.priority)
			continue;

		node->attr.priority = prio;
		if (!list_empty(&node->link)) {
			if (last != engine) {
				pl = lookup_priolist(engine, prio);
				last = engine;
			}
			GEM_BUG_ON(pl->priority != prio);
			list_move_tail(&node->link, &pl->requests);
		}

		if (prio > engine->execlists.queue_priority &&
<<<<<<< HEAD
		    i915_sw_fence_done(&pt_to_request(pt)->submit))
=======
		    i915_sw_fence_done(&sched_to_request(node)->submit))
>>>>>>> 2bdd045e
			__submit_queue(engine, prio);
	}

	spin_unlock_irq(&engine->timeline.lock);
}

static int __context_pin(struct i915_gem_context *ctx, struct i915_vma *vma)
{
	unsigned int flags;
	int err;

	/*
	 * Clear this page out of any CPU caches for coherent swap-in/out.
	 * We only want to do this on the first bind so that we do not stall
	 * on an active context (which by nature is already on the GPU).
	 */
	if (!(vma->flags & I915_VMA_GLOBAL_BIND)) {
		err = i915_gem_object_set_to_gtt_domain(vma->obj, true);
		if (err)
			return err;
	}

	flags = PIN_GLOBAL | PIN_HIGH;
	if (ctx->ggtt_offset_bias)
		flags |= PIN_OFFSET_BIAS | ctx->ggtt_offset_bias;

	return i915_vma_pin(vma, 0, GEN8_LR_CONTEXT_ALIGN, flags);
}

static struct intel_ring *
execlists_context_pin(struct intel_engine_cs *engine,
		      struct i915_gem_context *ctx)
{
	struct intel_context *ce = to_intel_context(ctx, engine);
	void *vaddr;
	int ret;

	lockdep_assert_held(&ctx->i915->drm.struct_mutex);

	if (likely(ce->pin_count++))
		goto out;
	GEM_BUG_ON(!ce->pin_count); /* no overflow please! */

	ret = execlists_context_deferred_alloc(ctx, engine);
	if (ret)
		goto err;
	GEM_BUG_ON(!ce->state);

	ret = __context_pin(ctx, ce->state);
	if (ret)
		goto err;

	vaddr = i915_gem_object_pin_map(ce->state->obj, I915_MAP_WB);
	if (IS_ERR(vaddr)) {
		ret = PTR_ERR(vaddr);
		goto unpin_vma;
	}

	ret = intel_ring_pin(ce->ring, ctx->i915, ctx->ggtt_offset_bias);
	if (ret)
		goto unpin_map;

	intel_lr_context_descriptor_update(ctx, engine);

	ce->lrc_reg_state = vaddr + LRC_STATE_PN * PAGE_SIZE;
	ce->lrc_reg_state[CTX_RING_BUFFER_START+1] =
		i915_ggtt_offset(ce->ring->vma);
	ce->lrc_reg_state[CTX_RING_HEAD+1] = ce->ring->head;

	ce->state->obj->pin_global++;
	i915_gem_context_get(ctx);
out:
	return ce->ring;

unpin_map:
	i915_gem_object_unpin_map(ce->state->obj);
unpin_vma:
	__i915_vma_unpin(ce->state);
err:
	ce->pin_count = 0;
	return ERR_PTR(ret);
}

static void execlists_context_unpin(struct intel_engine_cs *engine,
				    struct i915_gem_context *ctx)
{
	struct intel_context *ce = to_intel_context(ctx, engine);

	lockdep_assert_held(&ctx->i915->drm.struct_mutex);
	GEM_BUG_ON(ce->pin_count == 0);

	if (--ce->pin_count)
		return;

	intel_ring_unpin(ce->ring);

	ce->state->obj->pin_global--;
	i915_gem_object_unpin_map(ce->state->obj);
	i915_vma_unpin(ce->state);

	i915_gem_context_put(ctx);
}

static int execlists_request_alloc(struct i915_request *request)
{
	struct intel_context *ce =
		to_intel_context(request->ctx, request->engine);
	int ret;

	GEM_BUG_ON(!ce->pin_count);

	/* Flush enough space to reduce the likelihood of waiting after
	 * we start building the request - in which case we will just
	 * have to repeat work.
	 */
	request->reserved_space += EXECLISTS_REQUEST_SIZE;

	ret = intel_ring_wait_for_space(request->ring, request->reserved_space);
	if (ret)
		return ret;

	/* Note that after this point, we have committed to using
	 * this request as it is being used to both track the
	 * state of engine initialisation and liveness of the
	 * golden renderstate above. Think twice before you try
	 * to cancel/unwind this request now.
	 */

	request->reserved_space -= EXECLISTS_REQUEST_SIZE;
	return 0;
}

/*
 * In this WA we need to set GEN8_L3SQCREG4[21:21] and reset it after
 * PIPE_CONTROL instruction. This is required for the flush to happen correctly
 * but there is a slight complication as this is applied in WA batch where the
 * values are only initialized once so we cannot take register value at the
 * beginning and reuse it further; hence we save its value to memory, upload a
 * constant value with bit21 set and then we restore it back with the saved value.
 * To simplify the WA, a constant value is formed by using the default value
 * of this register. This shouldn't be a problem because we are only modifying
 * it for a short period and this batch in non-premptible. We can ofcourse
 * use additional instructions that read the actual value of the register
 * at that time and set our bit of interest but it makes the WA complicated.
 *
 * This WA is also required for Gen9 so extracting as a function avoids
 * code duplication.
 */
static u32 *
gen8_emit_flush_coherentl3_wa(struct intel_engine_cs *engine, u32 *batch)
{
	*batch++ = MI_STORE_REGISTER_MEM_GEN8 | MI_SRM_LRM_GLOBAL_GTT;
	*batch++ = i915_mmio_reg_offset(GEN8_L3SQCREG4);
	*batch++ = i915_ggtt_offset(engine->scratch) + 256;
	*batch++ = 0;

	*batch++ = MI_LOAD_REGISTER_IMM(1);
	*batch++ = i915_mmio_reg_offset(GEN8_L3SQCREG4);
	*batch++ = 0x40400000 | GEN8_LQSC_FLUSH_COHERENT_LINES;

	batch = gen8_emit_pipe_control(batch,
				       PIPE_CONTROL_CS_STALL |
				       PIPE_CONTROL_DC_FLUSH_ENABLE,
				       0);

	*batch++ = MI_LOAD_REGISTER_MEM_GEN8 | MI_SRM_LRM_GLOBAL_GTT;
	*batch++ = i915_mmio_reg_offset(GEN8_L3SQCREG4);
	*batch++ = i915_ggtt_offset(engine->scratch) + 256;
	*batch++ = 0;

	return batch;
}

/*
 * Typically we only have one indirect_ctx and per_ctx batch buffer which are
 * initialized at the beginning and shared across all contexts but this field
 * helps us to have multiple batches at different offsets and select them based
 * on a criteria. At the moment this batch always start at the beginning of the page
 * and at this point we don't have multiple wa_ctx batch buffers.
 *
 * The number of WA applied are not known at the beginning; we use this field
 * to return the no of DWORDS written.
 *
 * It is to be noted that this batch does not contain MI_BATCH_BUFFER_END
 * so it adds NOOPs as padding to make it cacheline aligned.
 * MI_BATCH_BUFFER_END will be added to perctx batch and both of them together
 * makes a complete batch buffer.
 */
static u32 *gen8_init_indirectctx_bb(struct intel_engine_cs *engine, u32 *batch)
{
	/* WaDisableCtxRestoreArbitration:bdw,chv */
	*batch++ = MI_ARB_ON_OFF | MI_ARB_DISABLE;

	/* WaFlushCoherentL3CacheLinesAtContextSwitch:bdw */
	if (IS_BROADWELL(engine->i915))
		batch = gen8_emit_flush_coherentl3_wa(engine, batch);

	/* WaClearSlmSpaceAtContextSwitch:bdw,chv */
	/* Actual scratch location is at 128 bytes offset */
	batch = gen8_emit_pipe_control(batch,
				       PIPE_CONTROL_FLUSH_L3 |
				       PIPE_CONTROL_GLOBAL_GTT_IVB |
				       PIPE_CONTROL_CS_STALL |
				       PIPE_CONTROL_QW_WRITE,
				       i915_ggtt_offset(engine->scratch) +
				       2 * CACHELINE_BYTES);

	*batch++ = MI_ARB_ON_OFF | MI_ARB_ENABLE;

	/* Pad to end of cacheline */
	while ((unsigned long)batch % CACHELINE_BYTES)
		*batch++ = MI_NOOP;

	/*
	 * MI_BATCH_BUFFER_END is not required in Indirect ctx BB because
	 * execution depends on the length specified in terms of cache lines
	 * in the register CTX_RCS_INDIRECT_CTX
	 */

	return batch;
}

static u32 *gen9_init_indirectctx_bb(struct intel_engine_cs *engine, u32 *batch)
{
	*batch++ = MI_ARB_ON_OFF | MI_ARB_DISABLE;

	/* WaFlushCoherentL3CacheLinesAtContextSwitch:skl,bxt,glk */
	batch = gen8_emit_flush_coherentl3_wa(engine, batch);

	/* WaDisableGatherAtSetShaderCommonSlice:skl,bxt,kbl,glk */
	*batch++ = MI_LOAD_REGISTER_IMM(1);
	*batch++ = i915_mmio_reg_offset(COMMON_SLICE_CHICKEN2);
	*batch++ = _MASKED_BIT_DISABLE(
			GEN9_DISABLE_GATHER_AT_SET_SHADER_COMMON_SLICE);
	*batch++ = MI_NOOP;

	/* WaClearSlmSpaceAtContextSwitch:kbl */
	/* Actual scratch location is at 128 bytes offset */
	if (IS_KBL_REVID(engine->i915, 0, KBL_REVID_A0)) {
		batch = gen8_emit_pipe_control(batch,
					       PIPE_CONTROL_FLUSH_L3 |
					       PIPE_CONTROL_GLOBAL_GTT_IVB |
					       PIPE_CONTROL_CS_STALL |
					       PIPE_CONTROL_QW_WRITE,
					       i915_ggtt_offset(engine->scratch)
					       + 2 * CACHELINE_BYTES);
	}

	/* WaMediaPoolStateCmdInWABB:bxt,glk */
	if (HAS_POOLED_EU(engine->i915)) {
		/*
		 * EU pool configuration is setup along with golden context
		 * during context initialization. This value depends on
		 * device type (2x6 or 3x6) and needs to be updated based
		 * on which subslice is disabled especially for 2x6
		 * devices, however it is safe to load default
		 * configuration of 3x6 device instead of masking off
		 * corresponding bits because HW ignores bits of a disabled
		 * subslice and drops down to appropriate config. Please
		 * see render_state_setup() in i915_gem_render_state.c for
		 * possible configurations, to avoid duplication they are
		 * not shown here again.
		 */
		*batch++ = GEN9_MEDIA_POOL_STATE;
		*batch++ = GEN9_MEDIA_POOL_ENABLE;
		*batch++ = 0x00777000;
		*batch++ = 0;
		*batch++ = 0;
		*batch++ = 0;
	}

	*batch++ = MI_ARB_ON_OFF | MI_ARB_ENABLE;

	/* Pad to end of cacheline */
	while ((unsigned long)batch % CACHELINE_BYTES)
		*batch++ = MI_NOOP;

	return batch;
}

static u32 *
gen10_init_indirectctx_bb(struct intel_engine_cs *engine, u32 *batch)
{
	int i;

	/*
	 * WaPipeControlBefore3DStateSamplePattern: cnl
	 *
	 * Ensure the engine is idle prior to programming a
	 * 3DSTATE_SAMPLE_PATTERN during a context restore.
	 */
	batch = gen8_emit_pipe_control(batch,
				       PIPE_CONTROL_CS_STALL,
				       0);
	/*
	 * WaPipeControlBefore3DStateSamplePattern says we need 4 dwords for
	 * the PIPE_CONTROL followed by 12 dwords of 0x0, so 16 dwords in
	 * total. However, a PIPE_CONTROL is 6 dwords long, not 4, which is
	 * confusing. Since gen8_emit_pipe_control() already advances the
	 * batch by 6 dwords, we advance the other 10 here, completing a
	 * cacheline. It's not clear if the workaround requires this padding
	 * before other commands, or if it's just the regular padding we would
	 * already have for the workaround bb, so leave it here for now.
	 */
	for (i = 0; i < 10; i++)
		*batch++ = MI_NOOP;

	/* Pad to end of cacheline */
	while ((unsigned long)batch % CACHELINE_BYTES)
		*batch++ = MI_NOOP;

	return batch;
}

#define CTX_WA_BB_OBJ_SIZE (PAGE_SIZE)

static int lrc_setup_wa_ctx(struct intel_engine_cs *engine)
{
	struct drm_i915_gem_object *obj;
	struct i915_vma *vma;
	int err;

	obj = i915_gem_object_create(engine->i915, CTX_WA_BB_OBJ_SIZE);
	if (IS_ERR(obj))
		return PTR_ERR(obj);

	vma = i915_vma_instance(obj, &engine->i915->ggtt.base, NULL);
	if (IS_ERR(vma)) {
		err = PTR_ERR(vma);
		goto err;
	}

	err = i915_vma_pin(vma, 0, PAGE_SIZE, PIN_GLOBAL | PIN_HIGH);
	if (err)
		goto err;

	engine->wa_ctx.vma = vma;
	return 0;

err:
	i915_gem_object_put(obj);
	return err;
}

static void lrc_destroy_wa_ctx(struct intel_engine_cs *engine)
{
	i915_vma_unpin_and_release(&engine->wa_ctx.vma);
}

typedef u32 *(*wa_bb_func_t)(struct intel_engine_cs *engine, u32 *batch);

static int intel_init_workaround_bb(struct intel_engine_cs *engine)
{
	struct i915_ctx_workarounds *wa_ctx = &engine->wa_ctx;
	struct i915_wa_ctx_bb *wa_bb[2] = { &wa_ctx->indirect_ctx,
					    &wa_ctx->per_ctx };
	wa_bb_func_t wa_bb_fn[2];
	struct page *page;
	void *batch, *batch_ptr;
	unsigned int i;
	int ret;

	if (GEM_WARN_ON(engine->id != RCS))
		return -EINVAL;

	switch (INTEL_GEN(engine->i915)) {
	case 10:
		wa_bb_fn[0] = gen10_init_indirectctx_bb;
		wa_bb_fn[1] = NULL;
		break;
	case 9:
		wa_bb_fn[0] = gen9_init_indirectctx_bb;
		wa_bb_fn[1] = NULL;
		break;
	case 8:
		wa_bb_fn[0] = gen8_init_indirectctx_bb;
		wa_bb_fn[1] = NULL;
		break;
	default:
		MISSING_CASE(INTEL_GEN(engine->i915));
		return 0;
	}

	ret = lrc_setup_wa_ctx(engine);
	if (ret) {
		DRM_DEBUG_DRIVER("Failed to setup context WA page: %d\n", ret);
		return ret;
	}

	page = i915_gem_object_get_dirty_page(wa_ctx->vma->obj, 0);
	batch = batch_ptr = kmap_atomic(page);

	/*
	 * Emit the two workaround batch buffers, recording the offset from the
	 * start of the workaround batch buffer object for each and their
	 * respective sizes.
	 */
	for (i = 0; i < ARRAY_SIZE(wa_bb_fn); i++) {
		wa_bb[i]->offset = batch_ptr - batch;
		if (GEM_WARN_ON(!IS_ALIGNED(wa_bb[i]->offset,
					    CACHELINE_BYTES))) {
			ret = -EINVAL;
			break;
		}
		if (wa_bb_fn[i])
			batch_ptr = wa_bb_fn[i](engine, batch_ptr);
		wa_bb[i]->size = batch_ptr - (batch + wa_bb[i]->offset);
	}

	BUG_ON(batch_ptr - batch > CTX_WA_BB_OBJ_SIZE);

	kunmap_atomic(batch);
	if (ret)
		lrc_destroy_wa_ctx(engine);

	return ret;
}

static void enable_execlists(struct intel_engine_cs *engine)
{
	struct drm_i915_private *dev_priv = engine->i915;

	I915_WRITE(RING_HWSTAM(engine->mmio_base), 0xffffffff);

	/*
	 * Make sure we're not enabling the new 12-deep CSB
	 * FIFO as that requires a slightly updated handling
	 * in the ctx switch irq. Since we're currently only
	 * using only 2 elements of the enhanced execlists the
	 * deeper FIFO it's not needed and it's not worth adding
	 * more statements to the irq handler to support it.
	 */
	if (INTEL_GEN(dev_priv) >= 11)
		I915_WRITE(RING_MODE_GEN7(engine),
			   _MASKED_BIT_DISABLE(GEN11_GFX_DISABLE_LEGACY_MODE));
	else
		I915_WRITE(RING_MODE_GEN7(engine),
			   _MASKED_BIT_ENABLE(GFX_RUN_LIST_ENABLE));

	I915_WRITE(RING_HWS_PGA(engine->mmio_base),
		   engine->status_page.ggtt_offset);
	POSTING_READ(RING_HWS_PGA(engine->mmio_base));

	/* Following the reset, we need to reload the CSB read/write pointers */
	engine->execlists.csb_head = -1;
}

static int gen8_init_common_ring(struct intel_engine_cs *engine)
{
	struct intel_engine_execlists * const execlists = &engine->execlists;
	int ret;

	ret = intel_mocs_init_engine(engine);
	if (ret)
		return ret;

	intel_engine_reset_breadcrumbs(engine);
	intel_engine_init_hangcheck(engine);

	enable_execlists(engine);

	/* After a GPU reset, we may have requests to replay */
	if (execlists->first)
		tasklet_schedule(&execlists->tasklet);

	return 0;
}

static int gen8_init_render_ring(struct intel_engine_cs *engine)
{
	struct drm_i915_private *dev_priv = engine->i915;
	int ret;

	ret = gen8_init_common_ring(engine);
	if (ret)
		return ret;

<<<<<<< HEAD
	ret = intel_whitelist_workarounds_apply(engine);
	if (ret)
		return ret;
=======
	intel_whitelist_workarounds_apply(engine);
>>>>>>> 2bdd045e

	/* We need to disable the AsyncFlip performance optimisations in order
	 * to use MI_WAIT_FOR_EVENT within the CS. It should already be
	 * programmed to '1' on all products.
	 *
	 * WaDisableAsyncFlipPerfMode:snb,ivb,hsw,vlv,bdw,chv
	 */
	I915_WRITE(MI_MODE, _MASKED_BIT_ENABLE(ASYNC_FLIP_PERF_DISABLE));

	I915_WRITE(INSTPM, _MASKED_BIT_ENABLE(INSTPM_FORCE_ORDERING));

	return 0;
}

static int gen9_init_render_ring(struct intel_engine_cs *engine)
{
	int ret;

	ret = gen8_init_common_ring(engine);
	if (ret)
		return ret;

<<<<<<< HEAD
	ret = intel_whitelist_workarounds_apply(engine);
	if (ret)
		return ret;
=======
	intel_whitelist_workarounds_apply(engine);
>>>>>>> 2bdd045e

	return 0;
}

static void reset_common_ring(struct intel_engine_cs *engine,
			      struct i915_request *request)
{
	struct intel_engine_execlists * const execlists = &engine->execlists;
	unsigned long flags;
	u32 *regs;

	GEM_TRACE("%s request global=%x, current=%d\n",
		  engine->name, request ? request->global_seqno : 0,
		  intel_engine_get_seqno(engine));

	/* See execlists_cancel_requests() for the irq/spinlock split. */
	local_irq_save(flags);

	/*
	 * Catch up with any missed context-switch interrupts.
	 *
	 * Ideally we would just read the remaining CSB entries now that we
	 * know the gpu is idle. However, the CSB registers are sometimes^W
	 * often trashed across a GPU reset! Instead we have to rely on
	 * guessing the missed context-switch events by looking at what
	 * requests were completed.
	 */
	execlists_cancel_port_requests(execlists);
	reset_irq(engine);

	/* Push back any incomplete requests for replay after the reset. */
	spin_lock(&engine->timeline.lock);
	__unwind_incomplete_requests(engine);
<<<<<<< HEAD
	spin_unlock(&engine->timeline->lock);
=======
	spin_unlock(&engine->timeline.lock);
>>>>>>> 2bdd045e

	local_irq_restore(flags);

	/*
	 * If the request was innocent, we leave the request in the ELSP
	 * and will try to replay it on restarting. The context image may
	 * have been corrupted by the reset, in which case we may have
	 * to service a new GPU hang, but more likely we can continue on
	 * without impact.
	 *
	 * If the request was guilty, we presume the context is corrupt
	 * and have to at least restore the RING register in the context
	 * image back to the expected values to skip over the guilty request.
	 */
	if (!request || request->fence.error != -EIO)
		return;

	/*
	 * We want a simple context + ring to execute the breadcrumb update.
	 * We cannot rely on the context being intact across the GPU hang,
	 * so clear it and rebuild just what we need for the breadcrumb.
	 * All pending requests for this context will be zapped, and any
	 * future request will be after userspace has had the opportunity
	 * to recreate its own state.
	 */
	regs = to_intel_context(request->ctx, engine)->lrc_reg_state;
	if (engine->default_state) {
		void *defaults;

		defaults = i915_gem_object_pin_map(engine->default_state,
						   I915_MAP_WB);
		if (!IS_ERR(defaults)) {
			memcpy(regs, /* skip restoring the vanilla PPHWSP */
			       defaults + LRC_STATE_PN * PAGE_SIZE,
			       engine->context_size - PAGE_SIZE);
			i915_gem_object_unpin_map(engine->default_state);
		}
	}
	execlists_init_reg_state(regs, request->ctx, engine, request->ring);

	/* Move the RING_HEAD onto the breadcrumb, past the hanging batch */
	regs[CTX_RING_BUFFER_START + 1] = i915_ggtt_offset(request->ring->vma);
	regs[CTX_RING_HEAD + 1] = request->postfix;

	request->ring->head = request->postfix;
	intel_ring_update_space(request->ring);

	/* Reset WaIdleLiteRestore:bdw,skl as well */
	unwind_wa_tail(request);
}

static int intel_logical_ring_emit_pdps(struct i915_request *rq)
{
	struct i915_hw_ppgtt *ppgtt = rq->ctx->ppgtt;
	struct intel_engine_cs *engine = rq->engine;
	const int num_lri_cmds = GEN8_3LVL_PDPES * 2;
	u32 *cs;
	int i;

	cs = intel_ring_begin(rq, num_lri_cmds * 2 + 2);
	if (IS_ERR(cs))
		return PTR_ERR(cs);

	*cs++ = MI_LOAD_REGISTER_IMM(num_lri_cmds);
	for (i = GEN8_3LVL_PDPES - 1; i >= 0; i--) {
		const dma_addr_t pd_daddr = i915_page_dir_dma_addr(ppgtt, i);

		*cs++ = i915_mmio_reg_offset(GEN8_RING_PDP_UDW(engine, i));
		*cs++ = upper_32_bits(pd_daddr);
		*cs++ = i915_mmio_reg_offset(GEN8_RING_PDP_LDW(engine, i));
		*cs++ = lower_32_bits(pd_daddr);
	}

	*cs++ = MI_NOOP;
	intel_ring_advance(rq, cs);

	return 0;
}

static int gen8_emit_bb_start(struct i915_request *rq,
			      u64 offset, u32 len,
			      const unsigned int flags)
{
	u32 *cs;
	int ret;

	/* Don't rely in hw updating PDPs, specially in lite-restore.
	 * Ideally, we should set Force PD Restore in ctx descriptor,
	 * but we can't. Force Restore would be a second option, but
	 * it is unsafe in case of lite-restore (because the ctx is
	 * not idle). PML4 is allocated during ppgtt init so this is
	 * not needed in 48-bit.*/
	if (rq->ctx->ppgtt &&
	    (intel_engine_flag(rq->engine) & rq->ctx->ppgtt->pd_dirty_rings) &&
	    !i915_vm_is_48bit(&rq->ctx->ppgtt->base) &&
	    !intel_vgpu_active(rq->i915)) {
		ret = intel_logical_ring_emit_pdps(rq);
		if (ret)
			return ret;

		rq->ctx->ppgtt->pd_dirty_rings &= ~intel_engine_flag(rq->engine);
	}

	cs = intel_ring_begin(rq, 6);
	if (IS_ERR(cs))
		return PTR_ERR(cs);

	/*
	 * WaDisableCtxRestoreArbitration:bdw,chv
	 *
	 * We don't need to perform MI_ARB_ENABLE as often as we do (in
	 * particular all the gen that do not need the w/a at all!), if we
	 * took care to make sure that on every switch into this context
	 * (both ordinary and for preemption) that arbitrartion was enabled
	 * we would be fine. However, there doesn't seem to be a downside to
	 * being paranoid and making sure it is set before each batch and
	 * every context-switch.
	 *
	 * Note that if we fail to enable arbitration before the request
	 * is complete, then we do not see the context-switch interrupt and
	 * the engine hangs (with RING_HEAD == RING_TAIL).
	 *
	 * That satisfies both the GPGPU w/a and our heavy-handed paranoia.
	 */
	*cs++ = MI_ARB_ON_OFF | MI_ARB_ENABLE;

	/* FIXME(BDW): Address space and security selectors. */
	*cs++ = MI_BATCH_BUFFER_START_GEN8 |
		(flags & I915_DISPATCH_SECURE ? 0 : BIT(8)) |
		(flags & I915_DISPATCH_RS ? MI_BATCH_RESOURCE_STREAMER : 0);
	*cs++ = lower_32_bits(offset);
	*cs++ = upper_32_bits(offset);

	*cs++ = MI_ARB_ON_OFF | MI_ARB_DISABLE;
	*cs++ = MI_NOOP;
	intel_ring_advance(rq, cs);

	return 0;
}

static void gen8_logical_ring_enable_irq(struct intel_engine_cs *engine)
{
	struct drm_i915_private *dev_priv = engine->i915;
	I915_WRITE_IMR(engine,
		       ~(engine->irq_enable_mask | engine->irq_keep_mask));
	POSTING_READ_FW(RING_IMR(engine->mmio_base));
}

static void gen8_logical_ring_disable_irq(struct intel_engine_cs *engine)
{
	struct drm_i915_private *dev_priv = engine->i915;
	I915_WRITE_IMR(engine, ~engine->irq_keep_mask);
}

static int gen8_emit_flush(struct i915_request *request, u32 mode)
{
	u32 cmd, *cs;

	cs = intel_ring_begin(request, 4);
	if (IS_ERR(cs))
		return PTR_ERR(cs);

	cmd = MI_FLUSH_DW + 1;

	/* We always require a command barrier so that subsequent
	 * commands, such as breadcrumb interrupts, are strictly ordered
	 * wrt the contents of the write cache being flushed to memory
	 * (and thus being coherent from the CPU).
	 */
	cmd |= MI_FLUSH_DW_STORE_INDEX | MI_FLUSH_DW_OP_STOREDW;

	if (mode & EMIT_INVALIDATE) {
		cmd |= MI_INVALIDATE_TLB;
		if (request->engine->id == VCS)
			cmd |= MI_INVALIDATE_BSD;
	}

	*cs++ = cmd;
	*cs++ = I915_GEM_HWS_SCRATCH_ADDR | MI_FLUSH_DW_USE_GTT;
	*cs++ = 0; /* upper addr */
	*cs++ = 0; /* value */
	intel_ring_advance(request, cs);

	return 0;
}

static int gen8_emit_flush_render(struct i915_request *request,
				  u32 mode)
{
	struct intel_engine_cs *engine = request->engine;
	u32 scratch_addr =
		i915_ggtt_offset(engine->scratch) + 2 * CACHELINE_BYTES;
	bool vf_flush_wa = false, dc_flush_wa = false;
	u32 *cs, flags = 0;
	int len;

	flags |= PIPE_CONTROL_CS_STALL;

	if (mode & EMIT_FLUSH) {
		flags |= PIPE_CONTROL_RENDER_TARGET_CACHE_FLUSH;
		flags |= PIPE_CONTROL_DEPTH_CACHE_FLUSH;
		flags |= PIPE_CONTROL_DC_FLUSH_ENABLE;
		flags |= PIPE_CONTROL_FLUSH_ENABLE;
	}

	if (mode & EMIT_INVALIDATE) {
		flags |= PIPE_CONTROL_TLB_INVALIDATE;
		flags |= PIPE_CONTROL_INSTRUCTION_CACHE_INVALIDATE;
		flags |= PIPE_CONTROL_TEXTURE_CACHE_INVALIDATE;
		flags |= PIPE_CONTROL_VF_CACHE_INVALIDATE;
		flags |= PIPE_CONTROL_CONST_CACHE_INVALIDATE;
		flags |= PIPE_CONTROL_STATE_CACHE_INVALIDATE;
		flags |= PIPE_CONTROL_QW_WRITE;
		flags |= PIPE_CONTROL_GLOBAL_GTT_IVB;

		/*
		 * On GEN9: before VF_CACHE_INVALIDATE we need to emit a NULL
		 * pipe control.
		 */
		if (IS_GEN9(request->i915))
			vf_flush_wa = true;

		/* WaForGAMHang:kbl */
		if (IS_KBL_REVID(request->i915, 0, KBL_REVID_B0))
			dc_flush_wa = true;
	}

	len = 6;

	if (vf_flush_wa)
		len += 6;

	if (dc_flush_wa)
		len += 12;

	cs = intel_ring_begin(request, len);
	if (IS_ERR(cs))
		return PTR_ERR(cs);

	if (vf_flush_wa)
		cs = gen8_emit_pipe_control(cs, 0, 0);

	if (dc_flush_wa)
		cs = gen8_emit_pipe_control(cs, PIPE_CONTROL_DC_FLUSH_ENABLE,
					    0);

	cs = gen8_emit_pipe_control(cs, flags, scratch_addr);

	if (dc_flush_wa)
		cs = gen8_emit_pipe_control(cs, PIPE_CONTROL_CS_STALL, 0);

	intel_ring_advance(request, cs);

	return 0;
}

/*
 * Reserve space for 2 NOOPs at the end of each request to be
 * used as a workaround for not being allowed to do lite
 * restore with HEAD==TAIL (WaIdleLiteRestore).
 */
static void gen8_emit_wa_tail(struct i915_request *request, u32 *cs)
{
	/* Ensure there's always at least one preemption point per-request. */
	*cs++ = MI_ARB_CHECK;
	*cs++ = MI_NOOP;
	request->wa_tail = intel_ring_offset(request, cs);
}

static void gen8_emit_breadcrumb(struct i915_request *request, u32 *cs)
{
	/* w/a: bit 5 needs to be zero for MI_FLUSH_DW address. */
	BUILD_BUG_ON(I915_GEM_HWS_INDEX_ADDR & (1 << 5));

	cs = gen8_emit_ggtt_write(cs, request->global_seqno,
				  intel_hws_seqno_address(request->engine));
	*cs++ = MI_USER_INTERRUPT;
	*cs++ = MI_ARB_ON_OFF | MI_ARB_ENABLE;
	request->tail = intel_ring_offset(request, cs);
	assert_ring_tail_valid(request->ring, request->tail);

	gen8_emit_wa_tail(request, cs);
}
static const int gen8_emit_breadcrumb_sz = 6 + WA_TAIL_DWORDS;

static void gen8_emit_breadcrumb_rcs(struct i915_request *request, u32 *cs)
{
	/* We're using qword write, seqno should be aligned to 8 bytes. */
	BUILD_BUG_ON(I915_GEM_HWS_INDEX & 1);

	cs = gen8_emit_ggtt_write_rcs(cs, request->global_seqno,
				      intel_hws_seqno_address(request->engine));
	*cs++ = MI_USER_INTERRUPT;
	*cs++ = MI_ARB_ON_OFF | MI_ARB_ENABLE;
	request->tail = intel_ring_offset(request, cs);
	assert_ring_tail_valid(request->ring, request->tail);

	gen8_emit_wa_tail(request, cs);
}
static const int gen8_emit_breadcrumb_rcs_sz = 8 + WA_TAIL_DWORDS;

static int gen8_init_rcs_context(struct i915_request *rq)
{
	int ret;

	ret = intel_ctx_workarounds_emit(rq);
	if (ret)
		return ret;

	ret = intel_rcs_context_init_mocs(rq);
	/*
	 * Failing to program the MOCS is non-fatal.The system will not
	 * run at peak performance. So generate an error and carry on.
	 */
	if (ret)
		DRM_ERROR("MOCS failed to program: expect performance issues.\n");

	return i915_gem_render_state_emit(rq);
}

/**
 * intel_logical_ring_cleanup() - deallocate the Engine Command Streamer
 * @engine: Engine Command Streamer.
 */
void intel_logical_ring_cleanup(struct intel_engine_cs *engine)
{
	struct drm_i915_private *dev_priv;

	/*
	 * Tasklet cannot be active at this point due intel_mark_active/idle
	 * so this is just for documentation.
	 */
	if (WARN_ON(test_bit(TASKLET_STATE_SCHED,
			     &engine->execlists.tasklet.state)))
		tasklet_kill(&engine->execlists.tasklet);

	dev_priv = engine->i915;

	if (engine->buffer) {
		WARN_ON((I915_READ_MODE(engine) & MODE_IDLE) == 0);
	}

	if (engine->cleanup)
		engine->cleanup(engine);

	intel_engine_cleanup_common(engine);

	lrc_destroy_wa_ctx(engine);

	engine->i915 = NULL;
	dev_priv->engine[engine->id] = NULL;
	kfree(engine);
}

static void execlists_set_default_submission(struct intel_engine_cs *engine)
{
	engine->submit_request = execlists_submit_request;
	engine->cancel_requests = execlists_cancel_requests;
	engine->schedule = execlists_schedule;
	engine->execlists.tasklet.func = execlists_submission_tasklet;

	engine->park = NULL;
	engine->unpark = NULL;

	engine->flags |= I915_ENGINE_SUPPORTS_STATS;
	if (engine->i915->preempt_context)
		engine->flags |= I915_ENGINE_HAS_PREEMPTION;

	engine->i915->caps.scheduler =
		I915_SCHEDULER_CAP_ENABLED |
		I915_SCHEDULER_CAP_PRIORITY;
	if (intel_engine_has_preemption(engine))
		engine->i915->caps.scheduler |= I915_SCHEDULER_CAP_PREEMPTION;
}

static void
logical_ring_default_vfuncs(struct intel_engine_cs *engine)
{
	/* Default vfuncs which can be overriden by each engine. */
	engine->init_hw = gen8_init_common_ring;
	engine->reset_hw = reset_common_ring;

	engine->context_pin = execlists_context_pin;
	engine->context_unpin = execlists_context_unpin;

	engine->request_alloc = execlists_request_alloc;

	engine->emit_flush = gen8_emit_flush;
	engine->emit_breadcrumb = gen8_emit_breadcrumb;
	engine->emit_breadcrumb_sz = gen8_emit_breadcrumb_sz;

	engine->set_default_submission = execlists_set_default_submission;

	if (INTEL_GEN(engine->i915) < 11) {
		engine->irq_enable = gen8_logical_ring_enable_irq;
		engine->irq_disable = gen8_logical_ring_disable_irq;
	} else {
		/*
		 * TODO: On Gen11 interrupt masks need to be clear
		 * to allow C6 entry. Keep interrupts enabled at
		 * and take the hit of generating extra interrupts
		 * until a more refined solution exists.
		 */
	}
	engine->emit_bb_start = gen8_emit_bb_start;
}

static inline void
logical_ring_default_irqs(struct intel_engine_cs *engine)
{
	unsigned int shift = 0;

	if (INTEL_GEN(engine->i915) < 11) {
		const u8 irq_shifts[] = {
			[RCS]  = GEN8_RCS_IRQ_SHIFT,
			[BCS]  = GEN8_BCS_IRQ_SHIFT,
			[VCS]  = GEN8_VCS1_IRQ_SHIFT,
			[VCS2] = GEN8_VCS2_IRQ_SHIFT,
			[VECS] = GEN8_VECS_IRQ_SHIFT,
		};

		shift = irq_shifts[engine->id];
	}

	engine->irq_enable_mask = GT_RENDER_USER_INTERRUPT << shift;
	engine->irq_keep_mask = GT_CONTEXT_SWITCH_INTERRUPT << shift;
}

static void
logical_ring_setup(struct intel_engine_cs *engine)
{
	struct drm_i915_private *dev_priv = engine->i915;
	enum forcewake_domains fw_domains;

	intel_engine_setup_common(engine);

	/* Intentionally left blank. */
	engine->buffer = NULL;

	fw_domains = intel_uncore_forcewake_for_reg(dev_priv,
						    RING_ELSP(engine),
						    FW_REG_WRITE);

	fw_domains |= intel_uncore_forcewake_for_reg(dev_priv,
						     RING_CONTEXT_STATUS_PTR(engine),
						     FW_REG_READ | FW_REG_WRITE);

	fw_domains |= intel_uncore_forcewake_for_reg(dev_priv,
						     RING_CONTEXT_STATUS_BUF_BASE(engine),
						     FW_REG_READ);

	engine->execlists.fw_domains = fw_domains;

	tasklet_init(&engine->execlists.tasklet,
		     execlists_submission_tasklet, (unsigned long)engine);

	logical_ring_default_vfuncs(engine);
	logical_ring_default_irqs(engine);
}

static int logical_ring_init(struct intel_engine_cs *engine)
{
	int ret;

	ret = intel_engine_init_common(engine);
	if (ret)
		goto error;

	if (HAS_LOGICAL_RING_ELSQ(engine->i915)) {
		engine->execlists.submit_reg = engine->i915->regs +
			i915_mmio_reg_offset(RING_EXECLIST_SQ_CONTENTS(engine));
		engine->execlists.ctrl_reg = engine->i915->regs +
			i915_mmio_reg_offset(RING_EXECLIST_CONTROL(engine));
	} else {
		engine->execlists.submit_reg = engine->i915->regs +
			i915_mmio_reg_offset(RING_ELSP(engine));
	}

	engine->execlists.preempt_complete_status = ~0u;
	if (engine->i915->preempt_context) {
		struct intel_context *ce =
			to_intel_context(engine->i915->preempt_context, engine);

		engine->execlists.preempt_complete_status =
			upper_32_bits(ce->lrc_desc);
	}

	return 0;

error:
	intel_logical_ring_cleanup(engine);
	return ret;
}

int logical_render_ring_init(struct intel_engine_cs *engine)
{
	struct drm_i915_private *dev_priv = engine->i915;
	int ret;

	logical_ring_setup(engine);

	if (HAS_L3_DPF(dev_priv))
		engine->irq_keep_mask |= GT_RENDER_L3_PARITY_ERROR_INTERRUPT;

	/* Override some for render ring. */
	if (INTEL_GEN(dev_priv) >= 9)
		engine->init_hw = gen9_init_render_ring;
	else
		engine->init_hw = gen8_init_render_ring;
	engine->init_context = gen8_init_rcs_context;
	engine->emit_flush = gen8_emit_flush_render;
	engine->emit_breadcrumb = gen8_emit_breadcrumb_rcs;
	engine->emit_breadcrumb_sz = gen8_emit_breadcrumb_rcs_sz;

	ret = intel_engine_create_scratch(engine, PAGE_SIZE);
	if (ret)
		return ret;

	ret = intel_init_workaround_bb(engine);
	if (ret) {
		/*
		 * We continue even if we fail to initialize WA batch
		 * because we only expect rare glitches but nothing
		 * critical to prevent us from using GPU
		 */
		DRM_ERROR("WA batch buffer initialization failed: %d\n",
			  ret);
	}

	return logical_ring_init(engine);
}

int logical_xcs_ring_init(struct intel_engine_cs *engine)
{
	logical_ring_setup(engine);

	return logical_ring_init(engine);
}

static u32
make_rpcs(struct drm_i915_private *dev_priv)
{
	u32 rpcs = 0;

	/*
	 * No explicit RPCS request is needed to ensure full
	 * slice/subslice/EU enablement prior to Gen9.
	*/
	if (INTEL_GEN(dev_priv) < 9)
		return 0;

	/*
	 * Starting in Gen9, render power gating can leave
	 * slice/subslice/EU in a partially enabled state. We
	 * must make an explicit request through RPCS for full
	 * enablement.
	*/
	if (INTEL_INFO(dev_priv)->sseu.has_slice_pg) {
		rpcs |= GEN8_RPCS_S_CNT_ENABLE;
		rpcs |= hweight8(INTEL_INFO(dev_priv)->sseu.slice_mask) <<
			GEN8_RPCS_S_CNT_SHIFT;
		rpcs |= GEN8_RPCS_ENABLE;
	}

	if (INTEL_INFO(dev_priv)->sseu.has_subslice_pg) {
		rpcs |= GEN8_RPCS_SS_CNT_ENABLE;
		rpcs |= hweight8(INTEL_INFO(dev_priv)->sseu.subslice_mask[0]) <<
			GEN8_RPCS_SS_CNT_SHIFT;
		rpcs |= GEN8_RPCS_ENABLE;
	}

	if (INTEL_INFO(dev_priv)->sseu.has_eu_pg) {
		rpcs |= INTEL_INFO(dev_priv)->sseu.eu_per_subslice <<
			GEN8_RPCS_EU_MIN_SHIFT;
		rpcs |= INTEL_INFO(dev_priv)->sseu.eu_per_subslice <<
			GEN8_RPCS_EU_MAX_SHIFT;
		rpcs |= GEN8_RPCS_ENABLE;
	}

	return rpcs;
}

static u32 intel_lr_indirect_ctx_offset(struct intel_engine_cs *engine)
{
	u32 indirect_ctx_offset;

	switch (INTEL_GEN(engine->i915)) {
	default:
		MISSING_CASE(INTEL_GEN(engine->i915));
		/* fall through */
	case 11:
		indirect_ctx_offset =
			GEN11_CTX_RCS_INDIRECT_CTX_OFFSET_DEFAULT;
		break;
	case 10:
		indirect_ctx_offset =
			GEN10_CTX_RCS_INDIRECT_CTX_OFFSET_DEFAULT;
		break;
	case 9:
		indirect_ctx_offset =
			GEN9_CTX_RCS_INDIRECT_CTX_OFFSET_DEFAULT;
		break;
	case 8:
		indirect_ctx_offset =
			GEN8_CTX_RCS_INDIRECT_CTX_OFFSET_DEFAULT;
		break;
	}

	return indirect_ctx_offset;
}

static void execlists_init_reg_state(u32 *regs,
				     struct i915_gem_context *ctx,
				     struct intel_engine_cs *engine,
				     struct intel_ring *ring)
{
	struct drm_i915_private *dev_priv = engine->i915;
	struct i915_hw_ppgtt *ppgtt = ctx->ppgtt ?: dev_priv->mm.aliasing_ppgtt;
	u32 base = engine->mmio_base;
	bool rcs = engine->id == RCS;

	/* A context is actually a big batch buffer with several
	 * MI_LOAD_REGISTER_IMM commands followed by (reg, value) pairs. The
	 * values we are setting here are only for the first context restore:
	 * on a subsequent save, the GPU will recreate this batchbuffer with new
	 * values (including all the missing MI_LOAD_REGISTER_IMM commands that
	 * we are not initializing here).
	 */
	regs[CTX_LRI_HEADER_0] = MI_LOAD_REGISTER_IMM(rcs ? 14 : 11) |
				 MI_LRI_FORCE_POSTED;

	CTX_REG(regs, CTX_CONTEXT_CONTROL, RING_CONTEXT_CONTROL(engine),
		_MASKED_BIT_DISABLE(CTX_CTRL_ENGINE_CTX_RESTORE_INHIBIT |
				    CTX_CTRL_ENGINE_CTX_SAVE_INHIBIT) |
		_MASKED_BIT_ENABLE(CTX_CTRL_INHIBIT_SYN_CTX_SWITCH |
				   (HAS_RESOURCE_STREAMER(dev_priv) ?
				   CTX_CTRL_RS_CTX_ENABLE : 0)));
	CTX_REG(regs, CTX_RING_HEAD, RING_HEAD(base), 0);
	CTX_REG(regs, CTX_RING_TAIL, RING_TAIL(base), 0);
	CTX_REG(regs, CTX_RING_BUFFER_START, RING_START(base), 0);
	CTX_REG(regs, CTX_RING_BUFFER_CONTROL, RING_CTL(base),
		RING_CTL_SIZE(ring->size) | RING_VALID);
	CTX_REG(regs, CTX_BB_HEAD_U, RING_BBADDR_UDW(base), 0);
	CTX_REG(regs, CTX_BB_HEAD_L, RING_BBADDR(base), 0);
	CTX_REG(regs, CTX_BB_STATE, RING_BBSTATE(base), RING_BB_PPGTT);
	CTX_REG(regs, CTX_SECOND_BB_HEAD_U, RING_SBBADDR_UDW(base), 0);
	CTX_REG(regs, CTX_SECOND_BB_HEAD_L, RING_SBBADDR(base), 0);
	CTX_REG(regs, CTX_SECOND_BB_STATE, RING_SBBSTATE(base), 0);
	if (rcs) {
		struct i915_ctx_workarounds *wa_ctx = &engine->wa_ctx;

		CTX_REG(regs, CTX_RCS_INDIRECT_CTX, RING_INDIRECT_CTX(base), 0);
		CTX_REG(regs, CTX_RCS_INDIRECT_CTX_OFFSET,
			RING_INDIRECT_CTX_OFFSET(base), 0);
		if (wa_ctx->indirect_ctx.size) {
			u32 ggtt_offset = i915_ggtt_offset(wa_ctx->vma);

			regs[CTX_RCS_INDIRECT_CTX + 1] =
				(ggtt_offset + wa_ctx->indirect_ctx.offset) |
				(wa_ctx->indirect_ctx.size / CACHELINE_BYTES);

			regs[CTX_RCS_INDIRECT_CTX_OFFSET + 1] =
				intel_lr_indirect_ctx_offset(engine) << 6;
		}

		CTX_REG(regs, CTX_BB_PER_CTX_PTR, RING_BB_PER_CTX_PTR(base), 0);
		if (wa_ctx->per_ctx.size) {
			u32 ggtt_offset = i915_ggtt_offset(wa_ctx->vma);

			regs[CTX_BB_PER_CTX_PTR + 1] =
				(ggtt_offset + wa_ctx->per_ctx.offset) | 0x01;
		}
	}

	regs[CTX_LRI_HEADER_1] = MI_LOAD_REGISTER_IMM(9) | MI_LRI_FORCE_POSTED;

	CTX_REG(regs, CTX_CTX_TIMESTAMP, RING_CTX_TIMESTAMP(base), 0);
	/* PDP values well be assigned later if needed */
	CTX_REG(regs, CTX_PDP3_UDW, GEN8_RING_PDP_UDW(engine, 3), 0);
	CTX_REG(regs, CTX_PDP3_LDW, GEN8_RING_PDP_LDW(engine, 3), 0);
	CTX_REG(regs, CTX_PDP2_UDW, GEN8_RING_PDP_UDW(engine, 2), 0);
	CTX_REG(regs, CTX_PDP2_LDW, GEN8_RING_PDP_LDW(engine, 2), 0);
	CTX_REG(regs, CTX_PDP1_UDW, GEN8_RING_PDP_UDW(engine, 1), 0);
	CTX_REG(regs, CTX_PDP1_LDW, GEN8_RING_PDP_LDW(engine, 1), 0);
	CTX_REG(regs, CTX_PDP0_UDW, GEN8_RING_PDP_UDW(engine, 0), 0);
	CTX_REG(regs, CTX_PDP0_LDW, GEN8_RING_PDP_LDW(engine, 0), 0);

	if (ppgtt && i915_vm_is_48bit(&ppgtt->base)) {
		/* 64b PPGTT (48bit canonical)
		 * PDP0_DESCRIPTOR contains the base address to PML4 and
		 * other PDP Descriptors are ignored.
		 */
		ASSIGN_CTX_PML4(ppgtt, regs);
	}

	if (rcs) {
		regs[CTX_LRI_HEADER_2] = MI_LOAD_REGISTER_IMM(1);
		CTX_REG(regs, CTX_R_PWR_CLK_STATE, GEN8_R_PWR_CLK_STATE,
			make_rpcs(dev_priv));

		i915_oa_init_reg_state(engine, ctx, regs);
	}
}

static int
populate_lr_context(struct i915_gem_context *ctx,
		    struct drm_i915_gem_object *ctx_obj,
		    struct intel_engine_cs *engine,
		    struct intel_ring *ring)
{
	void *vaddr;
	u32 *regs;
	int ret;

	ret = i915_gem_object_set_to_cpu_domain(ctx_obj, true);
	if (ret) {
		DRM_DEBUG_DRIVER("Could not set to CPU domain\n");
		return ret;
	}

	vaddr = i915_gem_object_pin_map(ctx_obj, I915_MAP_WB);
	if (IS_ERR(vaddr)) {
		ret = PTR_ERR(vaddr);
		DRM_DEBUG_DRIVER("Could not map object pages! (%d)\n", ret);
		return ret;
	}
	ctx_obj->mm.dirty = true;

	if (engine->default_state) {
		/*
		 * We only want to copy over the template context state;
		 * skipping over the headers reserved for GuC communication,
		 * leaving those as zero.
		 */
		const unsigned long start = LRC_HEADER_PAGES * PAGE_SIZE;
		void *defaults;

		defaults = i915_gem_object_pin_map(engine->default_state,
						   I915_MAP_WB);
		if (IS_ERR(defaults)) {
			ret = PTR_ERR(defaults);
			goto err_unpin_ctx;
		}

		memcpy(vaddr + start, defaults + start, engine->context_size);
		i915_gem_object_unpin_map(engine->default_state);
	}

	/* The second page of the context object contains some fields which must
	 * be set up prior to the first execution. */
	regs = vaddr + LRC_STATE_PN * PAGE_SIZE;
	execlists_init_reg_state(regs, ctx, engine, ring);
	if (!engine->default_state)
		regs[CTX_CONTEXT_CONTROL + 1] |=
			_MASKED_BIT_ENABLE(CTX_CTRL_ENGINE_CTX_RESTORE_INHIBIT);
	if (ctx == ctx->i915->preempt_context && INTEL_GEN(engine->i915) < 11)
		regs[CTX_CONTEXT_CONTROL + 1] |=
			_MASKED_BIT_ENABLE(CTX_CTRL_ENGINE_CTX_RESTORE_INHIBIT |
					   CTX_CTRL_ENGINE_CTX_SAVE_INHIBIT);

err_unpin_ctx:
	i915_gem_object_unpin_map(ctx_obj);
	return ret;
}

static int execlists_context_deferred_alloc(struct i915_gem_context *ctx,
					    struct intel_engine_cs *engine)
{
	struct drm_i915_gem_object *ctx_obj;
	struct intel_context *ce = to_intel_context(ctx, engine);
	struct i915_vma *vma;
	uint32_t context_size;
	struct intel_ring *ring;
	struct i915_timeline *timeline;
	int ret;

	if (ce->state)
		return 0;

	context_size = round_up(engine->context_size, I915_GTT_PAGE_SIZE);

	/*
	 * Before the actual start of the context image, we insert a few pages
	 * for our own use and for sharing with the GuC.
	 */
	context_size += LRC_HEADER_PAGES * PAGE_SIZE;

	ctx_obj = i915_gem_object_create(ctx->i915, context_size);
	if (IS_ERR(ctx_obj)) {
		ret = PTR_ERR(ctx_obj);
		goto error_deref_obj;
	}

	vma = i915_vma_instance(ctx_obj, &ctx->i915->ggtt.base, NULL);
	if (IS_ERR(vma)) {
		ret = PTR_ERR(vma);
		goto error_deref_obj;
	}

	timeline = i915_timeline_create(ctx->i915, ctx->name);
	if (IS_ERR(timeline)) {
		ret = PTR_ERR(timeline);
		goto error_deref_obj;
	}

	ring = intel_engine_create_ring(engine, timeline, ctx->ring_size);
	i915_timeline_put(timeline);
	if (IS_ERR(ring)) {
		ret = PTR_ERR(ring);
		goto error_deref_obj;
	}

	ret = populate_lr_context(ctx, ctx_obj, engine, ring);
	if (ret) {
		DRM_DEBUG_DRIVER("Failed to populate LRC: %d\n", ret);
		goto error_ring_free;
	}

	ce->ring = ring;
	ce->state = vma;

	return 0;

error_ring_free:
	intel_ring_free(ring);
error_deref_obj:
	i915_gem_object_put(ctx_obj);
	return ret;
}

void intel_lr_context_resume(struct drm_i915_private *dev_priv)
{
	struct intel_engine_cs *engine;
	struct i915_gem_context *ctx;
	enum intel_engine_id id;

	/* Because we emit WA_TAIL_DWORDS there may be a disparity
	 * between our bookkeeping in ce->ring->head and ce->ring->tail and
	 * that stored in context. As we only write new commands from
	 * ce->ring->tail onwards, everything before that is junk. If the GPU
	 * starts reading from its RING_HEAD from the context, it may try to
	 * execute that junk and die.
	 *
	 * So to avoid that we reset the context images upon resume. For
	 * simplicity, we just zero everything out.
	 */
	list_for_each_entry(ctx, &dev_priv->contexts.list, link) {
		for_each_engine(engine, dev_priv, id) {
			struct intel_context *ce =
				to_intel_context(ctx, engine);
			u32 *reg;

			if (!ce->state)
				continue;

			reg = i915_gem_object_pin_map(ce->state->obj,
						      I915_MAP_WB);
			if (WARN_ON(IS_ERR(reg)))
				continue;

			reg += LRC_STATE_PN * PAGE_SIZE / sizeof(*reg);
			reg[CTX_RING_HEAD+1] = 0;
			reg[CTX_RING_TAIL+1] = 0;

			ce->state->obj->mm.dirty = true;
			i915_gem_object_unpin_map(ce->state->obj);

			intel_ring_reset(ce->ring, 0);
		}
	}
}

#if IS_ENABLED(CONFIG_DRM_I915_SELFTEST)
#include "selftests/intel_lrc.c"
#endif<|MERGE_RESOLUTION|>--- conflicted
+++ resolved
@@ -185,12 +185,8 @@
 				int prio)
 {
 	return (intel_engine_has_preemption(engine) &&
-<<<<<<< HEAD
-		__execlists_need_preempt(prio, rq_prio(last)));
-=======
 		__execlists_need_preempt(prio, rq_prio(last)) &&
 		!i915_request_completed(last));
->>>>>>> 2bdd045e
 }
 
 /**
@@ -755,10 +751,6 @@
 	if (last)
 		execlists_user_begin(execlists, execlists->port);
 
-<<<<<<< HEAD
-	if (submit) {
-		execlists_user_begin(execlists, execlists->port);
-=======
 	return submit;
 }
 
@@ -773,7 +765,6 @@
 	spin_unlock_irqrestore(&engine->timeline.lock, flags);
 
 	if (submit)
->>>>>>> 2bdd045e
 		execlists_submit_ports(engine);
 
 	GEM_BUG_ON(port_isset(execlists->port) &&
@@ -795,12 +786,6 @@
 			  rq->global_seqno,
 			  rq->fence.context, rq->fence.seqno,
 			  intel_engine_get_seqno(rq->engine));
-<<<<<<< HEAD
-
-		GEM_BUG_ON(!execlists->active);
-		intel_engine_context_out(rq->engine);
-=======
->>>>>>> 2bdd045e
 
 		GEM_BUG_ON(!execlists->active);
 		execlists_context_schedule_out(rq,
@@ -814,37 +799,15 @@
 		port++;
 	}
 
-<<<<<<< HEAD
-=======
 	execlists_clear_active(execlists, EXECLISTS_ACTIVE_USER);
->>>>>>> 2bdd045e
 	execlists_user_end(execlists);
 }
 
 static void clear_gtiir(struct intel_engine_cs *engine)
 {
-<<<<<<< HEAD
-	static const u8 gtiir[] = {
-		[RCS]  = 0,
-		[BCS]  = 0,
-		[VCS]  = 1,
-		[VCS2] = 1,
-		[VECS] = 3,
-	};
 	struct drm_i915_private *dev_priv = engine->i915;
 	int i;
 
-	/* TODO: correctly reset irqs for gen11 */
-	if (WARN_ON_ONCE(INTEL_GEN(engine->i915) >= 11))
-		return;
-
-	GEM_BUG_ON(engine->id >= ARRAY_SIZE(gtiir));
-
-=======
-	struct drm_i915_private *dev_priv = engine->i915;
-	int i;
-
->>>>>>> 2bdd045e
 	/*
 	 * Clear any pending interrupt state.
 	 *
@@ -852,15 +815,6 @@
 	 * double buffered, and so if we only reset it once there may
 	 * still be an interrupt pending.
 	 */
-<<<<<<< HEAD
-	for (i = 0; i < 2; i++) {
-		I915_WRITE(GEN8_GT_IIR(gtiir[engine->id]),
-			   engine->irq_keep_mask);
-		POSTING_READ(GEN8_GT_IIR(gtiir[engine->id]));
-	}
-	GEM_BUG_ON(I915_READ(GEN8_GT_IIR(gtiir[engine->id])) &
-		   engine->irq_keep_mask);
-=======
 	if (INTEL_GEN(dev_priv) >= 11) {
 		static const struct {
 			u8 bank;
@@ -905,7 +859,6 @@
 		GEM_BUG_ON(I915_READ(GEN8_GT_IIR(gtiir[engine->id])) &
 			   engine->irq_keep_mask);
 	}
->>>>>>> 2bdd045e
 }
 
 static void reset_irq(struct intel_engine_cs *engine)
@@ -990,11 +943,7 @@
 	execlists->first = NULL;
 	GEM_BUG_ON(port_isset(execlists->port));
 
-<<<<<<< HEAD
-	spin_unlock(&engine->timeline->lock);
-=======
 	spin_unlock(&engine->timeline.lock);
->>>>>>> 2bdd045e
 
 	local_irq_restore(flags);
 }
@@ -1170,13 +1119,8 @@
 				 */
 				GEM_BUG_ON(!i915_request_completed(rq));
 
-<<<<<<< HEAD
-				execlists_context_schedule_out(rq);
-				trace_i915_request_out(rq);
-=======
 				execlists_context_schedule_out(rq,
 							       INTEL_CONTEXT_SCHEDULE_OUT);
->>>>>>> 2bdd045e
 				i915_request_put(rq);
 
 				GEM_TRACE("%s completed ctx=%d\n",
@@ -1217,12 +1161,6 @@
 {
 	list_add_tail(&node->link,
 		      &lookup_priolist(engine, prio)->requests);
-}
-
-static void __submit_queue(struct intel_engine_cs *engine, int prio)
-{
-	engine->execlists.queue_priority = prio;
-	tasklet_hi_schedule(&engine->execlists.tasklet);
 }
 
 static void __submit_queue(struct intel_engine_cs *engine, int prio)
@@ -1377,11 +1315,7 @@
 		}
 
 		if (prio > engine->execlists.queue_priority &&
-<<<<<<< HEAD
-		    i915_sw_fence_done(&pt_to_request(pt)->submit))
-=======
 		    i915_sw_fence_done(&sched_to_request(node)->submit))
->>>>>>> 2bdd045e
 			__submit_queue(engine, prio);
 	}
 
@@ -1859,13 +1793,7 @@
 	if (ret)
 		return ret;
 
-<<<<<<< HEAD
-	ret = intel_whitelist_workarounds_apply(engine);
-	if (ret)
-		return ret;
-=======
 	intel_whitelist_workarounds_apply(engine);
->>>>>>> 2bdd045e
 
 	/* We need to disable the AsyncFlip performance optimisations in order
 	 * to use MI_WAIT_FOR_EVENT within the CS. It should already be
@@ -1888,13 +1816,7 @@
 	if (ret)
 		return ret;
 
-<<<<<<< HEAD
-	ret = intel_whitelist_workarounds_apply(engine);
-	if (ret)
-		return ret;
-=======
 	intel_whitelist_workarounds_apply(engine);
->>>>>>> 2bdd045e
 
 	return 0;
 }
@@ -1928,11 +1850,7 @@
 	/* Push back any incomplete requests for replay after the reset. */
 	spin_lock(&engine->timeline.lock);
 	__unwind_incomplete_requests(engine);
-<<<<<<< HEAD
-	spin_unlock(&engine->timeline->lock);
-=======
 	spin_unlock(&engine->timeline.lock);
->>>>>>> 2bdd045e
 
 	local_irq_restore(flags);
 

--- conflicted
+++ resolved
@@ -587,11 +587,7 @@
 		 */
 		if (rc == TPM2_RC_TESTING && cc == TPM2_CC_SELF_TEST)
 			break;
-<<<<<<< HEAD
-		delay_msec *= 2;
-=======
-
->>>>>>> 077c2a70
+
 		if (delay_msec > TPM2_DURATION_LONG) {
 			if (rc == TPM2_RC_RETRY)
 				dev_err(&chip->dev, "in retry loop\n");
@@ -601,10 +597,7 @@
 			break;
 		}
 		tpm_msleep(delay_msec);
-<<<<<<< HEAD
-=======
 		delay_msec *= 2;
->>>>>>> 077c2a70
 		memcpy(buf, save, save_size);
 	}
 	return ret;

--- conflicted
+++ resolved
@@ -401,12 +401,6 @@
 static inline void dw_mci_set_cto(struct dw_mci *host)
 {
 	unsigned int cto_clks;
-<<<<<<< HEAD
-	unsigned int cto_ms;
-
-	cto_clks = mci_readl(host, TMOUT) & 0xff;
-	cto_ms = DIV_ROUND_UP(cto_clks, host->bus_hz / 1000);
-=======
 	unsigned int cto_div;
 	unsigned int cto_ms;
 	unsigned long irqflags;
@@ -416,15 +410,10 @@
 	if (cto_div == 0)
 		cto_div = 1;
 	cto_ms = DIV_ROUND_UP(MSEC_PER_SEC * cto_clks * cto_div, host->bus_hz);
->>>>>>> 9abd04af
 
 	/* add a bit spare time */
 	cto_ms += 10;
 
-<<<<<<< HEAD
-	mod_timer(&host->cto_timer,
-		  jiffies + msecs_to_jiffies(cto_ms) + 1);
-=======
 	/*
 	 * The durations we're working with are fairly short so we have to be
 	 * extra careful about synchronization here.  Specifically in hardware a
@@ -443,7 +432,6 @@
 		mod_timer(&host->cto_timer,
 			jiffies + msecs_to_jiffies(cto_ms) + 1);
 	spin_unlock_irqrestore(&host->irq_lock, irqflags);
->>>>>>> 9abd04af
 }
 
 static void dw_mci_start_command(struct dw_mci *host,
@@ -457,10 +445,6 @@
 	mci_writel(host, CMDARG, cmd->arg);
 	wmb(); /* drain writebuffer */
 	dw_mci_wait_while_busy(host, cmd_flags);
-
-	/* response expected command only */
-	if (cmd_flags & SDMMC_CMD_RESP_EXP)
-		dw_mci_set_cto(host);
 
 	mci_writel(host, CMD, cmd_flags | SDMMC_CMD_START);
 
@@ -2693,11 +2677,8 @@
 		}
 
 		if (pending & DW_MCI_CMD_ERROR_FLAGS) {
-<<<<<<< HEAD
-=======
 			spin_lock_irqsave(&host->irq_lock, irqflags);
 
->>>>>>> 9abd04af
 			del_timer(&host->cto_timer);
 			mci_writel(host, RINTSTS, DW_MCI_CMD_ERROR_FLAGS);
 			host->cmd_status = pending;
@@ -2748,12 +2729,8 @@
 		}
 
 		if (pending & SDMMC_INT_CMD_DONE) {
-<<<<<<< HEAD
-			del_timer(&host->cto_timer);
-=======
 			spin_lock_irqsave(&host->irq_lock, irqflags);
 
->>>>>>> 9abd04af
 			mci_writel(host, RINTSTS, SDMMC_INT_CMD_DONE);
 			dw_mci_cmd_interrupt(host, pending);
 
@@ -3028,35 +3005,7 @@
 	tasklet_schedule(&host->tasklet);
 }
 
-<<<<<<< HEAD
-static void dw_mci_cto_timer(unsigned long arg)
-{
-	struct dw_mci *host = (struct dw_mci *)arg;
-
-	switch (host->state) {
-	case STATE_SENDING_CMD11:
-	case STATE_SENDING_CMD:
-	case STATE_SENDING_STOP:
-		/*
-		 * If CMD_DONE interrupt does NOT come in sending command
-		 * state, we should notify the driver to terminate current
-		 * transfer and report a command timeout to the core.
-		 */
-		host->cmd_status = SDMMC_INT_RTO;
-		set_bit(EVENT_CMD_COMPLETE, &host->pending_events);
-		tasklet_schedule(&host->tasklet);
-		break;
-	default:
-		dev_warn(host->dev, "Unexpected command timeout, state %d\n",
-			 host->state);
-		break;
-	}
-}
-
-static void dw_mci_dto_timer(unsigned long arg)
-=======
 static void dw_mci_cto_timer(struct timer_list *t)
->>>>>>> 9abd04af
 {
 	struct dw_mci *host = from_timer(host, t, cto_timer);
 	unsigned long irqflags;
@@ -3308,20 +3257,9 @@
 		}
 	}
 
-<<<<<<< HEAD
-	setup_timer(&host->cmd11_timer,
-		    dw_mci_cmd11_timer, (unsigned long)host);
-
-	setup_timer(&host->cto_timer,
-		    dw_mci_cto_timer, (unsigned long)host);
-
-	setup_timer(&host->dto_timer,
-		    dw_mci_dto_timer, (unsigned long)host);
-=======
 	timer_setup(&host->cmd11_timer, dw_mci_cmd11_timer, 0);
 	timer_setup(&host->cto_timer, dw_mci_cto_timer, 0);
 	timer_setup(&host->dto_timer, dw_mci_dto_timer, 0);
->>>>>>> 9abd04af
 
 	spin_lock_init(&host->lock);
 	spin_lock_init(&host->irq_lock);

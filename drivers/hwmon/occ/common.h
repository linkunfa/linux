/* SPDX-License-Identifier: GPL-2.0+ */
/* Copyright IBM Corp 2019 */

#ifndef OCC_COMMON_H
#define OCC_COMMON_H

#include <linux/hwmon-sysfs.h>
#include <linux/mutex.h>
#include <linux/sysfs.h>

struct device;

#define OCC_RESP_DATA_BYTES		4089

/*
 * Same response format for all OCC versions.
 * Allocate the largest possible response.
 */
struct occ_response {
	u8 seq_no;
	u8 cmd_type;
	u8 return_status;
	__be16 data_length;
	u8 data[OCC_RESP_DATA_BYTES];
	__be16 checksum;
} __packed;

struct occ_sensor_data_block_header {
	u8 eye_catcher[4];
	u8 reserved;
	u8 sensor_format;
	u8 sensor_length;
	u8 num_sensors;
} __packed;

struct occ_sensor_data_block {
	struct occ_sensor_data_block_header header;
	u32 data;
} __packed;

struct occ_poll_response_header {
	u8 status;
	u8 ext_status;
	u8 occs_present;
	u8 config_data;
	u8 occ_state;
	u8 mode;
	u8 ips_status;
	u8 error_log_id;
	__be32 error_log_start_address;
	__be16 error_log_length;
	u16 reserved;
	u8 occ_code_level[16];
	u8 eye_catcher[6];
	u8 num_sensor_data_blocks;
	u8 sensor_data_block_header_version;
} __packed;

struct occ_poll_response {
	struct occ_poll_response_header header;
	struct occ_sensor_data_block block;
} __packed;

struct occ_sensor {
	u8 num_sensors;
	u8 version;
	void *data;	/* pointer to sensor data start within response */
};

/*
 * OCC only provides one sensor data block of each type, but any number of
 * sensors within that block.
 */
struct occ_sensors {
	struct occ_sensor temp;
	struct occ_sensor freq;
	struct occ_sensor power;
	struct occ_sensor caps;
	struct occ_sensor extended;
};

/*
 * Use our own attribute struct so we can dynamically allocate space for the
 * name.
 */
struct occ_attribute {
	char name[32];
	struct sensor_device_attribute_2 sensor;
};

struct occ {
	struct device *bus_dev;

	struct occ_response resp;
	struct occ_sensors sensors;

	int powr_sample_time_us;	/* average power sample time */
	u8 poll_cmd_data;		/* to perform OCC poll command */
<<<<<<< HEAD
	int (*send_cmd)(struct occ *occ, u8 *cmd, size_t len);
=======
	int (*send_cmd)(struct occ *occ, u8 *cmd, size_t len, void *resp,
			size_t resp_len);
>>>>>>> 5827ddaf

	unsigned long next_update;
	struct mutex lock;		/* lock OCC access */

	struct device *hwmon;
	struct occ_attribute *attrs;
	struct attribute_group group;
	const struct attribute_group *groups[2];

	int error;                      /* final transfer error after retry */
	int last_error;			/* latest transfer error */
	unsigned int error_count;       /* number of xfr errors observed */
	unsigned long last_safe;        /* time OCC entered "safe" state */

	/*
	 * Store the previous state data for comparison in order to notify
	 * sysfs readers of state changes.
	 */
	int prev_error;
	u8 prev_stat;
	u8 prev_ext_stat;
	u8 prev_occs_present;
	u8 prev_ips_status;
	u8 prev_mode;
};

int occ_setup(struct occ *occ, const char *name);
int occ_setup_sysfs(struct occ *occ);
void occ_shutdown(struct occ *occ);
void occ_sysfs_poll_done(struct occ *occ);
int occ_update_response(struct occ *occ);

#endif /* OCC_COMMON_H */<|MERGE_RESOLUTION|>--- conflicted
+++ resolved
@@ -96,12 +96,8 @@
 
 	int powr_sample_time_us;	/* average power sample time */
 	u8 poll_cmd_data;		/* to perform OCC poll command */
-<<<<<<< HEAD
-	int (*send_cmd)(struct occ *occ, u8 *cmd, size_t len);
-=======
 	int (*send_cmd)(struct occ *occ, u8 *cmd, size_t len, void *resp,
 			size_t resp_len);
->>>>>>> 5827ddaf
 
 	unsigned long next_update;
 	struct mutex lock;		/* lock OCC access */

--- conflicted
+++ resolved
@@ -111,12 +111,8 @@
 				      be32_to_cpu(data1));
 }
 
-<<<<<<< HEAD
-static int p8_i2c_occ_send_cmd(struct occ *occ, u8 *cmd, size_t len)
-=======
 static int p8_i2c_occ_send_cmd(struct occ *occ, u8 *cmd, size_t len,
 			       void *resp, size_t resp_len)
->>>>>>> 5827ddaf
 {
 	int i, rc;
 	unsigned long start;

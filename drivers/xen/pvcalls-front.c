--- conflicted
+++ resolved
@@ -944,26 +944,11 @@
 	struct sock_mapping *map;
 	__poll_t ret;
 
-<<<<<<< HEAD
-	pvcalls_enter();
-	if (!pvcalls_front_dev) {
-		pvcalls_exit();
-		return EPOLLNVAL;
-	}
-	bedata = dev_get_drvdata(&pvcalls_front_dev->dev);
-
-	map = (struct sock_mapping *) sock->sk->sk_send_head;
-	if (!map) {
-		pvcalls_exit();
-		return EPOLLNVAL;
-	}
-=======
 	map = pvcalls_enter_sock(sock);
 	if (IS_ERR(map))
-		return POLLNVAL;
+		return EPOLLNVAL;
 	bedata = dev_get_drvdata(&pvcalls_front_dev->dev);
 
->>>>>>> af9664a6
 	if (map->active_socket)
 		ret = pvcalls_front_poll_active(file, bedata, map, wait);
 	else

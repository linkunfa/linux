--- conflicted
+++ resolved
@@ -49,11 +49,7 @@
 	unsigned int irq_parent;
 	atomic_t wakeup_path;
 	bool has_both_edge_trigger;
-<<<<<<< HEAD
-=======
-	bool needs_clk;
 	struct gpio_rcar_bank_info bank_info;
->>>>>>> 7ed91505
 };
 
 #define IOINTSEL 0x00	/* General IO/Interrupt Switching Register */
@@ -527,14 +523,6 @@
 	return 0;
 }
 
-<<<<<<< HEAD
-static int __maybe_unused gpio_rcar_suspend(struct device *dev)
-{
-	struct gpio_rcar_priv *p = dev_get_drvdata(dev);
-
-	if (atomic_read(&p->wakeup_path))
-		device_set_wakeup_path(dev);
-=======
 #ifdef CONFIG_PM_SLEEP
 static int gpio_rcar_suspend(struct device *dev)
 {
@@ -548,14 +536,13 @@
 	p->bank_info.edglevel = gpio_rcar_read(p, EDGLEVEL);
 	if (p->has_both_edge_trigger)
 		p->bank_info.bothedge = gpio_rcar_read(p, BOTHEDGE);
->>>>>>> 7ed91505
-
-	return 0;
-}
-
-<<<<<<< HEAD
-static SIMPLE_DEV_PM_OPS(gpio_rcar_pm_ops, gpio_rcar_suspend, NULL);
-=======
+
+	if (atomic_read(&p->wakeup_path))
+		device_set_wakeup_path(dev);
+
+	return 0;
+}
+
 static int gpio_rcar_resume(struct device *dev)
 {
 	struct gpio_rcar_priv *p = dev_get_drvdata(dev);
@@ -592,7 +579,6 @@
 #endif /* CONFIG_PM_SLEEP*/
 
 static SIMPLE_DEV_PM_OPS(gpio_rcar_pm_ops, gpio_rcar_suspend, gpio_rcar_resume);
->>>>>>> 7ed91505
 
 static struct platform_driver gpio_rcar_device_driver = {
 	.probe		= gpio_rcar_probe,

// SPDX-License-Identifier: GPL-2.0-only
/*
 * IOMMU API for Graphics Address Relocation Table on Tegra20
 *
 * Copyright (c) 2010-2012, NVIDIA CORPORATION.  All rights reserved.
 *
 * Author: Hiroshi DOYU <hdoyu@nvidia.com>
<<<<<<< HEAD
 *
 * This program is free software; you can redistribute it and/or modify it
 * under the terms and conditions of the GNU General Public License,
 * version 2, as published by the Free Software Foundation.
 *
 * This program is distributed in the hope it will be useful, but WITHOUT
 * ANY WARRANTY; without even the implied warranty of MERCHANTABILITY or
 * FITNESS FOR A PARTICULAR PURPOSE.  See the GNU General Public License for
 * more details.
 *
 * You should have received a copy of the GNU General Public License along with
 * this program; if not, write to the Free Software Foundation, Inc.,
 * 51 Franklin St - Fifth Floor, Boston, MA 02110-1301 USA.
=======
>>>>>>> 0ecfebd2
 */

#define dev_fmt(fmt)	"gart: " fmt

#include <linux/io.h>
#include <linux/iommu.h>
#include <linux/moduleparam.h>
#include <linux/platform_device.h>
#include <linux/slab.h>
#include <linux/spinlock.h>
#include <linux/vmalloc.h>

#include <soc/tegra/mc.h>

#define GART_REG_BASE		0x24
#define GART_CONFIG		(0x24 - GART_REG_BASE)
#define GART_ENTRY_ADDR		(0x28 - GART_REG_BASE)
#define GART_ENTRY_DATA		(0x2c - GART_REG_BASE)

#define GART_ENTRY_PHYS_ADDR_VALID	BIT(31)

#define GART_PAGE_SHIFT		12
#define GART_PAGE_SIZE		(1 << GART_PAGE_SHIFT)
#define GART_PAGE_MASK		GENMASK(30, GART_PAGE_SHIFT)

/* bitmap of the page sizes currently supported */
#define GART_IOMMU_PGSIZES	(GART_PAGE_SIZE)

struct gart_device {
	void __iomem		*regs;
	u32			*savedata;
	unsigned long		iovmm_base;	/* offset to vmm_area start */
	unsigned long		iovmm_end;	/* offset to vmm_area end */
	spinlock_t		pte_lock;	/* for pagetable */
	spinlock_t		dom_lock;	/* for active domain */
	unsigned int		active_devices;	/* number of active devices */
	struct iommu_domain	*active_domain;	/* current active domain */
	struct iommu_device	iommu;		/* IOMMU Core handle */
	struct device		*dev;
};

static struct gart_device *gart_handle; /* unique for a system */

static bool gart_debug;

/*
 * Any interaction between any block on PPSB and a block on APB or AHB
 * must have these read-back to ensure the APB/AHB bus transaction is
 * complete before initiating activity on the PPSB block.
 */
#define FLUSH_GART_REGS(gart)	readl_relaxed((gart)->regs + GART_CONFIG)

#define for_each_gart_pte(gart, iova)					\
	for (iova = gart->iovmm_base;					\
	     iova < gart->iovmm_end;					\
	     iova += GART_PAGE_SIZE)

static inline void gart_set_pte(struct gart_device *gart,
				unsigned long iova, unsigned long pte)
{
	writel_relaxed(iova, gart->regs + GART_ENTRY_ADDR);
	writel_relaxed(pte, gart->regs + GART_ENTRY_DATA);
}

static inline unsigned long gart_read_pte(struct gart_device *gart,
					  unsigned long iova)
{
	unsigned long pte;

	writel_relaxed(iova, gart->regs + GART_ENTRY_ADDR);
	pte = readl_relaxed(gart->regs + GART_ENTRY_DATA);

	return pte;
}

static void do_gart_setup(struct gart_device *gart, const u32 *data)
{
	unsigned long iova;

	for_each_gart_pte(gart, iova)
		gart_set_pte(gart, iova, data ? *(data++) : 0);

	writel_relaxed(1, gart->regs + GART_CONFIG);
	FLUSH_GART_REGS(gart);
}

static inline bool gart_iova_range_invalid(struct gart_device *gart,
					   unsigned long iova, size_t bytes)
{
	return unlikely(iova < gart->iovmm_base || bytes != GART_PAGE_SIZE ||
			iova + bytes > gart->iovmm_end);
}

static inline bool gart_pte_valid(struct gart_device *gart, unsigned long iova)
{
	return !!(gart_read_pte(gart, iova) & GART_ENTRY_PHYS_ADDR_VALID);
}

static int gart_iommu_attach_dev(struct iommu_domain *domain,
				 struct device *dev)
{
	struct gart_device *gart = gart_handle;
	int ret = 0;

	spin_lock(&gart->dom_lock);

	if (gart->active_domain && gart->active_domain != domain) {
		ret = -EBUSY;
	} else if (dev->archdata.iommu != domain) {
		dev->archdata.iommu = domain;
		gart->active_domain = domain;
		gart->active_devices++;
	}

	spin_unlock(&gart->dom_lock);

	return ret;
}

static void gart_iommu_detach_dev(struct iommu_domain *domain,
				  struct device *dev)
{
	struct gart_device *gart = gart_handle;

	spin_lock(&gart->dom_lock);

	if (dev->archdata.iommu == domain) {
		dev->archdata.iommu = NULL;

		if (--gart->active_devices == 0)
			gart->active_domain = NULL;
	}

	spin_unlock(&gart->dom_lock);
}

static struct iommu_domain *gart_iommu_domain_alloc(unsigned type)
{
	struct iommu_domain *domain;

	if (type != IOMMU_DOMAIN_UNMANAGED)
		return NULL;

	domain = kzalloc(sizeof(*domain), GFP_KERNEL);
	if (domain) {
		domain->geometry.aperture_start = gart_handle->iovmm_base;
		domain->geometry.aperture_end = gart_handle->iovmm_end - 1;
		domain->geometry.force_aperture = true;
	}

	return domain;
}

static void gart_iommu_domain_free(struct iommu_domain *domain)
{
	WARN_ON(gart_handle->active_domain == domain);
	kfree(domain);
}

static inline int __gart_iommu_map(struct gart_device *gart, unsigned long iova,
				   unsigned long pa)
{
	if (unlikely(gart_debug && gart_pte_valid(gart, iova))) {
		dev_err(gart->dev, "Page entry is in-use\n");
		return -EINVAL;
	}

	gart_set_pte(gart, iova, GART_ENTRY_PHYS_ADDR_VALID | pa);

	return 0;
}

static int gart_iommu_map(struct iommu_domain *domain, unsigned long iova,
			  phys_addr_t pa, size_t bytes, int prot)
{
	struct gart_device *gart = gart_handle;
	int ret;

	if (gart_iova_range_invalid(gart, iova, bytes))
		return -EINVAL;

	spin_lock(&gart->pte_lock);
	ret = __gart_iommu_map(gart, iova, (unsigned long)pa);
	spin_unlock(&gart->pte_lock);

	return ret;
}

static inline int __gart_iommu_unmap(struct gart_device *gart,
				     unsigned long iova)
{
	if (unlikely(gart_debug && !gart_pte_valid(gart, iova))) {
		dev_err(gart->dev, "Page entry is invalid\n");
		return -EINVAL;
	}

	gart_set_pte(gart, iova, 0);

	return 0;
}

static size_t gart_iommu_unmap(struct iommu_domain *domain, unsigned long iova,
			       size_t bytes)
{
	struct gart_device *gart = gart_handle;
	int err;

	if (gart_iova_range_invalid(gart, iova, bytes))
		return 0;

	spin_lock(&gart->pte_lock);
	err = __gart_iommu_unmap(gart, iova);
	spin_unlock(&gart->pte_lock);

	return err ? 0 : bytes;
}

static phys_addr_t gart_iommu_iova_to_phys(struct iommu_domain *domain,
					   dma_addr_t iova)
{
	struct gart_device *gart = gart_handle;
	unsigned long pte;

	if (gart_iova_range_invalid(gart, iova, GART_PAGE_SIZE))
		return -EINVAL;

	spin_lock(&gart->pte_lock);
	pte = gart_read_pte(gart, iova);
	spin_unlock(&gart->pte_lock);

	return pte & GART_PAGE_MASK;
}

static bool gart_iommu_capable(enum iommu_cap cap)
{
	return false;
}

static int gart_iommu_add_device(struct device *dev)
{
	struct iommu_group *group;
<<<<<<< HEAD

	if (!dev->iommu_fwspec)
		return -ENODEV;

=======

	if (!dev->iommu_fwspec)
		return -ENODEV;

>>>>>>> 0ecfebd2
	group = iommu_group_get_for_dev(dev);
	if (IS_ERR(group))
		return PTR_ERR(group);

	iommu_group_put(group);

	iommu_device_link(&gart_handle->iommu, dev);

	return 0;
}

static void gart_iommu_remove_device(struct device *dev)
{
	iommu_group_remove_device(dev);
	iommu_device_unlink(&gart_handle->iommu, dev);
}

static int gart_iommu_of_xlate(struct device *dev,
			       struct of_phandle_args *args)
{
	return 0;
}

static void gart_iommu_sync(struct iommu_domain *domain)
{
	FLUSH_GART_REGS(gart_handle);
}

static const struct iommu_ops gart_iommu_ops = {
	.capable	= gart_iommu_capable,
	.domain_alloc	= gart_iommu_domain_alloc,
	.domain_free	= gart_iommu_domain_free,
	.attach_dev	= gart_iommu_attach_dev,
	.detach_dev	= gart_iommu_detach_dev,
	.add_device	= gart_iommu_add_device,
	.remove_device	= gart_iommu_remove_device,
	.device_group	= generic_device_group,
	.map		= gart_iommu_map,
	.unmap		= gart_iommu_unmap,
	.iova_to_phys	= gart_iommu_iova_to_phys,
	.pgsize_bitmap	= GART_IOMMU_PGSIZES,
	.of_xlate	= gart_iommu_of_xlate,
	.iotlb_sync_map	= gart_iommu_sync,
	.iotlb_sync	= gart_iommu_sync,
};

int tegra_gart_suspend(struct gart_device *gart)
{
	u32 *data = gart->savedata;
	unsigned long iova;

	/*
	 * All GART users shall be suspended at this point. Disable
	 * address translation to trap all GART accesses as invalid
	 * memory accesses.
	 */
	writel_relaxed(0, gart->regs + GART_CONFIG);
	FLUSH_GART_REGS(gart);

	for_each_gart_pte(gart, iova)
		*(data++) = gart_read_pte(gart, iova);

	return 0;
}

int tegra_gart_resume(struct gart_device *gart)
{
	do_gart_setup(gart, gart->savedata);

	return 0;
}

struct gart_device *tegra_gart_probe(struct device *dev, struct tegra_mc *mc)
{
	struct gart_device *gart;
	struct resource *res;
	int err;

	BUILD_BUG_ON(PAGE_SHIFT != GART_PAGE_SHIFT);

	/* the GART memory aperture is required */
	res = platform_get_resource(to_platform_device(dev), IORESOURCE_MEM, 1);
	if (!res) {
		dev_err(dev, "Memory aperture resource unavailable\n");
		return ERR_PTR(-ENXIO);
	}

	gart = kzalloc(sizeof(*gart), GFP_KERNEL);
	if (!gart)
		return ERR_PTR(-ENOMEM);

	gart_handle = gart;

	gart->dev = dev;
	gart->regs = mc->regs + GART_REG_BASE;
	gart->iovmm_base = res->start;
	gart->iovmm_end = res->end + 1;
	spin_lock_init(&gart->pte_lock);
	spin_lock_init(&gart->dom_lock);

	do_gart_setup(gart, NULL);

	err = iommu_device_sysfs_add(&gart->iommu, dev, NULL, "gart");
	if (err)
		goto free_gart;

	iommu_device_set_ops(&gart->iommu, &gart_iommu_ops);
	iommu_device_set_fwnode(&gart->iommu, dev->fwnode);

	err = iommu_device_register(&gart->iommu);
	if (err)
		goto remove_sysfs;

	gart->savedata = vmalloc(resource_size(res) / GART_PAGE_SIZE *
				 sizeof(u32));
	if (!gart->savedata) {
		err = -ENOMEM;
		goto unregister_iommu;
	}

	return gart;

unregister_iommu:
	iommu_device_unregister(&gart->iommu);
remove_sysfs:
	iommu_device_sysfs_remove(&gart->iommu);
free_gart:
	kfree(gart);

	return ERR_PTR(err);
}

module_param(gart_debug, bool, 0644);
MODULE_PARM_DESC(gart_debug, "Enable GART debugging");<|MERGE_RESOLUTION|>--- conflicted
+++ resolved
@@ -5,22 +5,6 @@
  * Copyright (c) 2010-2012, NVIDIA CORPORATION.  All rights reserved.
  *
  * Author: Hiroshi DOYU <hdoyu@nvidia.com>
-<<<<<<< HEAD
- *
- * This program is free software; you can redistribute it and/or modify it
- * under the terms and conditions of the GNU General Public License,
- * version 2, as published by the Free Software Foundation.
- *
- * This program is distributed in the hope it will be useful, but WITHOUT
- * ANY WARRANTY; without even the implied warranty of MERCHANTABILITY or
- * FITNESS FOR A PARTICULAR PURPOSE.  See the GNU General Public License for
- * more details.
- *
- * You should have received a copy of the GNU General Public License along with
- * this program; if not, write to the Free Software Foundation, Inc.,
- * 51 Franklin St - Fifth Floor, Boston, MA 02110-1301 USA.
-=======
->>>>>>> 0ecfebd2
  */
 
 #define dev_fmt(fmt)	"gart: " fmt
@@ -262,17 +246,10 @@
 static int gart_iommu_add_device(struct device *dev)
 {
 	struct iommu_group *group;
-<<<<<<< HEAD
 
 	if (!dev->iommu_fwspec)
 		return -ENODEV;
 
-=======
-
-	if (!dev->iommu_fwspec)
-		return -ENODEV;
-
->>>>>>> 0ecfebd2
 	group = iommu_group_get_for_dev(dev);
 	if (IS_ERR(group))
 		return PTR_ERR(group);

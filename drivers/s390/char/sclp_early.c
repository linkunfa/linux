// SPDX-License-Identifier: GPL-2.0
/*
 * SCLP early driver
 *
 * Copyright IBM Corp. 2013
 */

#define KMSG_COMPONENT "sclp_early"
#define pr_fmt(fmt) KMSG_COMPONENT ": " fmt

#include <linux/errno.h>
#include <linux/memblock.h>
#include <asm/ctl_reg.h>
#include <asm/sclp.h>
#include <asm/ipl.h>
#include <asm/setup.h>
#include <asm/facility.h>
#include "sclp_sdias.h"
#include "sclp.h"

static struct sclp_ipl_info sclp_ipl_info;

struct sclp_info sclp;
EXPORT_SYMBOL(sclp);

static void __init sclp_early_facilities_detect(void)
{
	struct sclp_core_entry *cpue;
	struct read_info_sccb *sccb;
	u16 boot_cpu_address, cpu;

	sccb = sclp_early_get_info();
	if (!sccb)
		return;

	sclp.facilities = sccb->facilities;
	sclp.has_sprp = !!(sccb->fac84 & 0x02);
	sclp.has_core_type = !!(sccb->fac84 & 0x01);
	sclp.has_gsls = !!(sccb->fac85 & 0x80);
	sclp.has_64bscao = !!(sccb->fac116 & 0x80);
	sclp.has_cmma = !!(sccb->fac116 & 0x40);
	sclp.has_esca = !!(sccb->fac116 & 0x08);
	sclp.has_pfmfi = !!(sccb->fac117 & 0x40);
	sclp.has_ibs = !!(sccb->fac117 & 0x20);
	sclp.has_gisaf = !!(sccb->fac118 & 0x08);
	sclp.has_hvs = !!(sccb->fac119 & 0x80);
	sclp.has_kss = !!(sccb->fac98 & 0x01);
	if (sccb->fac85 & 0x02)
		S390_lowcore.machine_flags |= MACHINE_FLAG_ESOP;
	if (sccb->fac91 & 0x40)
		S390_lowcore.machine_flags |= MACHINE_FLAG_TLB_GUEST;
	if (sccb->cpuoff > 134)
		sclp.has_diag318 = !!(sccb->byte_134 & 0x80);
	if (sccb->cpuoff > 137)
		sclp.has_sipl = !!(sccb->cbl & 0x4000);
	sclp.rnmax = sccb->rnmax ? sccb->rnmax : sccb->rnmax2;
	sclp.rzm = sccb->rnsize ? sccb->rnsize : sccb->rnsize2;
	sclp.rzm <<= 20;
	sclp.ibc = sccb->ibc;

	if (sccb->hamaxpow && sccb->hamaxpow < 64)
		sclp.hamax = (1UL << sccb->hamaxpow) - 1;
	else
		sclp.hamax = U64_MAX;

	if (!sccb->hcpua) {
		if (MACHINE_IS_VM)
			sclp.max_cores = 64;
		else
			sclp.max_cores = sccb->ncpurl;
	} else {
		sclp.max_cores = sccb->hcpua + 1;
	}

	boot_cpu_address = stap();
	cpue = (void *)sccb + sccb->cpuoff;
	for (cpu = 0; cpu < sccb->ncpurl; cpue++, cpu++) {
		if (boot_cpu_address != cpue->core_id)
			continue;
		sclp.has_siif = cpue->siif;
		sclp.has_sigpif = cpue->sigpif;
		sclp.has_sief2 = cpue->sief2;
		sclp.has_gpere = cpue->gpere;
		sclp.has_ib = cpue->ib;
		sclp.has_cei = cpue->cei;
		sclp.has_skey = cpue->skey;
		break;
	}

	/* Save IPL information */
	sclp_ipl_info.is_valid = 1;
	if (sccb->fac91 & 0x2)
		sclp_ipl_info.has_dump = 1;
	memcpy(&sclp_ipl_info.loadparm, &sccb->loadparm, LOADPARM_LEN);

	if (sccb->hsa_size)
		sclp.hsa_size = (sccb->hsa_size - 1) * PAGE_SIZE;
	sclp.mtid = (sccb->fac42 & 0x80) ? (sccb->fac42 & 31) : 0;
	sclp.mtid_cp = (sccb->fac42 & 0x80) ? (sccb->fac43 & 31) : 0;
	sclp.mtid_prev = (sccb->fac42 & 0x80) ? (sccb->fac66 & 31) : 0;

	sclp.hmfai = sccb->hmfai;
	sclp.has_dirq = !!(sccb->cpudirq & 0x80);
}

/*
 * This function will be called after sclp_early_facilities_detect(), which gets
 * called from early.c code. The sclp_early_facilities_detect() function retrieves
 * and saves the IPL information.
 */
void __init sclp_early_get_ipl_info(struct sclp_ipl_info *info)
{
	*info = sclp_ipl_info;
}

int __init sclp_early_get_core_info(struct sclp_core_info *info)
{
	struct read_cpu_info_sccb *sccb;
	int length = test_facility(140) ? EXT_SCCB_READ_CPU : PAGE_SIZE;
	int rc = 0;

	if (!SCLP_HAS_CPU_INFO)
		return -EOPNOTSUPP;

	sccb = memblock_alloc_low(length, PAGE_SIZE);
	if (!sccb)
		return -ENOMEM;

	memset(sccb, 0, length);
	sccb->header.length = length;
	sccb->header.control_mask[2] = 0x80;
	if (sclp_early_cmd(SCLP_CMDW_READ_CPU_INFO, sccb)) {
		rc = -EIO;
		goto out;
	}
	if (sccb->header.response_code != 0x0010) {
		rc = -EIO;
		goto out;
	}
	sclp_fill_core_info(info, sccb);
out:
<<<<<<< HEAD
	memblock_phys_free((unsigned long)sccb, length);
=======
	memblock_free(sccb, length);
>>>>>>> 754e0b0e
	return rc;
}

static void __init sclp_early_console_detect(struct init_sccb *sccb)
{
	if (sccb->header.response_code != 0x20)
		return;

	if (sclp_early_con_check_vt220(sccb))
		sclp.has_vt220 = 1;

	if (sclp_early_con_check_linemode(sccb))
		sclp.has_linemode = 1;
}

void __init sclp_early_adjust_va(void)
{
	sclp_early_sccb = __va((unsigned long)sclp_early_sccb);
}

void __init sclp_early_detect(void)
{
	void *sccb = sclp_early_sccb;

	sclp_early_facilities_detect();

	/*
	 * Turn off SCLP event notifications.  Also save remote masks in the
	 * sccb.  These are sufficient to detect sclp console capabilities.
	 */
	sclp_early_set_event_mask(sccb, 0, 0);
	sclp_early_console_detect(sccb);
}<|MERGE_RESOLUTION|>--- conflicted
+++ resolved
@@ -139,11 +139,7 @@
 	}
 	sclp_fill_core_info(info, sccb);
 out:
-<<<<<<< HEAD
-	memblock_phys_free((unsigned long)sccb, length);
-=======
 	memblock_free(sccb, length);
->>>>>>> 754e0b0e
 	return rc;
 }
 

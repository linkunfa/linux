--- conflicted
+++ resolved
@@ -639,11 +639,7 @@
 
 void rtl8188e_set_p2p_ps_offload_cmd(struct adapter *adapt, u8 p2p_ps_state)
 {
-<<<<<<< HEAD
-	struct hal_data_8188e *haldata = GET_HAL_DATA(adapt);
-=======
 	struct hal_data_8188e *haldata = &adapt->haldata;
->>>>>>> 754e0b0e
 	struct wifidirect_info	*pwdinfo = &adapt->wdinfo;
 	struct P2P_PS_Offload_t	*p2p_ps_offload = &haldata->p2p_ps_offload;
 	u8 i;

--- conflicted
+++ resolved
@@ -2047,12 +2047,7 @@
 	const unsigned int *pin = &offset;
 	int mode = fn_gpio;
 
-<<<<<<< HEAD
-
-	if (((pin[0] >= 183) && (pin[0] <= 189)) || (pin[0] == 35) || (pin[0] == 36))
-=======
 	if ((pin[0] >= 183 && pin[0] <= 189) || pin[0] == 35 || pin[0] == 36)
->>>>>>> 39b8329a
 		mode = pincfg[pin[0]].fn0;
 
 	npcm8xx_setfunc(npcm->gcr_regmap, &offset, 1, mode);

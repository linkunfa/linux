// SPDX-License-Identifier: GPL-2.0
// Copyright (c) 2022 Nuvoton Technology Corporation

#include <linux/bcd.h>
#include <linux/clk-provider.h>
#include <linux/err.h>
#include <linux/i2c.h>
#include <linux/module.h>
#include <linux/of.h>
#include <linux/rtc.h>
#include <linux/slab.h>

#define NCT3018Y_REG_SC		0x00 /* seconds */
#define NCT3018Y_REG_SCA	0x01 /* alarm */
#define NCT3018Y_REG_MN		0x02
#define NCT3018Y_REG_MNA	0x03 /* alarm */
#define NCT3018Y_REG_HR		0x04
#define NCT3018Y_REG_HRA	0x05 /* alarm */
#define NCT3018Y_REG_DW		0x06
#define NCT3018Y_REG_DM		0x07
#define NCT3018Y_REG_MO		0x08
#define NCT3018Y_REG_YR		0x09
#define NCT3018Y_REG_CTRL	0x0A /* timer control */
#define NCT3018Y_REG_ST		0x0B /* status */
#define NCT3018Y_REG_CLKO	0x0C /* clock out */
#define NCT3018Y_REG_PART	0x21 /* part info */
<<<<<<< HEAD
#define NCT3018Y_REG_INTR_CTRL	0x12 /* intrusion control */
#define NCT3018Y_REG_INTR_TS_SC	0x13 /* intrusion seconds */
#define NCT3018Y_REG_VCC_DROP_TS_SC	0x19 /* intrusion seconds */
=======
>>>>>>> 39b8329a

#define NCT3018Y_BIT_AF		BIT(7)
#define NCT3018Y_BIT_ST		BIT(7)
#define NCT3018Y_BIT_DM		BIT(6)
#define NCT3018Y_BIT_HF		BIT(5)
#define NCT3018Y_BIT_DSM	BIT(4)
#define NCT3018Y_BIT_AIE	BIT(3)
#define NCT3018Y_BIT_OFIE	BIT(2)
#define NCT3018Y_BIT_CIE	BIT(1)
#define NCT3018Y_BIT_TWO	BIT(0)
#define NCT3018Y_BIT_INTRF	BIT(1)
#define NCT3018Y_BIT_INTRIE	BIT(0)

#define NCT3018Y_REG_BAT_MASK		0x07
#define NCT3018Y_REG_CLKO_F_MASK	0x03 /* frequenc mask */
#define NCT3018Y_REG_CLKO_CKE		0x80 /* clock out enabled */
#define NCT3018Y_REG_PART_NCT3018Y	0x02

struct nct3018y {
	struct rtc_device *rtc;
	struct i2c_client *client;
	int part_num;
#ifdef CONFIG_COMMON_CLK
	struct clk_hw clkout_hw;
#endif
	struct rtc_time *intrusion_timestamp;
	struct rtc_time *vcc_drop_timestamp;
};

static int nct3018y_set_alarm_mode(struct i2c_client *client, bool on)
{
	int err, flags;

	dev_dbg(&client->dev, "%s:on:%d\n", __func__, on);

	flags = i2c_smbus_read_byte_data(client, NCT3018Y_REG_CTRL);
	if (flags < 0) {
		dev_dbg(&client->dev,
			"Failed to read NCT3018Y_REG_CTRL\n");
		return flags;
	}

	if (on)
		flags |= NCT3018Y_BIT_AIE;
	else
		flags &= ~NCT3018Y_BIT_AIE;

	err = i2c_smbus_write_byte_data(client, NCT3018Y_REG_CTRL, flags);
	if (err < 0) {
		dev_dbg(&client->dev, "Unable to write NCT3018Y_REG_CTRL\n");
		return err;
	}

	flags =  i2c_smbus_read_byte_data(client, NCT3018Y_REG_ST);
	if (flags < 0) {
		dev_dbg(&client->dev,
			"Failed to read NCT3018Y_REG_ST\n");
		return flags;
	}

	flags &= ~(NCT3018Y_BIT_AF);
	err = i2c_smbus_write_byte_data(client, NCT3018Y_REG_ST, flags);
	if (err < 0) {
		dev_dbg(&client->dev, "Unable to write NCT3018Y_REG_ST\n");
		return err;
	}

	return 0;
}

static int nct3018y_get_alarm_mode(struct i2c_client *client, unsigned char *alarm_enable,
				   unsigned char *alarm_flag)
{
	int flags;

	if (alarm_enable) {
		dev_dbg(&client->dev, "%s:NCT3018Y_REG_CTRL\n", __func__);
		flags =  i2c_smbus_read_byte_data(client, NCT3018Y_REG_CTRL);
		if (flags < 0)
			return flags;
		*alarm_enable = flags & NCT3018Y_BIT_AIE;
		dev_dbg(&client->dev, "%s:alarm_enable:%x\n", __func__, *alarm_enable);

	}

	if (alarm_flag) {
		dev_dbg(&client->dev, "%s:NCT3018Y_REG_ST\n", __func__);
		flags =  i2c_smbus_read_byte_data(client, NCT3018Y_REG_ST);
		if (flags < 0)
			return flags;
		*alarm_flag = flags & NCT3018Y_BIT_AF;
		dev_dbg(&client->dev, "%s:alarm_flag:%x\n", __func__, *alarm_flag);
	}

	return 0;
}

static int nct3018y_set_intrusion_mode(struct i2c_client *client, bool on)
{
	int err, flags;

	dev_dbg(&client->dev, "%s:on:%d\n", __func__, on);

	flags = i2c_smbus_read_byte_data(client, NCT3018Y_REG_INTR_CTRL);
	if (flags < 0) {
		dev_dbg(&client->dev,
			"Failed to read NCT3018Y_REG_INTR_CTRL\n");
		return flags;
	}

	/* Clear intrusion flag first. */
	flags &= ~NCT3018Y_BIT_INTRF; /* This bit can be cleared only when INTRUDER# is high */
	err = i2c_smbus_write_byte_data(client, NCT3018Y_REG_INTR_CTRL, flags);
	if (err < 0) {
		dev_dbg(&client->dev, "Unable to write NCT3018Y_REG_INTR_CTRL\n");
		return err;
	}

	if (on)
		flags |= NCT3018Y_BIT_INTRIE;
	else
		flags &= ~NCT3018Y_BIT_INTRIE;

	err = i2c_smbus_write_byte_data(client, NCT3018Y_REG_INTR_CTRL, flags);
	if (err < 0) {
		dev_dbg(&client->dev, "Unable to write NCT3018Y_REG_INTR_CTRL\n");
		return err;
	}

	return 0;
}

static int nct3018y_get_intrusion_mode(struct i2c_client *client, unsigned char *enable,
				       unsigned char *flag)
{
	int ret = 0;
	int control;

	if (enable) {
		dev_dbg(&client->dev, "%s:NCT3018Y_REG_INTR_CTRL\n", __func__);
		control =  i2c_smbus_read_byte_data(client, NCT3018Y_REG_INTR_CTRL);
		if (control < 0)
			return control;
		*enable = control & NCT3018Y_BIT_INTRIE;
		*flag = control & NCT3018Y_BIT_INTRF;
	}

	dev_dbg(&client->dev, "%s:enable:%x flag:%x\n",
		__func__, *enable, *flag);
	return ret;
}

static int nct3018y_get_intrusion_timestamp(struct i2c_client *client, struct rtc_time *tm)
{
	int ret = 0;
	unsigned char buf[6];

	ret = i2c_smbus_read_i2c_block_data(client, NCT3018Y_REG_INTR_TS_SC, sizeof(buf), buf);
	if (ret < 0)
		return ret;

	tm->tm_sec = bcd2bin(buf[0] & 0x7F);
	tm->tm_min = bcd2bin(buf[1] & 0x7F);
	tm->tm_hour = bcd2bin(buf[2] & 0xFF);
	tm->tm_mday = bcd2bin(buf[3] & 0x3F);
	tm->tm_mon = bcd2bin(buf[4] & 0x1F) - 1;
	tm->tm_year = bcd2bin(buf[5]) + 100;

	dev_dbg(&client->dev, "%s:s=%d m=%d, hr=%d\n",
		__func__, tm->tm_sec, tm->tm_min,
		tm->tm_hour);
	return 0;
}

static int nct3018y_get_vcc_drop_timestamp(struct i2c_client *client, struct rtc_time *tm)
{
	int ret = 0;
	unsigned char buf[6];

	ret = i2c_smbus_read_i2c_block_data(client, NCT3018Y_REG_VCC_DROP_TS_SC, sizeof(buf), buf);
	if (ret < 0)
		return ret;

	tm->tm_sec = bcd2bin(buf[0] & 0x7F);
	tm->tm_min = bcd2bin(buf[1] & 0x7F);
	tm->tm_hour = bcd2bin(buf[2] & 0xFF);
	tm->tm_mday = bcd2bin(buf[3] & 0x3F);
	tm->tm_mon = bcd2bin(buf[4] & 0x1F) - 1;
	tm->tm_year = bcd2bin(buf[5]) + 100;

	dev_dbg(&client->dev, "%s:s=%d m=%d, hr=%d\n",
		__func__, tm->tm_sec, tm->tm_min,
		tm->tm_hour);
	return 0;
}

static ssize_t intrusion_timestamp_show(struct device *dev,
			       struct device_attribute *attr, char *buf)
{
	struct nct3018y *nct3018y = dev_get_drvdata(dev->parent);

	return sprintf(buf, "%ptR UTC\n", nct3018y->intrusion_timestamp);
};

static DEVICE_ATTR_RO(intrusion_timestamp);

static ssize_t vcc_drop_timestamp_show(struct device *dev,
			       struct device_attribute *attr, char *buf)
{
	struct nct3018y *nct3018y = dev_get_drvdata(dev->parent);

	return sprintf(buf, "%ptR UTC\n", nct3018y->vcc_drop_timestamp);
};

static DEVICE_ATTR_RO(vcc_drop_timestamp);

static struct attribute *nct3018y_attrs[] = {
	&dev_attr_intrusion_timestamp.attr,
	&dev_attr_vcc_drop_timestamp.attr,
	NULL
};

static const struct attribute_group nct3018y_attr_group = {
	.attrs	= nct3018y_attrs,
};

static irqreturn_t nct3018y_irq(int irq, void *dev_id)
{
	struct nct3018y *nct3018y = i2c_get_clientdata(dev_id);
	struct i2c_client *client = nct3018y->client;
	int err;
	unsigned char alarm_flag;
	unsigned char alarm_enable;
	unsigned char intrusion_flag, intrusion_enable;

	dev_dbg(&client->dev, "%s:irq:%d\n", __func__, irq);
	err = nct3018y_get_alarm_mode(nct3018y->client, &alarm_enable, &alarm_flag);
	if (err)
		return IRQ_NONE;

	if (alarm_enable && alarm_flag) {
		dev_dbg(&client->dev, "%s:alarm flag:%x\n",
			__func__, alarm_flag);
		rtc_update_irq(nct3018y->rtc, 1, RTC_IRQF | RTC_AF);
		nct3018y_set_alarm_mode(nct3018y->client, 0);
		dev_dbg(&client->dev, "%s:IRQ_HANDLED\n", __func__);
	}

	err = nct3018y_get_intrusion_mode(nct3018y->client, &intrusion_enable, &intrusion_flag);
	if (err < 0)
		return IRQ_NONE;

	if (intrusion_enable && intrusion_flag) {
		/* Get the timestamp of intrusion event */
		err = nct3018y_get_intrusion_timestamp(nct3018y->client, nct3018y->intrusion_timestamp);
		if (err < 0)
			return IRQ_NONE;
		nct3018y_set_intrusion_mode(nct3018y->client, 1);
		sysfs_notify(&nct3018y->rtc->dev.kobj, NULL, dev_attr_intrusion_timestamp.attr.name);
	}

	return IRQ_HANDLED;
}

/*
 * In the routines that deal directly with the nct3018y hardware, we use
 * rtc_time -- month 0-11, hour 0-23, yr = calendar year-epoch.
 */
static int nct3018y_rtc_read_time(struct device *dev, struct rtc_time *tm)
{
	struct i2c_client *client = to_i2c_client(dev);
	unsigned char buf[10];
	int err;

	err = i2c_smbus_read_i2c_block_data(client, NCT3018Y_REG_ST, 1, buf);
	if (err < 0)
		return err;

	if (!buf[0]) {
		dev_dbg(&client->dev, " voltage <=1.7, date/time is not reliable.\n");
		return -EINVAL;
	}

	err = i2c_smbus_read_i2c_block_data(client, NCT3018Y_REG_SC, sizeof(buf), buf);
	if (err < 0)
		return err;

	tm->tm_sec = bcd2bin(buf[0] & 0x7F);
	tm->tm_min = bcd2bin(buf[2] & 0x7F);
	tm->tm_hour = bcd2bin(buf[4] & 0x3F);
	tm->tm_wday = buf[6] & 0x07;
	tm->tm_mday = bcd2bin(buf[7] & 0x3F);
	tm->tm_mon = bcd2bin(buf[8] & 0x1F) - 1;
	tm->tm_year = bcd2bin(buf[9]) + 100;

	return 0;
}

static int nct3018y_rtc_set_time(struct device *dev, struct rtc_time *tm)
{
	struct i2c_client *client = to_i2c_client(dev);
	struct nct3018y *nct3018y = dev_get_drvdata(dev);
	unsigned char buf[4] = {0};
	int err, flags;
	int restore_flags = 0;

	flags = i2c_smbus_read_byte_data(client, NCT3018Y_REG_CTRL);
	if (flags < 0) {
		dev_dbg(&client->dev, "Failed to read NCT3018Y_REG_CTRL.\n");
		return flags;
	}

	/* Check and set TWO bit */
	if (nct3018y->part_num == NCT3018Y_REG_PART_NCT3018Y && !(flags & NCT3018Y_BIT_TWO)) {
		restore_flags = 1;
		flags |= NCT3018Y_BIT_TWO;
		err = i2c_smbus_write_byte_data(client, NCT3018Y_REG_CTRL, flags);
		if (err < 0) {
			dev_dbg(&client->dev, "Unable to write NCT3018Y_REG_CTRL.\n");
			return err;
		}
	}

	buf[0] = bin2bcd(tm->tm_sec);
	err = i2c_smbus_write_byte_data(client, NCT3018Y_REG_SC, buf[0]);
	if (err < 0) {
		dev_dbg(&client->dev, "Unable to write NCT3018Y_REG_SC\n");
		return err;
	}

	buf[0] = bin2bcd(tm->tm_min);
	err = i2c_smbus_write_byte_data(client, NCT3018Y_REG_MN, buf[0]);
	if (err < 0) {
		dev_dbg(&client->dev, "Unable to write NCT3018Y_REG_MN\n");
		return err;
	}

	buf[0] = bin2bcd(tm->tm_hour);
	err = i2c_smbus_write_byte_data(client, NCT3018Y_REG_HR, buf[0]);
	if (err < 0) {
		dev_dbg(&client->dev, "Unable to write NCT3018Y_REG_HR\n");
		return err;
	}

	buf[0] = tm->tm_wday & 0x07;
	buf[1] = bin2bcd(tm->tm_mday);
	buf[2] = bin2bcd(tm->tm_mon + 1);
	buf[3] = bin2bcd(tm->tm_year - 100);
	err = i2c_smbus_write_i2c_block_data(client, NCT3018Y_REG_DW,
					     sizeof(buf), buf);
	if (err < 0) {
		dev_dbg(&client->dev, "Unable to write for day and mon and year\n");
		return -EIO;
	}

	/* Restore TWO bit */
	if (restore_flags) {
		if (nct3018y->part_num == NCT3018Y_REG_PART_NCT3018Y)
			flags &= ~NCT3018Y_BIT_TWO;

		err = i2c_smbus_write_byte_data(client, NCT3018Y_REG_CTRL, flags);
		if (err < 0) {
			dev_dbg(&client->dev, "Unable to write NCT3018Y_REG_CTRL.\n");
			return err;
		}
	}

	return err;
}

static int nct3018y_rtc_read_alarm(struct device *dev, struct rtc_wkalrm *tm)
{
	struct i2c_client *client = to_i2c_client(dev);
	unsigned char buf[5];
	int err;

	err = i2c_smbus_read_i2c_block_data(client, NCT3018Y_REG_SCA,
					    sizeof(buf), buf);
	if (err < 0) {
		dev_dbg(&client->dev, "Unable to read date\n");
		return -EIO;
	}

	dev_dbg(&client->dev, "%s: raw data is sec=%02x, min=%02x hr=%02x\n",
		__func__, buf[0], buf[2], buf[4]);

	tm->time.tm_sec = bcd2bin(buf[0] & 0x7F);
	tm->time.tm_min = bcd2bin(buf[2] & 0x7F);
	tm->time.tm_hour = bcd2bin(buf[4] & 0x3F);

	err = nct3018y_get_alarm_mode(client, &tm->enabled, &tm->pending);
	if (err < 0)
		return err;

	dev_dbg(&client->dev, "%s:s=%d m=%d, hr=%d, enabled=%d, pending=%d\n",
		__func__, tm->time.tm_sec, tm->time.tm_min,
		tm->time.tm_hour, tm->enabled, tm->pending);

	return 0;
}

static int nct3018y_rtc_set_alarm(struct device *dev, struct rtc_wkalrm *tm)
{
	struct i2c_client *client = to_i2c_client(dev);
	int err;

	dev_dbg(dev, "%s, sec=%d, min=%d hour=%d tm->enabled:%d\n",
		__func__, tm->time.tm_sec, tm->time.tm_min, tm->time.tm_hour,
		tm->enabled);

	err = i2c_smbus_write_byte_data(client, NCT3018Y_REG_SCA, bin2bcd(tm->time.tm_sec));
	if (err < 0) {
		dev_dbg(&client->dev, "Unable to write NCT3018Y_REG_SCA\n");
		return err;
	}

	err = i2c_smbus_write_byte_data(client, NCT3018Y_REG_MNA, bin2bcd(tm->time.tm_min));
	if (err < 0) {
		dev_dbg(&client->dev, "Unable to write NCT3018Y_REG_MNA\n");
		return err;
	}

	err = i2c_smbus_write_byte_data(client, NCT3018Y_REG_HRA, bin2bcd(tm->time.tm_hour));
	if (err < 0) {
		dev_dbg(&client->dev, "Unable to write NCT3018Y_REG_HRA\n");
		return err;
	}

	return nct3018y_set_alarm_mode(client, tm->enabled);
}

static int nct3018y_irq_enable(struct device *dev, unsigned int enabled)
{
	dev_dbg(dev, "%s: alarm enable=%d\n", __func__, enabled);

	return nct3018y_set_alarm_mode(to_i2c_client(dev), enabled);
}

static int nct3018y_ioctl(struct device *dev, unsigned int cmd, unsigned long arg)
{
	struct i2c_client *client = to_i2c_client(dev);
	int status, flags = 0;

	switch (cmd) {
	case RTC_VL_READ:
		status = i2c_smbus_read_byte_data(client, NCT3018Y_REG_ST);
		if (status < 0)
			return status;

		if (!(status & NCT3018Y_REG_BAT_MASK))
			flags |= RTC_VL_DATA_INVALID;

		return put_user(flags, (unsigned int __user *)arg);

	default:
		return -ENOIOCTLCMD;
	}
}

#ifdef CONFIG_COMMON_CLK
/*
 * Handling of the clkout
 */

#define clkout_hw_to_nct3018y(_hw) container_of(_hw, struct nct3018y, clkout_hw)

static const int clkout_rates[] = {
	32768,
	1024,
	32,
	1,
};

static unsigned long nct3018y_clkout_recalc_rate(struct clk_hw *hw,
						 unsigned long parent_rate)
{
	struct nct3018y *nct3018y = clkout_hw_to_nct3018y(hw);
	struct i2c_client *client = nct3018y->client;
	int flags;

	flags = i2c_smbus_read_byte_data(client, NCT3018Y_REG_CLKO);
	if (flags < 0)
		return 0;

	flags &= NCT3018Y_REG_CLKO_F_MASK;
	return clkout_rates[flags];
}

static long nct3018y_clkout_round_rate(struct clk_hw *hw, unsigned long rate,
				       unsigned long *prate)
{
	int i;

	for (i = 0; i < ARRAY_SIZE(clkout_rates); i++)
		if (clkout_rates[i] <= rate)
			return clkout_rates[i];

	return 0;
}

static int nct3018y_clkout_set_rate(struct clk_hw *hw, unsigned long rate,
				    unsigned long parent_rate)
{
	struct nct3018y *nct3018y = clkout_hw_to_nct3018y(hw);
	struct i2c_client *client = nct3018y->client;
	int i, flags;

	flags = i2c_smbus_read_byte_data(client, NCT3018Y_REG_CLKO);
	if (flags < 0)
		return flags;

	for (i = 0; i < ARRAY_SIZE(clkout_rates); i++)
		if (clkout_rates[i] == rate) {
			flags &= ~NCT3018Y_REG_CLKO_F_MASK;
			flags |= i;
			return i2c_smbus_write_byte_data(client, NCT3018Y_REG_CLKO, flags);
		}

	return -EINVAL;
}

static int nct3018y_clkout_control(struct clk_hw *hw, bool enable)
{
	struct nct3018y *nct3018y = clkout_hw_to_nct3018y(hw);
	struct i2c_client *client = nct3018y->client;
	int flags;

	flags = i2c_smbus_read_byte_data(client, NCT3018Y_REG_CLKO);
	if (flags < 0)
		return flags;

	if (enable)
		flags |= NCT3018Y_REG_CLKO_CKE;
	else
		flags &= ~NCT3018Y_REG_CLKO_CKE;

	return i2c_smbus_write_byte_data(client, NCT3018Y_REG_CLKO, flags);
}

static int nct3018y_clkout_prepare(struct clk_hw *hw)
{
	return nct3018y_clkout_control(hw, 1);
}

static void nct3018y_clkout_unprepare(struct clk_hw *hw)
{
	nct3018y_clkout_control(hw, 0);
}

static int nct3018y_clkout_is_prepared(struct clk_hw *hw)
{
	struct nct3018y *nct3018y = clkout_hw_to_nct3018y(hw);
	struct i2c_client *client = nct3018y->client;
	int flags;

	flags = i2c_smbus_read_byte_data(client, NCT3018Y_REG_CLKO);
	if (flags < 0)
		return flags;

	return flags & NCT3018Y_REG_CLKO_CKE;
}

static const struct clk_ops nct3018y_clkout_ops = {
	.prepare = nct3018y_clkout_prepare,
	.unprepare = nct3018y_clkout_unprepare,
	.is_prepared = nct3018y_clkout_is_prepared,
	.recalc_rate = nct3018y_clkout_recalc_rate,
	.round_rate = nct3018y_clkout_round_rate,
	.set_rate = nct3018y_clkout_set_rate,
};

static struct clk *nct3018y_clkout_register_clk(struct nct3018y *nct3018y)
{
	struct i2c_client *client = nct3018y->client;
	struct device_node *node = client->dev.of_node;
	struct clk *clk;
	struct clk_init_data init;

	init.name = "nct3018y-clkout";
	init.ops = &nct3018y_clkout_ops;
	init.flags = 0;
	init.parent_names = NULL;
	init.num_parents = 0;
	nct3018y->clkout_hw.init = &init;

	/* optional override of the clockname */
	of_property_read_string(node, "clock-output-names", &init.name);

	/* register the clock */
	clk = devm_clk_register(&client->dev, &nct3018y->clkout_hw);

	if (!IS_ERR(clk))
		of_clk_add_provider(node, of_clk_src_simple_get, clk);

	return clk;
}
#endif

static const struct rtc_class_ops nct3018y_rtc_ops = {
	.read_time	= nct3018y_rtc_read_time,
	.set_time	= nct3018y_rtc_set_time,
	.read_alarm	= nct3018y_rtc_read_alarm,
	.set_alarm	= nct3018y_rtc_set_alarm,
	.alarm_irq_enable = nct3018y_irq_enable,
	.ioctl		= nct3018y_ioctl,
};

static int nct3018y_probe(struct i2c_client *client)
{
	struct nct3018y *nct3018y;
	int err, flags;
	u32 intrusion_en;

	if (!i2c_check_functionality(client->adapter, I2C_FUNC_I2C |
				     I2C_FUNC_SMBUS_BYTE |
				     I2C_FUNC_SMBUS_BLOCK_DATA))
		return -ENODEV;

	nct3018y = devm_kzalloc(&client->dev, sizeof(struct nct3018y),
				GFP_KERNEL);
	if (!nct3018y)
		return -ENOMEM;

	i2c_set_clientdata(client, nct3018y);
	nct3018y->client = client;
	device_set_wakeup_capable(&client->dev, 1);

	flags = i2c_smbus_read_byte_data(client, NCT3018Y_REG_CTRL);
	if (flags < 0) {
		dev_dbg(&client->dev, "%s: read error\n", __func__);
		return flags;
	} else if (flags & NCT3018Y_BIT_TWO) {
		dev_dbg(&client->dev, "%s: NCT3018Y_BIT_TWO is set\n", __func__);
	}

	nct3018y->part_num = i2c_smbus_read_byte_data(client, NCT3018Y_REG_PART);
	if (nct3018y->part_num < 0) {
		dev_dbg(&client->dev, "Failed to read NCT3018Y_REG_PART.\n");
		return nct3018y->part_num;
<<<<<<< HEAD
	} else {
		nct3018y->part_num &= 0x03; /* Part number is corresponding to bit 0 and 1 */
		if (nct3018y->part_num == NCT3018Y_REG_PART_NCT3018Y) {
			flags = NCT3018Y_BIT_HF;
			err = i2c_smbus_write_byte_data(client, NCT3018Y_REG_CTRL, flags);
			if (err < 0) {
				dev_dbg(&client->dev, "Unable to write NCT3018Y_REG_CTRL.\n");
				return err;
			}
=======
	} else if (nct3018y->part_num == NCT3018Y_REG_PART_NCT3018Y) {
		flags = NCT3018Y_BIT_HF;
		err = i2c_smbus_write_byte_data(client, NCT3018Y_REG_CTRL, flags);
		if (err < 0) {
			dev_dbg(&client->dev, "Unable to write NCT3018Y_REG_CTRL.\n");
			return err;
>>>>>>> 39b8329a
		}
	}

	flags = 0;
	err = i2c_smbus_write_byte_data(client, NCT3018Y_REG_ST, flags);
	if (err < 0) {
		dev_dbg(&client->dev, "%s: write error\n", __func__);
		return err;
	}

	nct3018y->rtc = devm_rtc_allocate_device(&client->dev);
	if (IS_ERR(nct3018y->rtc))
		return PTR_ERR(nct3018y->rtc);

	nct3018y->rtc->ops = &nct3018y_rtc_ops;
	nct3018y->rtc->range_min = RTC_TIMESTAMP_BEGIN_2000;
	nct3018y->rtc->range_max = RTC_TIMESTAMP_END_2099;

	if (client->irq > 0) {
		err = devm_request_threaded_irq(&client->dev, client->irq,
						NULL, nct3018y_irq,
						IRQF_ONESHOT | IRQF_TRIGGER_FALLING,
						"nct3018y", client);
		if (err) {
			dev_dbg(&client->dev, "unable to request IRQ %d\n", client->irq);
			return err;
		}
	} else {
		clear_bit(RTC_FEATURE_UPDATE_INTERRUPT, nct3018y->rtc->features);
		clear_bit(RTC_FEATURE_ALARM, nct3018y->rtc->features);
	}

	/* Create sysfs file */
	err = rtc_add_group(nct3018y->rtc, &nct3018y_attr_group);
	if (err)
		return err;

	nct3018y->intrusion_timestamp = devm_kzalloc(&client->dev, sizeof(struct rtc_time), GFP_KERNEL);
	nct3018y->vcc_drop_timestamp = devm_kzalloc(&client->dev, sizeof(struct rtc_time), GFP_KERNEL);

	/* Record intrusion timestamp */
	err = nct3018y_get_intrusion_timestamp(client, nct3018y->intrusion_timestamp);
	if (err < 0)
		dev_dbg(&client->dev, "%s: read error\n", __func__);

	/* Record Vcc drop timestamp */
	err = nct3018y_get_vcc_drop_timestamp(client, nct3018y->vcc_drop_timestamp);
	if (err < 0)
		dev_dbg(&client->dev, "%s: read error\n", __func__);

	/* Enable intrusion interrupt */
	of_property_read_u32(client->dev.of_node, "intrusion-enable", &intrusion_en);
	dev_dbg(&client->dev, "%s(%d) intrusion_en=%d\n", __func__, __LINE__, intrusion_en);
	nct3018y_set_intrusion_mode(nct3018y->client, intrusion_en);

#ifdef CONFIG_COMMON_CLK
	/* register clk in common clk framework */
	nct3018y_clkout_register_clk(nct3018y);
#endif

	return devm_rtc_register_device(nct3018y->rtc);
}

static const struct i2c_device_id nct3018y_id[] = {
	{ "nct3018y", 0 },
	{ }
};
MODULE_DEVICE_TABLE(i2c, nct3018y_id);

static const struct of_device_id nct3018y_of_match[] = {
	{ .compatible = "nuvoton,nct3018y" },
	{}
};
MODULE_DEVICE_TABLE(of, nct3018y_of_match);

static struct i2c_driver nct3018y_driver = {
	.driver		= {
		.name	= "rtc-nct3018y",
		.of_match_table = nct3018y_of_match,
	},
	.probe		= nct3018y_probe,
	.id_table	= nct3018y_id,
};

module_i2c_driver(nct3018y_driver);

MODULE_AUTHOR("Medad CChien <ctcchien@nuvoton.com>");
MODULE_AUTHOR("Mia Lin <mimi05633@gmail.com>");
MODULE_DESCRIPTION("Nuvoton NCT3018Y RTC driver");
MODULE_LICENSE("GPL");<|MERGE_RESOLUTION|>--- conflicted
+++ resolved
@@ -24,12 +24,9 @@
 #define NCT3018Y_REG_ST		0x0B /* status */
 #define NCT3018Y_REG_CLKO	0x0C /* clock out */
 #define NCT3018Y_REG_PART	0x21 /* part info */
-<<<<<<< HEAD
 #define NCT3018Y_REG_INTR_CTRL	0x12 /* intrusion control */
 #define NCT3018Y_REG_INTR_TS_SC	0x13 /* intrusion seconds */
 #define NCT3018Y_REG_VCC_DROP_TS_SC	0x19 /* intrusion seconds */
-=======
->>>>>>> 39b8329a
 
 #define NCT3018Y_BIT_AF		BIT(7)
 #define NCT3018Y_BIT_ST		BIT(7)
@@ -669,7 +666,6 @@
 	if (nct3018y->part_num < 0) {
 		dev_dbg(&client->dev, "Failed to read NCT3018Y_REG_PART.\n");
 		return nct3018y->part_num;
-<<<<<<< HEAD
 	} else {
 		nct3018y->part_num &= 0x03; /* Part number is corresponding to bit 0 and 1 */
 		if (nct3018y->part_num == NCT3018Y_REG_PART_NCT3018Y) {
@@ -679,14 +675,6 @@
 				dev_dbg(&client->dev, "Unable to write NCT3018Y_REG_CTRL.\n");
 				return err;
 			}
-=======
-	} else if (nct3018y->part_num == NCT3018Y_REG_PART_NCT3018Y) {
-		flags = NCT3018Y_BIT_HF;
-		err = i2c_smbus_write_byte_data(client, NCT3018Y_REG_CTRL, flags);
-		if (err < 0) {
-			dev_dbg(&client->dev, "Unable to write NCT3018Y_REG_CTRL.\n");
-			return err;
->>>>>>> 39b8329a
 		}
 	}
 

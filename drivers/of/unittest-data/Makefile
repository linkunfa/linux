--- conflicted
+++ resolved
@@ -27,12 +27,6 @@
 DTC_FLAGS_overlay_bad_symbol += -@
 DTC_FLAGS_overlay_base += -@
 DTC_FLAGS_testcases += -@
-<<<<<<< HEAD
-
-# suppress warnings about intentional errors
-DTC_FLAGS_testcases += -Wno-interrupts_property
-=======
->>>>>>> 1b7bdaa0
 
 # suppress warnings about intentional errors
 DTC_FLAGS_testcases += -Wno-interrupts_property
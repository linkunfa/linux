/*
 *  TUN - Universal TUN/TAP device driver.
 *  Copyright (C) 1999-2002 Maxim Krasnyansky <maxk@qualcomm.com>
 *
 *  This program is free software; you can redistribute it and/or modify
 *  it under the terms of the GNU General Public License as published by
 *  the Free Software Foundation; either version 2 of the License, or
 *  (at your option) any later version.
 *
 *  This program is distributed in the hope that it will be useful,
 *  but WITHOUT ANY WARRANTY; without even the implied warranty of
 *  MERCHANTABILITY or FITNESS FOR A PARTICULAR PURPOSE. See the
 *  GNU General Public License for more details.
 *
 *  $Id: tun.c,v 1.15 2002/03/01 02:44:24 maxk Exp $
 */

/*
 *  Changes:
 *
 *  Mike Kershaw <dragorn@kismetwireless.net> 2005/08/14
 *    Add TUNSETLINK ioctl to set the link encapsulation
 *
 *  Mark Smith <markzzzsmith@yahoo.com.au>
 *    Use eth_random_addr() for tap MAC address.
 *
 *  Harald Roelle <harald.roelle@ifi.lmu.de>  2004/04/20
 *    Fixes in packet dropping, queue length setting and queue wakeup.
 *    Increased default tx queue length.
 *    Added ethtool API.
 *    Minor cleanups
 *
 *  Daniel Podlejski <underley@underley.eu.org>
 *    Modifications for 2.3.99-pre5 kernel.
 */

#define pr_fmt(fmt) KBUILD_MODNAME ": " fmt

#define DRV_NAME	"tun"
#define DRV_VERSION	"1.6"
#define DRV_DESCRIPTION	"Universal TUN/TAP device driver"
#define DRV_COPYRIGHT	"(C) 1999-2004 Max Krasnyansky <maxk@qualcomm.com>"

#include <linux/module.h>
#include <linux/errno.h>
#include <linux/kernel.h>
#include <linux/sched/signal.h>
#include <linux/major.h>
#include <linux/slab.h>
#include <linux/poll.h>
#include <linux/fcntl.h>
#include <linux/init.h>
#include <linux/skbuff.h>
#include <linux/netdevice.h>
#include <linux/etherdevice.h>
#include <linux/miscdevice.h>
#include <linux/ethtool.h>
#include <linux/rtnetlink.h>
#include <linux/compat.h>
#include <linux/if.h>
#include <linux/if_arp.h>
#include <linux/if_ether.h>
#include <linux/if_tun.h>
#include <linux/if_vlan.h>
#include <linux/crc32.h>
#include <linux/nsproxy.h>
#include <linux/virtio_net.h>
#include <linux/rcupdate.h>
#include <net/net_namespace.h>
#include <net/netns/generic.h>
#include <net/rtnetlink.h>
#include <net/sock.h>
#include <linux/seq_file.h>
#include <linux/uio.h>
#include <linux/skb_array.h>
#include <linux/bpf.h>
#include <linux/bpf_trace.h>
#include <linux/mutex.h>

#include <linux/uaccess.h>
#include <linux/proc_fs.h>

/* Uncomment to enable debugging */
/* #define TUN_DEBUG 1 */

#ifdef TUN_DEBUG
static int debug;

#define tun_debug(level, tun, fmt, args...)			\
do {								\
	if (tun->debug)						\
		netdev_printk(level, tun->dev, fmt, ##args);	\
} while (0)
#define DBG1(level, fmt, args...)				\
do {								\
	if (debug == 2)						\
		printk(level fmt, ##args);			\
} while (0)
#else
#define tun_debug(level, tun, fmt, args...)			\
do {								\
	if (0)							\
		netdev_printk(level, tun->dev, fmt, ##args);	\
} while (0)
#define DBG1(level, fmt, args...)				\
do {								\
	if (0)							\
		printk(level fmt, ##args);			\
} while (0)
#endif

#define TUN_HEADROOM 256
#define TUN_RX_PAD (NET_IP_ALIGN + NET_SKB_PAD)

/* TUN device flags */

/* IFF_ATTACH_QUEUE is never stored in device flags,
 * overload it to mean fasync when stored there.
 */
#define TUN_FASYNC	IFF_ATTACH_QUEUE
/* High bits in flags field are unused. */
#define TUN_VNET_LE     0x80000000
#define TUN_VNET_BE     0x40000000

#define TUN_FEATURES (IFF_NO_PI | IFF_ONE_QUEUE | IFF_VNET_HDR | \
		      IFF_MULTI_QUEUE | IFF_NAPI | IFF_NAPI_FRAGS)

#define GOODCOPY_LEN 128

#define FLT_EXACT_COUNT 8
struct tap_filter {
	unsigned int    count;    /* Number of addrs. Zero means disabled */
	u32             mask[2];  /* Mask of the hashed addrs */
	unsigned char	addr[FLT_EXACT_COUNT][ETH_ALEN];
};

/* MAX_TAP_QUEUES 256 is chosen to allow rx/tx queues to be equal
 * to max number of VCPUs in guest. */
#define MAX_TAP_QUEUES 256
#define MAX_TAP_FLOWS  4096

#define TUN_FLOW_EXPIRE (3 * HZ)

struct tun_pcpu_stats {
	u64 rx_packets;
	u64 rx_bytes;
	u64 tx_packets;
	u64 tx_bytes;
	struct u64_stats_sync syncp;
	u32 rx_dropped;
	u32 tx_dropped;
	u32 rx_frame_errors;
};

/* A tun_file connects an open character device to a tuntap netdevice. It
 * also contains all socket related structures (except sock_fprog and tap_filter)
 * to serve as one transmit queue for tuntap device. The sock_fprog and
 * tap_filter were kept in tun_struct since they were used for filtering for the
 * netdevice not for a specific queue (at least I didn't see the requirement for
 * this).
 *
 * RCU usage:
 * The tun_file and tun_struct are loosely coupled, the pointer from one to the
 * other can only be read while rcu_read_lock or rtnl_lock is held.
 */
struct tun_file {
	struct sock sk;
	struct socket socket;
	struct socket_wq wq;
	struct tun_struct __rcu *tun;
	struct fasync_struct *fasync;
	/* only used for fasnyc */
	unsigned int flags;
	union {
		u16 queue_index;
		unsigned int ifindex;
	};
	struct napi_struct napi;
	bool napi_enabled;
	struct mutex napi_mutex;	/* Protects access to the above napi */
	struct list_head next;
	struct tun_struct *detached;
	struct ptr_ring tx_ring;
	struct xdp_rxq_info xdp_rxq;
};

struct tun_flow_entry {
	struct hlist_node hash_link;
	struct rcu_head rcu;
	struct tun_struct *tun;

	u32 rxhash;
	u32 rps_rxhash;
	int queue_index;
	unsigned long updated;
};

#define TUN_NUM_FLOW_ENTRIES 1024

struct tun_prog {
	struct rcu_head rcu;
	struct bpf_prog *prog;
};

/* Since the socket were moved to tun_file, to preserve the behavior of persist
 * device, socket filter, sndbuf and vnet header size were restore when the
 * file were attached to a persist device.
 */
struct tun_struct {
	struct tun_file __rcu	*tfiles[MAX_TAP_QUEUES];
	unsigned int            numqueues;
	unsigned int 		flags;
	kuid_t			owner;
	kgid_t			group;

	struct net_device	*dev;
	netdev_features_t	set_features;
#define TUN_USER_FEATURES (NETIF_F_HW_CSUM|NETIF_F_TSO_ECN|NETIF_F_TSO| \
			  NETIF_F_TSO6)

	int			align;
	int			vnet_hdr_sz;
	int			sndbuf;
	struct tap_filter	txflt;
	struct sock_fprog	fprog;
	/* protected by rtnl lock */
	bool			filter_attached;
#ifdef TUN_DEBUG
	int debug;
#endif
	spinlock_t lock;
	struct hlist_head flows[TUN_NUM_FLOW_ENTRIES];
	struct timer_list flow_gc_timer;
	unsigned long ageing_time;
	unsigned int numdisabled;
	struct list_head disabled;
	void *security;
	u32 flow_count;
	u32 rx_batched;
	struct tun_pcpu_stats __percpu *pcpu_stats;
	struct bpf_prog __rcu *xdp_prog;
	struct tun_prog __rcu *steering_prog;
	struct tun_prog __rcu *filter_prog;
};

struct veth {
	__be16 h_vlan_proto;
	__be16 h_vlan_TCI;
};

bool tun_is_xdp_buff(void *ptr)
{
	return (unsigned long)ptr & TUN_XDP_FLAG;
}
EXPORT_SYMBOL(tun_is_xdp_buff);

void *tun_xdp_to_ptr(void *ptr)
{
	return (void *)((unsigned long)ptr | TUN_XDP_FLAG);
}
EXPORT_SYMBOL(tun_xdp_to_ptr);

void *tun_ptr_to_xdp(void *ptr)
{
	return (void *)((unsigned long)ptr & ~TUN_XDP_FLAG);
}
EXPORT_SYMBOL(tun_ptr_to_xdp);

static int tun_napi_receive(struct napi_struct *napi, int budget)
{
	struct tun_file *tfile = container_of(napi, struct tun_file, napi);
	struct sk_buff_head *queue = &tfile->sk.sk_write_queue;
	struct sk_buff_head process_queue;
	struct sk_buff *skb;
	int received = 0;

	__skb_queue_head_init(&process_queue);

	spin_lock(&queue->lock);
	skb_queue_splice_tail_init(queue, &process_queue);
	spin_unlock(&queue->lock);

	while (received < budget && (skb = __skb_dequeue(&process_queue))) {
		napi_gro_receive(napi, skb);
		++received;
	}

	if (!skb_queue_empty(&process_queue)) {
		spin_lock(&queue->lock);
		skb_queue_splice(&process_queue, queue);
		spin_unlock(&queue->lock);
	}

	return received;
}

static int tun_napi_poll(struct napi_struct *napi, int budget)
{
	unsigned int received;

	received = tun_napi_receive(napi, budget);

	if (received < budget)
		napi_complete_done(napi, received);

	return received;
}

static void tun_napi_init(struct tun_struct *tun, struct tun_file *tfile,
			  bool napi_en)
{
	tfile->napi_enabled = napi_en;
	if (napi_en) {
		netif_napi_add(tun->dev, &tfile->napi, tun_napi_poll,
			       NAPI_POLL_WEIGHT);
		napi_enable(&tfile->napi);
		mutex_init(&tfile->napi_mutex);
	}
}

static void tun_napi_disable(struct tun_struct *tun, struct tun_file *tfile)
{
	if (tfile->napi_enabled)
		napi_disable(&tfile->napi);
}

static void tun_napi_del(struct tun_struct *tun, struct tun_file *tfile)
{
	if (tfile->napi_enabled)
		netif_napi_del(&tfile->napi);
}

static bool tun_napi_frags_enabled(const struct tun_struct *tun)
{
	return READ_ONCE(tun->flags) & IFF_NAPI_FRAGS;
}

#ifdef CONFIG_TUN_VNET_CROSS_LE
static inline bool tun_legacy_is_little_endian(struct tun_struct *tun)
{
	return tun->flags & TUN_VNET_BE ? false :
		virtio_legacy_is_little_endian();
}

static long tun_get_vnet_be(struct tun_struct *tun, int __user *argp)
{
	int be = !!(tun->flags & TUN_VNET_BE);

	if (put_user(be, argp))
		return -EFAULT;

	return 0;
}

static long tun_set_vnet_be(struct tun_struct *tun, int __user *argp)
{
	int be;

	if (get_user(be, argp))
		return -EFAULT;

	if (be)
		tun->flags |= TUN_VNET_BE;
	else
		tun->flags &= ~TUN_VNET_BE;

	return 0;
}
#else
static inline bool tun_legacy_is_little_endian(struct tun_struct *tun)
{
	return virtio_legacy_is_little_endian();
}

static long tun_get_vnet_be(struct tun_struct *tun, int __user *argp)
{
	return -EINVAL;
}

static long tun_set_vnet_be(struct tun_struct *tun, int __user *argp)
{
	return -EINVAL;
}
#endif /* CONFIG_TUN_VNET_CROSS_LE */

static inline bool tun_is_little_endian(struct tun_struct *tun)
{
	return tun->flags & TUN_VNET_LE ||
		tun_legacy_is_little_endian(tun);
}

static inline u16 tun16_to_cpu(struct tun_struct *tun, __virtio16 val)
{
	return __virtio16_to_cpu(tun_is_little_endian(tun), val);
}

static inline __virtio16 cpu_to_tun16(struct tun_struct *tun, u16 val)
{
	return __cpu_to_virtio16(tun_is_little_endian(tun), val);
}

static inline u32 tun_hashfn(u32 rxhash)
{
	return rxhash & 0x3ff;
}

static struct tun_flow_entry *tun_flow_find(struct hlist_head *head, u32 rxhash)
{
	struct tun_flow_entry *e;

	hlist_for_each_entry_rcu(e, head, hash_link) {
		if (e->rxhash == rxhash)
			return e;
	}
	return NULL;
}

static struct tun_flow_entry *tun_flow_create(struct tun_struct *tun,
					      struct hlist_head *head,
					      u32 rxhash, u16 queue_index)
{
	struct tun_flow_entry *e = kmalloc(sizeof(*e), GFP_ATOMIC);

	if (e) {
		tun_debug(KERN_INFO, tun, "create flow: hash %u index %u\n",
			  rxhash, queue_index);
		e->updated = jiffies;
		e->rxhash = rxhash;
		e->rps_rxhash = 0;
		e->queue_index = queue_index;
		e->tun = tun;
		hlist_add_head_rcu(&e->hash_link, head);
		++tun->flow_count;
	}
	return e;
}

static void tun_flow_delete(struct tun_struct *tun, struct tun_flow_entry *e)
{
	tun_debug(KERN_INFO, tun, "delete flow: hash %u index %u\n",
		  e->rxhash, e->queue_index);
	hlist_del_rcu(&e->hash_link);
	kfree_rcu(e, rcu);
	--tun->flow_count;
}

static void tun_flow_flush(struct tun_struct *tun)
{
	int i;

	spin_lock_bh(&tun->lock);
	for (i = 0; i < TUN_NUM_FLOW_ENTRIES; i++) {
		struct tun_flow_entry *e;
		struct hlist_node *n;

		hlist_for_each_entry_safe(e, n, &tun->flows[i], hash_link)
			tun_flow_delete(tun, e);
	}
	spin_unlock_bh(&tun->lock);
}

static void tun_flow_delete_by_queue(struct tun_struct *tun, u16 queue_index)
{
	int i;

	spin_lock_bh(&tun->lock);
	for (i = 0; i < TUN_NUM_FLOW_ENTRIES; i++) {
		struct tun_flow_entry *e;
		struct hlist_node *n;

		hlist_for_each_entry_safe(e, n, &tun->flows[i], hash_link) {
			if (e->queue_index == queue_index)
				tun_flow_delete(tun, e);
		}
	}
	spin_unlock_bh(&tun->lock);
}

static void tun_flow_cleanup(struct timer_list *t)
{
	struct tun_struct *tun = from_timer(tun, t, flow_gc_timer);
	unsigned long delay = tun->ageing_time;
	unsigned long next_timer = jiffies + delay;
	unsigned long count = 0;
	int i;

	tun_debug(KERN_INFO, tun, "tun_flow_cleanup\n");

	spin_lock(&tun->lock);
	for (i = 0; i < TUN_NUM_FLOW_ENTRIES; i++) {
		struct tun_flow_entry *e;
		struct hlist_node *n;

		hlist_for_each_entry_safe(e, n, &tun->flows[i], hash_link) {
			unsigned long this_timer;

			this_timer = e->updated + delay;
			if (time_before_eq(this_timer, jiffies)) {
				tun_flow_delete(tun, e);
				continue;
			}
			count++;
			if (time_before(this_timer, next_timer))
				next_timer = this_timer;
		}
	}

	if (count)
		mod_timer(&tun->flow_gc_timer, round_jiffies_up(next_timer));
	spin_unlock(&tun->lock);
}

static void tun_flow_update(struct tun_struct *tun, u32 rxhash,
			    struct tun_file *tfile)
{
	struct hlist_head *head;
	struct tun_flow_entry *e;
	unsigned long delay = tun->ageing_time;
	u16 queue_index = tfile->queue_index;

	if (!rxhash)
		return;
	else
		head = &tun->flows[tun_hashfn(rxhash)];

	rcu_read_lock();

	/* We may get a very small possibility of OOO during switching, not
	 * worth to optimize.*/
	if (tun->numqueues == 1 || tfile->detached)
		goto unlock;

	e = tun_flow_find(head, rxhash);
	if (likely(e)) {
		/* TODO: keep queueing to old queue until it's empty? */
		e->queue_index = queue_index;
		e->updated = jiffies;
		sock_rps_record_flow_hash(e->rps_rxhash);
	} else {
		spin_lock_bh(&tun->lock);
		if (!tun_flow_find(head, rxhash) &&
		    tun->flow_count < MAX_TAP_FLOWS)
			tun_flow_create(tun, head, rxhash, queue_index);

		if (!timer_pending(&tun->flow_gc_timer))
			mod_timer(&tun->flow_gc_timer,
				  round_jiffies_up(jiffies + delay));
		spin_unlock_bh(&tun->lock);
	}

unlock:
	rcu_read_unlock();
}

/**
 * Save the hash received in the stack receive path and update the
 * flow_hash table accordingly.
 */
static inline void tun_flow_save_rps_rxhash(struct tun_flow_entry *e, u32 hash)
{
	if (unlikely(e->rps_rxhash != hash))
		e->rps_rxhash = hash;
}

/* We try to identify a flow through its rxhash first. The reason that
 * we do not check rxq no. is because some cards(e.g 82599), chooses
 * the rxq based on the txq where the last packet of the flow comes. As
 * the userspace application move between processors, we may get a
 * different rxq no. here. If we could not get rxhash, then we would
 * hope the rxq no. may help here.
 */
static u16 tun_automq_select_queue(struct tun_struct *tun, struct sk_buff *skb)
{
	struct tun_flow_entry *e;
	u32 txq = 0;
	u32 numqueues = 0;

	numqueues = READ_ONCE(tun->numqueues);

	txq = __skb_get_hash_symmetric(skb);
	if (txq) {
		e = tun_flow_find(&tun->flows[tun_hashfn(txq)], txq);
		if (e) {
			tun_flow_save_rps_rxhash(e, txq);
			txq = e->queue_index;
		} else
			/* use multiply and shift instead of expensive divide */
			txq = ((u64)txq * numqueues) >> 32;
	} else if (likely(skb_rx_queue_recorded(skb))) {
		txq = skb_get_rx_queue(skb);
		while (unlikely(txq >= numqueues))
			txq -= numqueues;
	}

	return txq;
}

static u16 tun_ebpf_select_queue(struct tun_struct *tun, struct sk_buff *skb)
{
	struct tun_prog *prog;
	u16 ret = 0;

	prog = rcu_dereference(tun->steering_prog);
	if (prog)
		ret = bpf_prog_run_clear_cb(prog->prog, skb);

	return ret % tun->numqueues;
}

static u16 tun_select_queue(struct net_device *dev, struct sk_buff *skb,
			    void *accel_priv, select_queue_fallback_t fallback)
{
	struct tun_struct *tun = netdev_priv(dev);
	u16 ret;

	rcu_read_lock();
	if (rcu_dereference(tun->steering_prog))
		ret = tun_ebpf_select_queue(tun, skb);
	else
		ret = tun_automq_select_queue(tun, skb);
	rcu_read_unlock();

	return ret;
}

static inline bool tun_not_capable(struct tun_struct *tun)
{
	const struct cred *cred = current_cred();
	struct net *net = dev_net(tun->dev);

	return ((uid_valid(tun->owner) && !uid_eq(cred->euid, tun->owner)) ||
		  (gid_valid(tun->group) && !in_egroup_p(tun->group))) &&
		!ns_capable(net->user_ns, CAP_NET_ADMIN);
}

static void tun_set_real_num_queues(struct tun_struct *tun)
{
	netif_set_real_num_tx_queues(tun->dev, tun->numqueues);
	netif_set_real_num_rx_queues(tun->dev, tun->numqueues);
}

static void tun_disable_queue(struct tun_struct *tun, struct tun_file *tfile)
{
	tfile->detached = tun;
	list_add_tail(&tfile->next, &tun->disabled);
	++tun->numdisabled;
}

static struct tun_struct *tun_enable_queue(struct tun_file *tfile)
{
	struct tun_struct *tun = tfile->detached;

	tfile->detached = NULL;
	list_del_init(&tfile->next);
	--tun->numdisabled;
	return tun;
}

void tun_ptr_free(void *ptr)
{
	if (!ptr)
		return;
	if (tun_is_xdp_buff(ptr)) {
		struct xdp_buff *xdp = tun_ptr_to_xdp(ptr);

		put_page(virt_to_head_page(xdp->data));
	} else {
		__skb_array_destroy_skb(ptr);
	}
}
EXPORT_SYMBOL_GPL(tun_ptr_free);

static void tun_queue_purge(struct tun_file *tfile)
{
	void *ptr;

	while ((ptr = ptr_ring_consume(&tfile->tx_ring)) != NULL)
		tun_ptr_free(ptr);

	skb_queue_purge(&tfile->sk.sk_write_queue);
	skb_queue_purge(&tfile->sk.sk_error_queue);
}

static void tun_cleanup_tx_ring(struct tun_file *tfile)
{
	if (tfile->tx_ring.queue) {
		ptr_ring_cleanup(&tfile->tx_ring, tun_ptr_free);
		xdp_rxq_info_unreg(&tfile->xdp_rxq);
		memset(&tfile->tx_ring, 0, sizeof(tfile->tx_ring));
	}
}

static void __tun_detach(struct tun_file *tfile, bool clean)
{
	struct tun_file *ntfile;
	struct tun_struct *tun;

	tun = rtnl_dereference(tfile->tun);

	if (tun && clean) {
		tun_napi_disable(tun, tfile);
		tun_napi_del(tun, tfile);
	}

	if (tun && !tfile->detached) {
		u16 index = tfile->queue_index;
		BUG_ON(index >= tun->numqueues);

		rcu_assign_pointer(tun->tfiles[index],
				   tun->tfiles[tun->numqueues - 1]);
		ntfile = rtnl_dereference(tun->tfiles[index]);
		ntfile->queue_index = index;

		--tun->numqueues;
		if (clean) {
			RCU_INIT_POINTER(tfile->tun, NULL);
			sock_put(&tfile->sk);
		} else
			tun_disable_queue(tun, tfile);

		synchronize_net();
		tun_flow_delete_by_queue(tun, tun->numqueues + 1);
		/* Drop read queue */
		tun_queue_purge(tfile);
		tun_set_real_num_queues(tun);
	} else if (tfile->detached && clean) {
		tun = tun_enable_queue(tfile);
		sock_put(&tfile->sk);
	}

	if (clean) {
		if (tun && tun->numqueues == 0 && tun->numdisabled == 0) {
			netif_carrier_off(tun->dev);

			if (!(tun->flags & IFF_PERSIST) &&
			    tun->dev->reg_state == NETREG_REGISTERED)
				unregister_netdevice(tun->dev);
		}
		tun_cleanup_tx_ring(tfile);
		sock_put(&tfile->sk);
	}
}

static void tun_detach(struct tun_file *tfile, bool clean)
{
	rtnl_lock();
	__tun_detach(tfile, clean);
	rtnl_unlock();
}

static void tun_detach_all(struct net_device *dev)
{
	struct tun_struct *tun = netdev_priv(dev);
	struct tun_file *tfile, *tmp;
	int i, n = tun->numqueues;

	for (i = 0; i < n; i++) {
		tfile = rtnl_dereference(tun->tfiles[i]);
		BUG_ON(!tfile);
		tun_napi_disable(tun, tfile);
		tfile->socket.sk->sk_shutdown = RCV_SHUTDOWN;
		tfile->socket.sk->sk_data_ready(tfile->socket.sk);
		RCU_INIT_POINTER(tfile->tun, NULL);
		--tun->numqueues;
	}
	list_for_each_entry(tfile, &tun->disabled, next) {
		tfile->socket.sk->sk_shutdown = RCV_SHUTDOWN;
		tfile->socket.sk->sk_data_ready(tfile->socket.sk);
		RCU_INIT_POINTER(tfile->tun, NULL);
	}
	BUG_ON(tun->numqueues != 0);

	synchronize_net();
	for (i = 0; i < n; i++) {
		tfile = rtnl_dereference(tun->tfiles[i]);
		tun_napi_del(tun, tfile);
		/* Drop read queue */
		tun_queue_purge(tfile);
		sock_put(&tfile->sk);
		tun_cleanup_tx_ring(tfile);
	}
	list_for_each_entry_safe(tfile, tmp, &tun->disabled, next) {
		tun_enable_queue(tfile);
		tun_queue_purge(tfile);
		sock_put(&tfile->sk);
		tun_cleanup_tx_ring(tfile);
	}
	BUG_ON(tun->numdisabled != 0);

	if (tun->flags & IFF_PERSIST)
		module_put(THIS_MODULE);
}

static int tun_attach(struct tun_struct *tun, struct file *file,
		      bool skip_filter, bool napi)
{
	struct tun_file *tfile = file->private_data;
	struct net_device *dev = tun->dev;
	int err;

	err = security_tun_dev_attach(tfile->socket.sk, tun->security);
	if (err < 0)
		goto out;

	err = -EINVAL;
	if (rtnl_dereference(tfile->tun) && !tfile->detached)
		goto out;

	err = -EBUSY;
	if (!(tun->flags & IFF_MULTI_QUEUE) && tun->numqueues == 1)
		goto out;

	err = -E2BIG;
	if (!tfile->detached &&
	    tun->numqueues + tun->numdisabled == MAX_TAP_QUEUES)
		goto out;

	err = 0;

	/* Re-attach the filter to persist device */
	if (!skip_filter && (tun->filter_attached == true)) {
		lock_sock(tfile->socket.sk);
		err = sk_attach_filter(&tun->fprog, tfile->socket.sk);
		release_sock(tfile->socket.sk);
		if (!err)
			goto out;
	}

	if (!tfile->detached &&
	    ptr_ring_init(&tfile->tx_ring, dev->tx_queue_len, GFP_KERNEL)) {
		err = -ENOMEM;
		goto out;
	}

	tfile->queue_index = tun->numqueues;
	tfile->socket.sk->sk_shutdown &= ~RCV_SHUTDOWN;

	if (tfile->detached) {
		/* Re-attach detached tfile, updating XDP queue_index */
		WARN_ON(!xdp_rxq_info_is_reg(&tfile->xdp_rxq));

		if (tfile->xdp_rxq.queue_index    != tfile->queue_index)
			tfile->xdp_rxq.queue_index = tfile->queue_index;
	} else {
		/* Setup XDP RX-queue info, for new tfile getting attached */
		err = xdp_rxq_info_reg(&tfile->xdp_rxq,
				       tun->dev, tfile->queue_index);
		if (err < 0)
			goto out;
		err = 0;
	}

	rcu_assign_pointer(tfile->tun, tun);
	rcu_assign_pointer(tun->tfiles[tun->numqueues], tfile);
	tun->numqueues++;

	if (tfile->detached) {
		tun_enable_queue(tfile);
	} else {
		sock_hold(&tfile->sk);
		tun_napi_init(tun, tfile, napi);
	}

	tun_set_real_num_queues(tun);

	/* device is allowed to go away first, so no need to hold extra
	 * refcnt.
	 */

out:
	return err;
}

static struct tun_struct *tun_get(struct tun_file *tfile)
{
	struct tun_struct *tun;

	rcu_read_lock();
	tun = rcu_dereference(tfile->tun);
	if (tun)
		dev_hold(tun->dev);
	rcu_read_unlock();

	return tun;
}

static void tun_put(struct tun_struct *tun)
{
	dev_put(tun->dev);
}

/* TAP filtering */
static void addr_hash_set(u32 *mask, const u8 *addr)
{
	int n = ether_crc(ETH_ALEN, addr) >> 26;
	mask[n >> 5] |= (1 << (n & 31));
}

static unsigned int addr_hash_test(const u32 *mask, const u8 *addr)
{
	int n = ether_crc(ETH_ALEN, addr) >> 26;
	return mask[n >> 5] & (1 << (n & 31));
}

static int update_filter(struct tap_filter *filter, void __user *arg)
{
	struct { u8 u[ETH_ALEN]; } *addr;
	struct tun_filter uf;
	int err, alen, n, nexact;

	if (copy_from_user(&uf, arg, sizeof(uf)))
		return -EFAULT;

	if (!uf.count) {
		/* Disabled */
		filter->count = 0;
		return 0;
	}

	alen = ETH_ALEN * uf.count;
	addr = memdup_user(arg + sizeof(uf), alen);
	if (IS_ERR(addr))
		return PTR_ERR(addr);

	/* The filter is updated without holding any locks. Which is
	 * perfectly safe. We disable it first and in the worst
	 * case we'll accept a few undesired packets. */
	filter->count = 0;
	wmb();

	/* Use first set of addresses as an exact filter */
	for (n = 0; n < uf.count && n < FLT_EXACT_COUNT; n++)
		memcpy(filter->addr[n], addr[n].u, ETH_ALEN);

	nexact = n;

	/* Remaining multicast addresses are hashed,
	 * unicast will leave the filter disabled. */
	memset(filter->mask, 0, sizeof(filter->mask));
	for (; n < uf.count; n++) {
		if (!is_multicast_ether_addr(addr[n].u)) {
			err = 0; /* no filter */
			goto free_addr;
		}
		addr_hash_set(filter->mask, addr[n].u);
	}

	/* For ALLMULTI just set the mask to all ones.
	 * This overrides the mask populated above. */
	if ((uf.flags & TUN_FLT_ALLMULTI))
		memset(filter->mask, ~0, sizeof(filter->mask));

	/* Now enable the filter */
	wmb();
	filter->count = nexact;

	/* Return the number of exact filters */
	err = nexact;
free_addr:
	kfree(addr);
	return err;
}

/* Returns: 0 - drop, !=0 - accept */
static int run_filter(struct tap_filter *filter, const struct sk_buff *skb)
{
	/* Cannot use eth_hdr(skb) here because skb_mac_hdr() is incorrect
	 * at this point. */
	struct ethhdr *eh = (struct ethhdr *) skb->data;
	int i;

	/* Exact match */
	for (i = 0; i < filter->count; i++)
		if (ether_addr_equal(eh->h_dest, filter->addr[i]))
			return 1;

	/* Inexact match (multicast only) */
	if (is_multicast_ether_addr(eh->h_dest))
		return addr_hash_test(filter->mask, eh->h_dest);

	return 0;
}

/*
 * Checks whether the packet is accepted or not.
 * Returns: 0 - drop, !=0 - accept
 */
static int check_filter(struct tap_filter *filter, const struct sk_buff *skb)
{
	if (!filter->count)
		return 1;

	return run_filter(filter, skb);
}

/* Network device part of the driver */

static const struct ethtool_ops tun_ethtool_ops;

/* Net device detach from fd. */
static void tun_net_uninit(struct net_device *dev)
{
	tun_detach_all(dev);
}

/* Net device open. */
static int tun_net_open(struct net_device *dev)
{
	struct tun_struct *tun = netdev_priv(dev);
	int i;

	netif_tx_start_all_queues(dev);

	for (i = 0; i < tun->numqueues; i++) {
		struct tun_file *tfile;

		tfile = rtnl_dereference(tun->tfiles[i]);
		tfile->socket.sk->sk_write_space(tfile->socket.sk);
	}

	return 0;
}

/* Net device close. */
static int tun_net_close(struct net_device *dev)
{
	netif_tx_stop_all_queues(dev);
	return 0;
}

/* Net device start xmit */
static void tun_automq_xmit(struct tun_struct *tun, struct sk_buff *skb)
{
#ifdef CONFIG_RPS
	if (tun->numqueues == 1 && static_key_false(&rps_needed)) {
		/* Select queue was not called for the skbuff, so we extract the
		 * RPS hash and save it into the flow_table here.
		 */
		__u32 rxhash;

		rxhash = __skb_get_hash_symmetric(skb);
		if (rxhash) {
			struct tun_flow_entry *e;
			e = tun_flow_find(&tun->flows[tun_hashfn(rxhash)],
					rxhash);
			if (e)
				tun_flow_save_rps_rxhash(e, rxhash);
		}
	}
#endif
}

static unsigned int run_ebpf_filter(struct tun_struct *tun,
				    struct sk_buff *skb,
				    int len)
{
	struct tun_prog *prog = rcu_dereference(tun->filter_prog);

	if (prog)
		len = bpf_prog_run_clear_cb(prog->prog, skb);

	return len;
}

/* Net device start xmit */
static netdev_tx_t tun_net_xmit(struct sk_buff *skb, struct net_device *dev)
{
	struct tun_struct *tun = netdev_priv(dev);
	int txq = skb->queue_mapping;
	struct tun_file *tfile;
	int len = skb->len;

	rcu_read_lock();
	tfile = rcu_dereference(tun->tfiles[txq]);

	/* Drop packet if interface is not attached */
	if (txq >= tun->numqueues)
		goto drop;

	if (!rcu_dereference(tun->steering_prog))
		tun_automq_xmit(tun, skb);

	tun_debug(KERN_INFO, tun, "tun_net_xmit %d\n", skb->len);

	BUG_ON(!tfile);

	/* Drop if the filter does not like it.
	 * This is a noop if the filter is disabled.
	 * Filter can be enabled only for the TAP devices. */
	if (!check_filter(&tun->txflt, skb))
		goto drop;

	if (tfile->socket.sk->sk_filter &&
	    sk_filter(tfile->socket.sk, skb))
		goto drop;

	len = run_ebpf_filter(tun, skb, len);

	/* Trim extra bytes since we may insert vlan proto & TCI
	 * in tun_put_user().
	 */
	len -= skb_vlan_tag_present(skb) ? sizeof(struct veth) : 0;
	if (len <= 0 || pskb_trim(skb, len))
		goto drop;

	if (unlikely(skb_orphan_frags_rx(skb, GFP_ATOMIC)))
		goto drop;

	skb_tx_timestamp(skb);

	/* Orphan the skb - required as we might hang on to it
	 * for indefinite time.
	 */
	skb_orphan(skb);

	nf_reset(skb);

	if (ptr_ring_produce(&tfile->tx_ring, skb))
		goto drop;

	/* Notify and wake up reader process */
	if (tfile->flags & TUN_FASYNC)
		kill_fasync(&tfile->fasync, SIGIO, POLL_IN);
	tfile->socket.sk->sk_data_ready(tfile->socket.sk);

	rcu_read_unlock();
	return NETDEV_TX_OK;

drop:
	this_cpu_inc(tun->pcpu_stats->tx_dropped);
	skb_tx_error(skb);
	kfree_skb(skb);
	rcu_read_unlock();
	return NET_XMIT_DROP;
}

static void tun_net_mclist(struct net_device *dev)
{
	/*
	 * This callback is supposed to deal with mc filter in
	 * _rx_ path and has nothing to do with the _tx_ path.
	 * In rx path we always accept everything userspace gives us.
	 */
}

static netdev_features_t tun_net_fix_features(struct net_device *dev,
	netdev_features_t features)
{
	struct tun_struct *tun = netdev_priv(dev);

	return (features & tun->set_features) | (features & ~TUN_USER_FEATURES);
}
#ifdef CONFIG_NET_POLL_CONTROLLER
static void tun_poll_controller(struct net_device *dev)
{
	/*
	 * Tun only receives frames when:
	 * 1) the char device endpoint gets data from user space
	 * 2) the tun socket gets a sendmsg call from user space
	 * If NAPI is not enabled, since both of those are synchronous
	 * operations, we are guaranteed never to have pending data when we poll
	 * for it so there is nothing to do here but return.
	 * We need this though so netpoll recognizes us as an interface that
	 * supports polling, which enables bridge devices in virt setups to
	 * still use netconsole
	 * If NAPI is enabled, however, we need to schedule polling for all
	 * queues unless we are using napi_gro_frags(), which we call in
	 * process context and not in NAPI context.
	 */
	struct tun_struct *tun = netdev_priv(dev);

	if (tun->flags & IFF_NAPI) {
		struct tun_file *tfile;
		int i;

		if (tun_napi_frags_enabled(tun))
			return;

		rcu_read_lock();
		for (i = 0; i < tun->numqueues; i++) {
			tfile = rcu_dereference(tun->tfiles[i]);
			if (tfile->napi_enabled)
				napi_schedule(&tfile->napi);
		}
		rcu_read_unlock();
	}
	return;
}
#endif

static void tun_set_headroom(struct net_device *dev, int new_hr)
{
	struct tun_struct *tun = netdev_priv(dev);

	if (new_hr < NET_SKB_PAD)
		new_hr = NET_SKB_PAD;

	tun->align = new_hr;
}

static void
tun_net_get_stats64(struct net_device *dev, struct rtnl_link_stats64 *stats)
{
	u32 rx_dropped = 0, tx_dropped = 0, rx_frame_errors = 0;
	struct tun_struct *tun = netdev_priv(dev);
	struct tun_pcpu_stats *p;
	int i;

	for_each_possible_cpu(i) {
		u64 rxpackets, rxbytes, txpackets, txbytes;
		unsigned int start;

		p = per_cpu_ptr(tun->pcpu_stats, i);
		do {
			start = u64_stats_fetch_begin(&p->syncp);
			rxpackets	= p->rx_packets;
			rxbytes		= p->rx_bytes;
			txpackets	= p->tx_packets;
			txbytes		= p->tx_bytes;
		} while (u64_stats_fetch_retry(&p->syncp, start));

		stats->rx_packets	+= rxpackets;
		stats->rx_bytes		+= rxbytes;
		stats->tx_packets	+= txpackets;
		stats->tx_bytes		+= txbytes;

		/* u32 counters */
		rx_dropped	+= p->rx_dropped;
		rx_frame_errors	+= p->rx_frame_errors;
		tx_dropped	+= p->tx_dropped;
	}
	stats->rx_dropped  = rx_dropped;
	stats->rx_frame_errors = rx_frame_errors;
	stats->tx_dropped = tx_dropped;
}

static int tun_xdp_set(struct net_device *dev, struct bpf_prog *prog,
		       struct netlink_ext_ack *extack)
{
	struct tun_struct *tun = netdev_priv(dev);
	struct bpf_prog *old_prog;

	old_prog = rtnl_dereference(tun->xdp_prog);
	rcu_assign_pointer(tun->xdp_prog, prog);
	if (old_prog)
		bpf_prog_put(old_prog);

	return 0;
}

static u32 tun_xdp_query(struct net_device *dev)
{
	struct tun_struct *tun = netdev_priv(dev);
	const struct bpf_prog *xdp_prog;

	xdp_prog = rtnl_dereference(tun->xdp_prog);
	if (xdp_prog)
		return xdp_prog->aux->id;

	return 0;
}

static int tun_xdp(struct net_device *dev, struct netdev_bpf *xdp)
{
	switch (xdp->command) {
	case XDP_SETUP_PROG:
		return tun_xdp_set(dev, xdp->prog, xdp->extack);
	case XDP_QUERY_PROG:
		xdp->prog_id = tun_xdp_query(dev);
		xdp->prog_attached = !!xdp->prog_id;
		return 0;
	default:
		return -EINVAL;
	}
}

static const struct net_device_ops tun_netdev_ops = {
	.ndo_uninit		= tun_net_uninit,
	.ndo_open		= tun_net_open,
	.ndo_stop		= tun_net_close,
	.ndo_start_xmit		= tun_net_xmit,
	.ndo_fix_features	= tun_net_fix_features,
	.ndo_select_queue	= tun_select_queue,
#ifdef CONFIG_NET_POLL_CONTROLLER
	.ndo_poll_controller	= tun_poll_controller,
#endif
	.ndo_set_rx_headroom	= tun_set_headroom,
	.ndo_get_stats64	= tun_net_get_stats64,
};

static int tun_xdp_xmit(struct net_device *dev, struct xdp_buff *xdp)
{
	struct tun_struct *tun = netdev_priv(dev);
	struct xdp_buff *buff = xdp->data_hard_start;
	int headroom = xdp->data - xdp->data_hard_start;
	struct tun_file *tfile;
	u32 numqueues;
	int ret = 0;

	/* Assure headroom is available and buff is properly aligned */
	if (unlikely(headroom < sizeof(*xdp) || tun_is_xdp_buff(xdp)))
		return -ENOSPC;

	*buff = *xdp;

	rcu_read_lock();

	numqueues = READ_ONCE(tun->numqueues);
	if (!numqueues) {
		ret = -ENOSPC;
		goto out;
	}

	tfile = rcu_dereference(tun->tfiles[smp_processor_id() %
					    numqueues]);
	/* Encode the XDP flag into lowest bit for consumer to differ
	 * XDP buffer from sk_buff.
	 */
	if (ptr_ring_produce(&tfile->tx_ring, tun_xdp_to_ptr(buff))) {
		this_cpu_inc(tun->pcpu_stats->tx_dropped);
		ret = -ENOSPC;
	}

out:
	rcu_read_unlock();
	return ret;
}

static void tun_xdp_flush(struct net_device *dev)
{
	struct tun_struct *tun = netdev_priv(dev);
	struct tun_file *tfile;
	u32 numqueues;

	rcu_read_lock();

	numqueues = READ_ONCE(tun->numqueues);
	if (!numqueues)
		goto out;

	tfile = rcu_dereference(tun->tfiles[smp_processor_id() %
					    numqueues]);
	/* Notify and wake up reader process */
	if (tfile->flags & TUN_FASYNC)
		kill_fasync(&tfile->fasync, SIGIO, POLL_IN);
	tfile->socket.sk->sk_data_ready(tfile->socket.sk);

out:
	rcu_read_unlock();
}

static const struct net_device_ops tap_netdev_ops = {
	.ndo_uninit		= tun_net_uninit,
	.ndo_open		= tun_net_open,
	.ndo_stop		= tun_net_close,
	.ndo_start_xmit		= tun_net_xmit,
	.ndo_fix_features	= tun_net_fix_features,
	.ndo_set_rx_mode	= tun_net_mclist,
	.ndo_set_mac_address	= eth_mac_addr,
	.ndo_validate_addr	= eth_validate_addr,
	.ndo_select_queue	= tun_select_queue,
#ifdef CONFIG_NET_POLL_CONTROLLER
	.ndo_poll_controller	= tun_poll_controller,
#endif
	.ndo_features_check	= passthru_features_check,
	.ndo_set_rx_headroom	= tun_set_headroom,
	.ndo_get_stats64	= tun_net_get_stats64,
	.ndo_bpf		= tun_xdp,
	.ndo_xdp_xmit		= tun_xdp_xmit,
	.ndo_xdp_flush		= tun_xdp_flush,
};

static void tun_flow_init(struct tun_struct *tun)
{
	int i;

	for (i = 0; i < TUN_NUM_FLOW_ENTRIES; i++)
		INIT_HLIST_HEAD(&tun->flows[i]);

	tun->ageing_time = TUN_FLOW_EXPIRE;
	timer_setup(&tun->flow_gc_timer, tun_flow_cleanup, 0);
	mod_timer(&tun->flow_gc_timer,
		  round_jiffies_up(jiffies + tun->ageing_time));
}

static void tun_flow_uninit(struct tun_struct *tun)
{
	del_timer_sync(&tun->flow_gc_timer);
	tun_flow_flush(tun);
}

#define MIN_MTU 68
#define MAX_MTU 65535

/* Initialize net device. */
static void tun_net_init(struct net_device *dev)
{
	struct tun_struct *tun = netdev_priv(dev);

	switch (tun->flags & TUN_TYPE_MASK) {
	case IFF_TUN:
		dev->netdev_ops = &tun_netdev_ops;

		/* Point-to-Point TUN Device */
		dev->hard_header_len = 0;
		dev->addr_len = 0;
		dev->mtu = 1500;

		/* Zero header length */
		dev->type = ARPHRD_NONE;
		dev->flags = IFF_POINTOPOINT | IFF_NOARP | IFF_MULTICAST;
		break;

	case IFF_TAP:
		dev->netdev_ops = &tap_netdev_ops;
		/* Ethernet TAP Device */
		ether_setup(dev);
		dev->priv_flags &= ~IFF_TX_SKB_SHARING;
		dev->priv_flags |= IFF_LIVE_ADDR_CHANGE;

		eth_hw_addr_random(dev);

		break;
	}

	dev->min_mtu = MIN_MTU;
	dev->max_mtu = MAX_MTU - dev->hard_header_len;
}

/* Character device part */

/* Poll */
static __poll_t tun_chr_poll(struct file *file, poll_table *wait)
{
	struct tun_file *tfile = file->private_data;
	struct tun_struct *tun = tun_get(tfile);
	struct sock *sk;
	__poll_t mask = 0;

	if (!tun)
		return EPOLLERR;

	sk = tfile->socket.sk;

	tun_debug(KERN_INFO, tun, "tun_chr_poll\n");

	poll_wait(file, sk_sleep(sk), wait);

	if (!ptr_ring_empty(&tfile->tx_ring))
		mask |= EPOLLIN | EPOLLRDNORM;

	if (tun->dev->flags & IFF_UP &&
	    (sock_writeable(sk) ||
	     (!test_and_set_bit(SOCKWQ_ASYNC_NOSPACE, &sk->sk_socket->flags) &&
	      sock_writeable(sk))))
		mask |= EPOLLOUT | EPOLLWRNORM;

	if (tun->dev->reg_state != NETREG_REGISTERED)
		mask = EPOLLERR;

	tun_put(tun);
	return mask;
}

static struct sk_buff *tun_napi_alloc_frags(struct tun_file *tfile,
					    size_t len,
					    const struct iov_iter *it)
{
	struct sk_buff *skb;
	size_t linear;
	int err;
	int i;

	if (it->nr_segs > MAX_SKB_FRAGS + 1)
		return ERR_PTR(-ENOMEM);

	local_bh_disable();
	skb = napi_get_frags(&tfile->napi);
	local_bh_enable();
	if (!skb)
		return ERR_PTR(-ENOMEM);

	linear = iov_iter_single_seg_count(it);
	err = __skb_grow(skb, linear);
	if (err)
		goto free;

	skb->len = len;
	skb->data_len = len - linear;
	skb->truesize += skb->data_len;

	for (i = 1; i < it->nr_segs; i++) {
		struct page_frag *pfrag = &current->task_frag;
		size_t fragsz = it->iov[i].iov_len;

		if (fragsz == 0 || fragsz > PAGE_SIZE) {
			err = -EINVAL;
			goto free;
		}

		if (!skb_page_frag_refill(fragsz, pfrag, GFP_KERNEL)) {
			err = -ENOMEM;
			goto free;
		}

		skb_fill_page_desc(skb, i - 1, pfrag->page,
				   pfrag->offset, fragsz);
		page_ref_inc(pfrag->page);
		pfrag->offset += fragsz;
	}

	return skb;
free:
	/* frees skb and all frags allocated with napi_alloc_frag() */
	napi_free_frags(&tfile->napi);
	return ERR_PTR(err);
}

/* prepad is the amount to reserve at front.  len is length after that.
 * linear is a hint as to how much to copy (usually headers). */
static struct sk_buff *tun_alloc_skb(struct tun_file *tfile,
				     size_t prepad, size_t len,
				     size_t linear, int noblock)
{
	struct sock *sk = tfile->socket.sk;
	struct sk_buff *skb;
	int err;

	/* Under a page?  Don't bother with paged skb. */
	if (prepad + len < PAGE_SIZE || !linear)
		linear = len;

	skb = sock_alloc_send_pskb(sk, prepad + linear, len - linear, noblock,
				   &err, 0);
	if (!skb)
		return ERR_PTR(err);

	skb_reserve(skb, prepad);
	skb_put(skb, linear);
	skb->data_len = len - linear;
	skb->len += len - linear;

	return skb;
}

static void tun_rx_batched(struct tun_struct *tun, struct tun_file *tfile,
			   struct sk_buff *skb, int more)
{
	struct sk_buff_head *queue = &tfile->sk.sk_write_queue;
	struct sk_buff_head process_queue;
	u32 rx_batched = tun->rx_batched;
	bool rcv = false;

	if (!rx_batched || (!more && skb_queue_empty(queue))) {
		local_bh_disable();
		netif_receive_skb(skb);
		local_bh_enable();
		return;
	}

	spin_lock(&queue->lock);
	if (!more || skb_queue_len(queue) == rx_batched) {
		__skb_queue_head_init(&process_queue);
		skb_queue_splice_tail_init(queue, &process_queue);
		rcv = true;
	} else {
		__skb_queue_tail(queue, skb);
	}
	spin_unlock(&queue->lock);

	if (rcv) {
		struct sk_buff *nskb;

		local_bh_disable();
		while ((nskb = __skb_dequeue(&process_queue)))
			netif_receive_skb(nskb);
		netif_receive_skb(skb);
		local_bh_enable();
	}
}

static bool tun_can_build_skb(struct tun_struct *tun, struct tun_file *tfile,
			      int len, int noblock, bool zerocopy)
{
	if ((tun->flags & TUN_TYPE_MASK) != IFF_TAP)
		return false;

	if (tfile->socket.sk->sk_sndbuf != INT_MAX)
		return false;

	if (!noblock)
		return false;

	if (zerocopy)
		return false;

	if (SKB_DATA_ALIGN(len + TUN_RX_PAD) +
	    SKB_DATA_ALIGN(sizeof(struct skb_shared_info)) > PAGE_SIZE)
		return false;

	return true;
}

static struct sk_buff *tun_build_skb(struct tun_struct *tun,
				     struct tun_file *tfile,
				     struct iov_iter *from,
				     struct virtio_net_hdr *hdr,
				     int len, int *skb_xdp)
{
	struct page_frag *alloc_frag = &current->task_frag;
	struct sk_buff *skb;
	struct bpf_prog *xdp_prog;
	int buflen = SKB_DATA_ALIGN(sizeof(struct skb_shared_info));
	unsigned int delta = 0;
	char *buf;
	size_t copied;
	int err, pad = TUN_RX_PAD;

	rcu_read_lock();
	xdp_prog = rcu_dereference(tun->xdp_prog);
	if (xdp_prog)
		pad += TUN_HEADROOM;
	buflen += SKB_DATA_ALIGN(len + pad);
	rcu_read_unlock();

	alloc_frag->offset = ALIGN((u64)alloc_frag->offset, SMP_CACHE_BYTES);
	if (unlikely(!skb_page_frag_refill(buflen, alloc_frag, GFP_KERNEL)))
		return ERR_PTR(-ENOMEM);

	buf = (char *)page_address(alloc_frag->page) + alloc_frag->offset;
	copied = copy_page_from_iter(alloc_frag->page,
				     alloc_frag->offset + pad,
				     len, from);
	if (copied != len)
		return ERR_PTR(-EFAULT);

	/* There's a small window that XDP may be set after the check
	 * of xdp_prog above, this should be rare and for simplicity
	 * we do XDP on skb in case the headroom is not enough.
	 */
	if (hdr->gso_type || !xdp_prog)
		*skb_xdp = 1;
	else
		*skb_xdp = 0;

	preempt_disable();
	rcu_read_lock();
	xdp_prog = rcu_dereference(tun->xdp_prog);
	if (xdp_prog && !*skb_xdp) {
		struct xdp_buff xdp;
		void *orig_data;
		u32 act;

		xdp.data_hard_start = buf;
		xdp.data = buf + pad;
		xdp_set_data_meta_invalid(&xdp);
		xdp.data_end = xdp.data + len;
		xdp.rxq = &tfile->xdp_rxq;
		orig_data = xdp.data;
		act = bpf_prog_run_xdp(xdp_prog, &xdp);

		switch (act) {
		case XDP_REDIRECT:
			get_page(alloc_frag->page);
			alloc_frag->offset += buflen;
			err = xdp_do_redirect(tun->dev, &xdp, xdp_prog);
			xdp_do_flush_map();
			if (err)
				goto err_redirect;
			rcu_read_unlock();
			preempt_enable();
			return NULL;
		case XDP_TX:
			get_page(alloc_frag->page);
			alloc_frag->offset += buflen;
			if (tun_xdp_xmit(tun->dev, &xdp))
				goto err_redirect;
			tun_xdp_flush(tun->dev);
			rcu_read_unlock();
			preempt_enable();
			return NULL;
		case XDP_PASS:
			delta = orig_data - xdp.data;
			break;
		default:
			bpf_warn_invalid_xdp_action(act);
			/* fall through */
		case XDP_ABORTED:
			trace_xdp_exception(tun->dev, xdp_prog, act);
			/* fall through */
		case XDP_DROP:
			goto err_xdp;
		}
	}

	skb = build_skb(buf, buflen);
	if (!skb) {
		rcu_read_unlock();
		preempt_enable();
		return ERR_PTR(-ENOMEM);
	}

	skb_reserve(skb, pad - delta);
	skb_put(skb, len + delta);
	get_page(alloc_frag->page);
	alloc_frag->offset += buflen;

<<<<<<< HEAD
	if (xdp_xmit) {
		skb->dev = tun->dev;
		generic_xdp_tx(skb, xdp_prog);
		rcu_read_unlock();
		preempt_enable();
		return NULL;
	}

=======
>>>>>>> c314c7ba
	rcu_read_unlock();
	preempt_enable();

	return skb;

err_redirect:
	put_page(alloc_frag->page);
err_xdp:
	rcu_read_unlock();
	preempt_enable();
	this_cpu_inc(tun->pcpu_stats->rx_dropped);
	return NULL;
}

/* Get packet from user space buffer */
static ssize_t tun_get_user(struct tun_struct *tun, struct tun_file *tfile,
			    void *msg_control, struct iov_iter *from,
			    int noblock, bool more)
{
	struct tun_pi pi = { 0, cpu_to_be16(ETH_P_IP) };
	struct sk_buff *skb;
	size_t total_len = iov_iter_count(from);
	size_t len = total_len, align = tun->align, linear;
	struct virtio_net_hdr gso = { 0 };
	struct tun_pcpu_stats *stats;
	int good_linear;
	int copylen;
	bool zerocopy = false;
	int err;
	u32 rxhash = 0;
	int skb_xdp = 1;
	bool frags = tun_napi_frags_enabled(tun);

	if (!(tun->dev->flags & IFF_UP))
		return -EIO;

	if (!(tun->flags & IFF_NO_PI)) {
		if (len < sizeof(pi))
			return -EINVAL;
		len -= sizeof(pi);

		if (!copy_from_iter_full(&pi, sizeof(pi), from))
			return -EFAULT;
	}

	if (tun->flags & IFF_VNET_HDR) {
		int vnet_hdr_sz = READ_ONCE(tun->vnet_hdr_sz);

		if (len < vnet_hdr_sz)
			return -EINVAL;
		len -= vnet_hdr_sz;

		if (!copy_from_iter_full(&gso, sizeof(gso), from))
			return -EFAULT;

		if ((gso.flags & VIRTIO_NET_HDR_F_NEEDS_CSUM) &&
		    tun16_to_cpu(tun, gso.csum_start) + tun16_to_cpu(tun, gso.csum_offset) + 2 > tun16_to_cpu(tun, gso.hdr_len))
			gso.hdr_len = cpu_to_tun16(tun, tun16_to_cpu(tun, gso.csum_start) + tun16_to_cpu(tun, gso.csum_offset) + 2);

		if (tun16_to_cpu(tun, gso.hdr_len) > len)
			return -EINVAL;
		iov_iter_advance(from, vnet_hdr_sz - sizeof(gso));
	}

	if ((tun->flags & TUN_TYPE_MASK) == IFF_TAP) {
		align += NET_IP_ALIGN;
		if (unlikely(len < ETH_HLEN ||
			     (gso.hdr_len && tun16_to_cpu(tun, gso.hdr_len) < ETH_HLEN)))
			return -EINVAL;
	}

	good_linear = SKB_MAX_HEAD(align);

	if (msg_control) {
		struct iov_iter i = *from;

		/* There are 256 bytes to be copied in skb, so there is
		 * enough room for skb expand head in case it is used.
		 * The rest of the buffer is mapped from userspace.
		 */
		copylen = gso.hdr_len ? tun16_to_cpu(tun, gso.hdr_len) : GOODCOPY_LEN;
		if (copylen > good_linear)
			copylen = good_linear;
		linear = copylen;
		iov_iter_advance(&i, copylen);
		if (iov_iter_npages(&i, INT_MAX) <= MAX_SKB_FRAGS)
			zerocopy = true;
	}

	if (!frags && tun_can_build_skb(tun, tfile, len, noblock, zerocopy)) {
		/* For the packet that is not easy to be processed
		 * (e.g gso or jumbo packet), we will do it at after
		 * skb was created with generic XDP routine.
		 */
		skb = tun_build_skb(tun, tfile, from, &gso, len, &skb_xdp);
		if (IS_ERR(skb)) {
			this_cpu_inc(tun->pcpu_stats->rx_dropped);
			return PTR_ERR(skb);
		}
		if (!skb)
			return total_len;
	} else {
		if (!zerocopy) {
			copylen = len;
			if (tun16_to_cpu(tun, gso.hdr_len) > good_linear)
				linear = good_linear;
			else
				linear = tun16_to_cpu(tun, gso.hdr_len);
		}

		if (frags) {
			mutex_lock(&tfile->napi_mutex);
			skb = tun_napi_alloc_frags(tfile, copylen, from);
			/* tun_napi_alloc_frags() enforces a layout for the skb.
			 * If zerocopy is enabled, then this layout will be
			 * overwritten by zerocopy_sg_from_iter().
			 */
			zerocopy = false;
		} else {
			skb = tun_alloc_skb(tfile, align, copylen, linear,
					    noblock);
		}

		if (IS_ERR(skb)) {
			if (PTR_ERR(skb) != -EAGAIN)
				this_cpu_inc(tun->pcpu_stats->rx_dropped);
			if (frags)
				mutex_unlock(&tfile->napi_mutex);
			return PTR_ERR(skb);
		}

		if (zerocopy)
			err = zerocopy_sg_from_iter(skb, from);
		else
			err = skb_copy_datagram_from_iter(skb, 0, from, len);

		if (err) {
			this_cpu_inc(tun->pcpu_stats->rx_dropped);
			kfree_skb(skb);
			if (frags) {
				tfile->napi.skb = NULL;
				mutex_unlock(&tfile->napi_mutex);
			}

			return -EFAULT;
		}
	}

	if (virtio_net_hdr_to_skb(skb, &gso, tun_is_little_endian(tun))) {
		this_cpu_inc(tun->pcpu_stats->rx_frame_errors);
		kfree_skb(skb);
		if (frags) {
			tfile->napi.skb = NULL;
			mutex_unlock(&tfile->napi_mutex);
		}

		return -EINVAL;
	}

	switch (tun->flags & TUN_TYPE_MASK) {
	case IFF_TUN:
		if (tun->flags & IFF_NO_PI) {
			u8 ip_version = skb->len ? (skb->data[0] >> 4) : 0;

			switch (ip_version) {
			case 4:
				pi.proto = htons(ETH_P_IP);
				break;
			case 6:
				pi.proto = htons(ETH_P_IPV6);
				break;
			default:
				this_cpu_inc(tun->pcpu_stats->rx_dropped);
				kfree_skb(skb);
				return -EINVAL;
			}
		}

		skb_reset_mac_header(skb);
		skb->protocol = pi.proto;
		skb->dev = tun->dev;
		break;
	case IFF_TAP:
		if (!frags)
			skb->protocol = eth_type_trans(skb, tun->dev);
		break;
	}

	/* copy skb_ubuf_info for callback when skb has no error */
	if (zerocopy) {
		skb_shinfo(skb)->destructor_arg = msg_control;
		skb_shinfo(skb)->tx_flags |= SKBTX_DEV_ZEROCOPY;
		skb_shinfo(skb)->tx_flags |= SKBTX_SHARED_FRAG;
	} else if (msg_control) {
		struct ubuf_info *uarg = msg_control;
		uarg->callback(uarg, false);
	}

	skb_reset_network_header(skb);
	skb_probe_transport_header(skb, 0);

	if (skb_xdp) {
		struct bpf_prog *xdp_prog;
		int ret;

		rcu_read_lock();
		xdp_prog = rcu_dereference(tun->xdp_prog);
		if (xdp_prog) {
			ret = do_xdp_generic(xdp_prog, skb);
			if (ret != XDP_PASS) {
				rcu_read_unlock();
				return total_len;
			}
		}
		rcu_read_unlock();
	}

	rcu_read_lock();
	if (!rcu_dereference(tun->steering_prog))
		rxhash = __skb_get_hash_symmetric(skb);
	rcu_read_unlock();

	if (frags) {
		/* Exercise flow dissector code path. */
		u32 headlen = eth_get_headlen(skb->data, skb_headlen(skb));

		if (unlikely(headlen > skb_headlen(skb))) {
			this_cpu_inc(tun->pcpu_stats->rx_dropped);
			napi_free_frags(&tfile->napi);
			mutex_unlock(&tfile->napi_mutex);
			WARN_ON(1);
			return -ENOMEM;
		}

		local_bh_disable();
		napi_gro_frags(&tfile->napi);
		local_bh_enable();
		mutex_unlock(&tfile->napi_mutex);
	} else if (tfile->napi_enabled) {
		struct sk_buff_head *queue = &tfile->sk.sk_write_queue;
		int queue_len;

		spin_lock_bh(&queue->lock);
		__skb_queue_tail(queue, skb);
		queue_len = skb_queue_len(queue);
		spin_unlock(&queue->lock);

		if (!more || queue_len > NAPI_POLL_WEIGHT)
			napi_schedule(&tfile->napi);

		local_bh_enable();
	} else if (!IS_ENABLED(CONFIG_4KSTACKS)) {
		tun_rx_batched(tun, tfile, skb, more);
	} else {
		netif_rx_ni(skb);
	}

	stats = get_cpu_ptr(tun->pcpu_stats);
	u64_stats_update_begin(&stats->syncp);
	stats->rx_packets++;
	stats->rx_bytes += len;
	u64_stats_update_end(&stats->syncp);
	put_cpu_ptr(stats);

	if (rxhash)
		tun_flow_update(tun, rxhash, tfile);

	return total_len;
}

static ssize_t tun_chr_write_iter(struct kiocb *iocb, struct iov_iter *from)
{
	struct file *file = iocb->ki_filp;
	struct tun_file *tfile = file->private_data;
	struct tun_struct *tun = tun_get(tfile);
	ssize_t result;

	if (!tun)
		return -EBADFD;

	result = tun_get_user(tun, tfile, NULL, from,
			      file->f_flags & O_NONBLOCK, false);

	tun_put(tun);
	return result;
}

static ssize_t tun_put_user_xdp(struct tun_struct *tun,
				struct tun_file *tfile,
				struct xdp_buff *xdp,
				struct iov_iter *iter)
{
	int vnet_hdr_sz = 0;
	size_t size = xdp->data_end - xdp->data;
	struct tun_pcpu_stats *stats;
	size_t ret;

	if (tun->flags & IFF_VNET_HDR) {
		struct virtio_net_hdr gso = { 0 };

		vnet_hdr_sz = READ_ONCE(tun->vnet_hdr_sz);
		if (unlikely(iov_iter_count(iter) < vnet_hdr_sz))
			return -EINVAL;
		if (unlikely(copy_to_iter(&gso, sizeof(gso), iter) !=
			     sizeof(gso)))
			return -EFAULT;
		iov_iter_advance(iter, vnet_hdr_sz - sizeof(gso));
	}

	ret = copy_to_iter(xdp->data, size, iter) + vnet_hdr_sz;

	stats = get_cpu_ptr(tun->pcpu_stats);
	u64_stats_update_begin(&stats->syncp);
	stats->tx_packets++;
	stats->tx_bytes += ret;
	u64_stats_update_end(&stats->syncp);
	put_cpu_ptr(tun->pcpu_stats);

	return ret;
}

/* Put packet to the user space buffer */
static ssize_t tun_put_user(struct tun_struct *tun,
			    struct tun_file *tfile,
			    struct sk_buff *skb,
			    struct iov_iter *iter)
{
	struct tun_pi pi = { 0, skb->protocol };
	struct tun_pcpu_stats *stats;
	ssize_t total;
	int vlan_offset = 0;
	int vlan_hlen = 0;
	int vnet_hdr_sz = 0;

	if (skb_vlan_tag_present(skb))
		vlan_hlen = VLAN_HLEN;

	if (tun->flags & IFF_VNET_HDR)
		vnet_hdr_sz = READ_ONCE(tun->vnet_hdr_sz);

	total = skb->len + vlan_hlen + vnet_hdr_sz;

	if (!(tun->flags & IFF_NO_PI)) {
		if (iov_iter_count(iter) < sizeof(pi))
			return -EINVAL;

		total += sizeof(pi);
		if (iov_iter_count(iter) < total) {
			/* Packet will be striped */
			pi.flags |= TUN_PKT_STRIP;
		}

		if (copy_to_iter(&pi, sizeof(pi), iter) != sizeof(pi))
			return -EFAULT;
	}

	if (vnet_hdr_sz) {
		struct virtio_net_hdr gso;

		if (iov_iter_count(iter) < vnet_hdr_sz)
			return -EINVAL;

		if (virtio_net_hdr_from_skb(skb, &gso,
					    tun_is_little_endian(tun), true)) {
			struct skb_shared_info *sinfo = skb_shinfo(skb);
			pr_err("unexpected GSO type: "
			       "0x%x, gso_size %d, hdr_len %d\n",
			       sinfo->gso_type, tun16_to_cpu(tun, gso.gso_size),
			       tun16_to_cpu(tun, gso.hdr_len));
			print_hex_dump(KERN_ERR, "tun: ",
				       DUMP_PREFIX_NONE,
				       16, 1, skb->head,
				       min((int)tun16_to_cpu(tun, gso.hdr_len), 64), true);
			WARN_ON_ONCE(1);
			return -EINVAL;
		}

		if (copy_to_iter(&gso, sizeof(gso), iter) != sizeof(gso))
			return -EFAULT;

		iov_iter_advance(iter, vnet_hdr_sz - sizeof(gso));
	}

	if (vlan_hlen) {
		int ret;
		struct veth veth;

		veth.h_vlan_proto = skb->vlan_proto;
		veth.h_vlan_TCI = htons(skb_vlan_tag_get(skb));

		vlan_offset = offsetof(struct vlan_ethhdr, h_vlan_proto);

		ret = skb_copy_datagram_iter(skb, 0, iter, vlan_offset);
		if (ret || !iov_iter_count(iter))
			goto done;

		ret = copy_to_iter(&veth, sizeof(veth), iter);
		if (ret != sizeof(veth) || !iov_iter_count(iter))
			goto done;
	}

	skb_copy_datagram_iter(skb, vlan_offset, iter, skb->len - vlan_offset);

done:
	/* caller is in process context, */
	stats = get_cpu_ptr(tun->pcpu_stats);
	u64_stats_update_begin(&stats->syncp);
	stats->tx_packets++;
	stats->tx_bytes += skb->len + vlan_hlen;
	u64_stats_update_end(&stats->syncp);
	put_cpu_ptr(tun->pcpu_stats);

	return total;
}

static void *tun_ring_recv(struct tun_file *tfile, int noblock, int *err)
{
	DECLARE_WAITQUEUE(wait, current);
	void *ptr = NULL;
	int error = 0;

	ptr = ptr_ring_consume(&tfile->tx_ring);
	if (ptr)
		goto out;
	if (noblock) {
		error = -EAGAIN;
		goto out;
	}

	add_wait_queue(&tfile->wq.wait, &wait);
	current->state = TASK_INTERRUPTIBLE;

	while (1) {
		ptr = ptr_ring_consume(&tfile->tx_ring);
		if (ptr)
			break;
		if (signal_pending(current)) {
			error = -ERESTARTSYS;
			break;
		}
		if (tfile->socket.sk->sk_shutdown & RCV_SHUTDOWN) {
			error = -EFAULT;
			break;
		}

		schedule();
	}

	current->state = TASK_RUNNING;
	remove_wait_queue(&tfile->wq.wait, &wait);

out:
	*err = error;
	return ptr;
}

static ssize_t tun_do_read(struct tun_struct *tun, struct tun_file *tfile,
			   struct iov_iter *to,
			   int noblock, void *ptr)
{
	ssize_t ret;
	int err;

	tun_debug(KERN_INFO, tun, "tun_do_read\n");

	if (!iov_iter_count(to)) {
		tun_ptr_free(ptr);
		return 0;
	}

	if (!ptr) {
		/* Read frames from ring */
		ptr = tun_ring_recv(tfile, noblock, &err);
		if (!ptr)
			return err;
	}

	if (tun_is_xdp_buff(ptr)) {
		struct xdp_buff *xdp = tun_ptr_to_xdp(ptr);

		ret = tun_put_user_xdp(tun, tfile, xdp, to);
		put_page(virt_to_head_page(xdp->data));
	} else {
		struct sk_buff *skb = ptr;

		ret = tun_put_user(tun, tfile, skb, to);
		if (unlikely(ret < 0))
			kfree_skb(skb);
		else
			consume_skb(skb);
	}

	return ret;
}

static ssize_t tun_chr_read_iter(struct kiocb *iocb, struct iov_iter *to)
{
	struct file *file = iocb->ki_filp;
	struct tun_file *tfile = file->private_data;
	struct tun_struct *tun = tun_get(tfile);
	ssize_t len = iov_iter_count(to), ret;

	if (!tun)
		return -EBADFD;
	ret = tun_do_read(tun, tfile, to, file->f_flags & O_NONBLOCK, NULL);
	ret = min_t(ssize_t, ret, len);
	if (ret > 0)
		iocb->ki_pos = ret;
	tun_put(tun);
	return ret;
}

static void tun_prog_free(struct rcu_head *rcu)
{
	struct tun_prog *prog = container_of(rcu, struct tun_prog, rcu);

	bpf_prog_destroy(prog->prog);
	kfree(prog);
}

static int __tun_set_ebpf(struct tun_struct *tun,
			  struct tun_prog __rcu **prog_p,
			  struct bpf_prog *prog)
{
	struct tun_prog *old, *new = NULL;

	if (prog) {
		new = kmalloc(sizeof(*new), GFP_KERNEL);
		if (!new)
			return -ENOMEM;
		new->prog = prog;
	}

	spin_lock_bh(&tun->lock);
	old = rcu_dereference_protected(*prog_p,
					lockdep_is_held(&tun->lock));
	rcu_assign_pointer(*prog_p, new);
	spin_unlock_bh(&tun->lock);

	if (old)
		call_rcu(&old->rcu, tun_prog_free);

	return 0;
}

static void tun_free_netdev(struct net_device *dev)
{
	struct tun_struct *tun = netdev_priv(dev);

	BUG_ON(!(list_empty(&tun->disabled)));
	free_percpu(tun->pcpu_stats);
	tun_flow_uninit(tun);
	security_tun_dev_free_security(tun->security);
	__tun_set_ebpf(tun, &tun->steering_prog, NULL);
	__tun_set_ebpf(tun, &tun->filter_prog, NULL);
}

static void tun_setup(struct net_device *dev)
{
	struct tun_struct *tun = netdev_priv(dev);

	tun->owner = INVALID_UID;
	tun->group = INVALID_GID;

	dev->ethtool_ops = &tun_ethtool_ops;
	dev->needs_free_netdev = true;
	dev->priv_destructor = tun_free_netdev;
	/* We prefer our own queue length */
	dev->tx_queue_len = TUN_READQ_SIZE;
}

/* Trivial set of netlink ops to allow deleting tun or tap
 * device with netlink.
 */
static int tun_validate(struct nlattr *tb[], struct nlattr *data[],
			struct netlink_ext_ack *extack)
{
	return -EINVAL;
}

static size_t tun_get_size(const struct net_device *dev)
{
	BUILD_BUG_ON(sizeof(u32) != sizeof(uid_t));
	BUILD_BUG_ON(sizeof(u32) != sizeof(gid_t));

	return nla_total_size(sizeof(uid_t)) + /* OWNER */
	       nla_total_size(sizeof(gid_t)) + /* GROUP */
	       nla_total_size(sizeof(u8)) + /* TYPE */
	       nla_total_size(sizeof(u8)) + /* PI */
	       nla_total_size(sizeof(u8)) + /* VNET_HDR */
	       nla_total_size(sizeof(u8)) + /* PERSIST */
	       nla_total_size(sizeof(u8)) + /* MULTI_QUEUE */
	       nla_total_size(sizeof(u32)) + /* NUM_QUEUES */
	       nla_total_size(sizeof(u32)) + /* NUM_DISABLED_QUEUES */
	       0;
}

static int tun_fill_info(struct sk_buff *skb, const struct net_device *dev)
{
	struct tun_struct *tun = netdev_priv(dev);

	if (nla_put_u8(skb, IFLA_TUN_TYPE, tun->flags & TUN_TYPE_MASK))
		goto nla_put_failure;
	if (uid_valid(tun->owner) &&
	    nla_put_u32(skb, IFLA_TUN_OWNER,
			from_kuid_munged(current_user_ns(), tun->owner)))
		goto nla_put_failure;
	if (gid_valid(tun->group) &&
	    nla_put_u32(skb, IFLA_TUN_GROUP,
			from_kgid_munged(current_user_ns(), tun->group)))
		goto nla_put_failure;
	if (nla_put_u8(skb, IFLA_TUN_PI, !(tun->flags & IFF_NO_PI)))
		goto nla_put_failure;
	if (nla_put_u8(skb, IFLA_TUN_VNET_HDR, !!(tun->flags & IFF_VNET_HDR)))
		goto nla_put_failure;
	if (nla_put_u8(skb, IFLA_TUN_PERSIST, !!(tun->flags & IFF_PERSIST)))
		goto nla_put_failure;
	if (nla_put_u8(skb, IFLA_TUN_MULTI_QUEUE,
		       !!(tun->flags & IFF_MULTI_QUEUE)))
		goto nla_put_failure;
	if (tun->flags & IFF_MULTI_QUEUE) {
		if (nla_put_u32(skb, IFLA_TUN_NUM_QUEUES, tun->numqueues))
			goto nla_put_failure;
		if (nla_put_u32(skb, IFLA_TUN_NUM_DISABLED_QUEUES,
				tun->numdisabled))
			goto nla_put_failure;
	}

	return 0;

nla_put_failure:
	return -EMSGSIZE;
}

static struct rtnl_link_ops tun_link_ops __read_mostly = {
	.kind		= DRV_NAME,
	.priv_size	= sizeof(struct tun_struct),
	.setup		= tun_setup,
	.validate	= tun_validate,
	.get_size       = tun_get_size,
	.fill_info      = tun_fill_info,
};

static void tun_sock_write_space(struct sock *sk)
{
	struct tun_file *tfile;
	wait_queue_head_t *wqueue;

	if (!sock_writeable(sk))
		return;

	if (!test_and_clear_bit(SOCKWQ_ASYNC_NOSPACE, &sk->sk_socket->flags))
		return;

	wqueue = sk_sleep(sk);
	if (wqueue && waitqueue_active(wqueue))
		wake_up_interruptible_sync_poll(wqueue, EPOLLOUT |
						EPOLLWRNORM | EPOLLWRBAND);

	tfile = container_of(sk, struct tun_file, sk);
	kill_fasync(&tfile->fasync, SIGIO, POLL_OUT);
}

static int tun_sendmsg(struct socket *sock, struct msghdr *m, size_t total_len)
{
	int ret;
	struct tun_file *tfile = container_of(sock, struct tun_file, socket);
	struct tun_struct *tun = tun_get(tfile);

	if (!tun)
		return -EBADFD;

	ret = tun_get_user(tun, tfile, m->msg_control, &m->msg_iter,
			   m->msg_flags & MSG_DONTWAIT,
			   m->msg_flags & MSG_MORE);
	tun_put(tun);
	return ret;
}

static int tun_recvmsg(struct socket *sock, struct msghdr *m, size_t total_len,
		       int flags)
{
	struct tun_file *tfile = container_of(sock, struct tun_file, socket);
	struct tun_struct *tun = tun_get(tfile);
	void *ptr = m->msg_control;
	int ret;

	if (!tun) {
		ret = -EBADFD;
		goto out_free;
	}

	if (flags & ~(MSG_DONTWAIT|MSG_TRUNC|MSG_ERRQUEUE)) {
		ret = -EINVAL;
		goto out_put_tun;
	}
	if (flags & MSG_ERRQUEUE) {
		ret = sock_recv_errqueue(sock->sk, m, total_len,
					 SOL_PACKET, TUN_TX_TIMESTAMP);
		goto out;
	}
	ret = tun_do_read(tun, tfile, &m->msg_iter, flags & MSG_DONTWAIT, ptr);
	if (ret > (ssize_t)total_len) {
		m->msg_flags |= MSG_TRUNC;
		ret = flags & MSG_TRUNC ? ret : total_len;
	}
out:
	tun_put(tun);
	return ret;

out_put_tun:
	tun_put(tun);
out_free:
	tun_ptr_free(ptr);
	return ret;
}

static int tun_ptr_peek_len(void *ptr)
{
	if (likely(ptr)) {
		if (tun_is_xdp_buff(ptr)) {
			struct xdp_buff *xdp = tun_ptr_to_xdp(ptr);

			return xdp->data_end - xdp->data;
		}
		return __skb_array_len_with_tag(ptr);
	} else {
		return 0;
	}
}

static int tun_peek_len(struct socket *sock)
{
	struct tun_file *tfile = container_of(sock, struct tun_file, socket);
	struct tun_struct *tun;
	int ret = 0;

	tun = tun_get(tfile);
	if (!tun)
		return 0;

	ret = PTR_RING_PEEK_CALL(&tfile->tx_ring, tun_ptr_peek_len);
	tun_put(tun);

	return ret;
}

/* Ops structure to mimic raw sockets with tun */
static const struct proto_ops tun_socket_ops = {
	.peek_len = tun_peek_len,
	.sendmsg = tun_sendmsg,
	.recvmsg = tun_recvmsg,
};

static struct proto tun_proto = {
	.name		= "tun",
	.owner		= THIS_MODULE,
	.obj_size	= sizeof(struct tun_file),
};

static int tun_flags(struct tun_struct *tun)
{
	return tun->flags & (TUN_FEATURES | IFF_PERSIST | IFF_TUN | IFF_TAP);
}

static ssize_t tun_show_flags(struct device *dev, struct device_attribute *attr,
			      char *buf)
{
	struct tun_struct *tun = netdev_priv(to_net_dev(dev));
	return sprintf(buf, "0x%x\n", tun_flags(tun));
}

static ssize_t tun_show_owner(struct device *dev, struct device_attribute *attr,
			      char *buf)
{
	struct tun_struct *tun = netdev_priv(to_net_dev(dev));
	return uid_valid(tun->owner)?
		sprintf(buf, "%u\n",
			from_kuid_munged(current_user_ns(), tun->owner)):
		sprintf(buf, "-1\n");
}

static ssize_t tun_show_group(struct device *dev, struct device_attribute *attr,
			      char *buf)
{
	struct tun_struct *tun = netdev_priv(to_net_dev(dev));
	return gid_valid(tun->group) ?
		sprintf(buf, "%u\n",
			from_kgid_munged(current_user_ns(), tun->group)):
		sprintf(buf, "-1\n");
}

static DEVICE_ATTR(tun_flags, 0444, tun_show_flags, NULL);
static DEVICE_ATTR(owner, 0444, tun_show_owner, NULL);
static DEVICE_ATTR(group, 0444, tun_show_group, NULL);

static struct attribute *tun_dev_attrs[] = {
	&dev_attr_tun_flags.attr,
	&dev_attr_owner.attr,
	&dev_attr_group.attr,
	NULL
};

static const struct attribute_group tun_attr_group = {
	.attrs = tun_dev_attrs
};

static int tun_set_iff(struct net *net, struct file *file, struct ifreq *ifr)
{
	struct tun_struct *tun;
	struct tun_file *tfile = file->private_data;
	struct net_device *dev;
	int err;

	if (tfile->detached)
		return -EINVAL;

	if ((ifr->ifr_flags & IFF_NAPI_FRAGS)) {
		if (!capable(CAP_NET_ADMIN))
			return -EPERM;

		if (!(ifr->ifr_flags & IFF_NAPI) ||
		    (ifr->ifr_flags & TUN_TYPE_MASK) != IFF_TAP)
			return -EINVAL;
	}

	dev = __dev_get_by_name(net, ifr->ifr_name);
	if (dev) {
		if (ifr->ifr_flags & IFF_TUN_EXCL)
			return -EBUSY;
		if ((ifr->ifr_flags & IFF_TUN) && dev->netdev_ops == &tun_netdev_ops)
			tun = netdev_priv(dev);
		else if ((ifr->ifr_flags & IFF_TAP) && dev->netdev_ops == &tap_netdev_ops)
			tun = netdev_priv(dev);
		else
			return -EINVAL;

		if (!!(ifr->ifr_flags & IFF_MULTI_QUEUE) !=
		    !!(tun->flags & IFF_MULTI_QUEUE))
			return -EINVAL;

		if (tun_not_capable(tun))
			return -EPERM;
		err = security_tun_dev_open(tun->security);
		if (err < 0)
			return err;

		err = tun_attach(tun, file, ifr->ifr_flags & IFF_NOFILTER,
				 ifr->ifr_flags & IFF_NAPI);
		if (err < 0)
			return err;

		if (tun->flags & IFF_MULTI_QUEUE &&
		    (tun->numqueues + tun->numdisabled > 1)) {
			/* One or more queue has already been attached, no need
			 * to initialize the device again.
			 */
			return 0;
		}
	}
	else {
		char *name;
		unsigned long flags = 0;
		int queues = ifr->ifr_flags & IFF_MULTI_QUEUE ?
			     MAX_TAP_QUEUES : 1;

		if (!ns_capable(net->user_ns, CAP_NET_ADMIN))
			return -EPERM;
		err = security_tun_dev_create();
		if (err < 0)
			return err;

		/* Set dev type */
		if (ifr->ifr_flags & IFF_TUN) {
			/* TUN device */
			flags |= IFF_TUN;
			name = "tun%d";
		} else if (ifr->ifr_flags & IFF_TAP) {
			/* TAP device */
			flags |= IFF_TAP;
			name = "tap%d";
		} else
			return -EINVAL;

		if (*ifr->ifr_name)
			name = ifr->ifr_name;

		dev = alloc_netdev_mqs(sizeof(struct tun_struct), name,
				       NET_NAME_UNKNOWN, tun_setup, queues,
				       queues);

		if (!dev)
			return -ENOMEM;
		err = dev_get_valid_name(net, dev, name);
		if (err < 0)
			goto err_free_dev;

		dev_net_set(dev, net);
		dev->rtnl_link_ops = &tun_link_ops;
		dev->ifindex = tfile->ifindex;
		dev->sysfs_groups[0] = &tun_attr_group;

		tun = netdev_priv(dev);
		tun->dev = dev;
		tun->flags = flags;
		tun->txflt.count = 0;
		tun->vnet_hdr_sz = sizeof(struct virtio_net_hdr);

		tun->align = NET_SKB_PAD;
		tun->filter_attached = false;
		tun->sndbuf = tfile->socket.sk->sk_sndbuf;
		tun->rx_batched = 0;
		RCU_INIT_POINTER(tun->steering_prog, NULL);

		tun->pcpu_stats = netdev_alloc_pcpu_stats(struct tun_pcpu_stats);
		if (!tun->pcpu_stats) {
			err = -ENOMEM;
			goto err_free_dev;
		}

		spin_lock_init(&tun->lock);

		err = security_tun_dev_alloc_security(&tun->security);
		if (err < 0)
			goto err_free_stat;

		tun_net_init(dev);
		tun_flow_init(tun);

		dev->hw_features = NETIF_F_SG | NETIF_F_FRAGLIST |
				   TUN_USER_FEATURES | NETIF_F_HW_VLAN_CTAG_TX |
				   NETIF_F_HW_VLAN_STAG_TX;
		dev->features = dev->hw_features | NETIF_F_LLTX;
		dev->vlan_features = dev->features &
				     ~(NETIF_F_HW_VLAN_CTAG_TX |
				       NETIF_F_HW_VLAN_STAG_TX);

		INIT_LIST_HEAD(&tun->disabled);
		err = tun_attach(tun, file, false, ifr->ifr_flags & IFF_NAPI);
		if (err < 0)
			goto err_free_flow;

		err = register_netdevice(tun->dev);
		if (err < 0)
			goto err_detach;
	}

	netif_carrier_on(tun->dev);

	tun_debug(KERN_INFO, tun, "tun_set_iff\n");

	tun->flags = (tun->flags & ~TUN_FEATURES) |
		(ifr->ifr_flags & TUN_FEATURES);

	/* Make sure persistent devices do not get stuck in
	 * xoff state.
	 */
	if (netif_running(tun->dev))
		netif_tx_wake_all_queues(tun->dev);

	strcpy(ifr->ifr_name, tun->dev->name);
	return 0;

err_detach:
	tun_detach_all(dev);
	/* register_netdevice() already called tun_free_netdev() */
	goto err_free_dev;

err_free_flow:
	tun_flow_uninit(tun);
	security_tun_dev_free_security(tun->security);
err_free_stat:
	free_percpu(tun->pcpu_stats);
err_free_dev:
	free_netdev(dev);
	return err;
}

static void tun_get_iff(struct net *net, struct tun_struct *tun,
		       struct ifreq *ifr)
{
	tun_debug(KERN_INFO, tun, "tun_get_iff\n");

	strcpy(ifr->ifr_name, tun->dev->name);

	ifr->ifr_flags = tun_flags(tun);

}

/* This is like a cut-down ethtool ops, except done via tun fd so no
 * privs required. */
static int set_offload(struct tun_struct *tun, unsigned long arg)
{
	netdev_features_t features = 0;

	if (arg & TUN_F_CSUM) {
		features |= NETIF_F_HW_CSUM;
		arg &= ~TUN_F_CSUM;

		if (arg & (TUN_F_TSO4|TUN_F_TSO6)) {
			if (arg & TUN_F_TSO_ECN) {
				features |= NETIF_F_TSO_ECN;
				arg &= ~TUN_F_TSO_ECN;
			}
			if (arg & TUN_F_TSO4)
				features |= NETIF_F_TSO;
			if (arg & TUN_F_TSO6)
				features |= NETIF_F_TSO6;
			arg &= ~(TUN_F_TSO4|TUN_F_TSO6);
		}

		arg &= ~TUN_F_UFO;
	}

	/* This gives the user a way to test for new features in future by
	 * trying to set them. */
	if (arg)
		return -EINVAL;

	tun->set_features = features;
	tun->dev->wanted_features &= ~TUN_USER_FEATURES;
	tun->dev->wanted_features |= features;
	netdev_update_features(tun->dev);

	return 0;
}

static void tun_detach_filter(struct tun_struct *tun, int n)
{
	int i;
	struct tun_file *tfile;

	for (i = 0; i < n; i++) {
		tfile = rtnl_dereference(tun->tfiles[i]);
		lock_sock(tfile->socket.sk);
		sk_detach_filter(tfile->socket.sk);
		release_sock(tfile->socket.sk);
	}

	tun->filter_attached = false;
}

static int tun_attach_filter(struct tun_struct *tun)
{
	int i, ret = 0;
	struct tun_file *tfile;

	for (i = 0; i < tun->numqueues; i++) {
		tfile = rtnl_dereference(tun->tfiles[i]);
		lock_sock(tfile->socket.sk);
		ret = sk_attach_filter(&tun->fprog, tfile->socket.sk);
		release_sock(tfile->socket.sk);
		if (ret) {
			tun_detach_filter(tun, i);
			return ret;
		}
	}

	tun->filter_attached = true;
	return ret;
}

static void tun_set_sndbuf(struct tun_struct *tun)
{
	struct tun_file *tfile;
	int i;

	for (i = 0; i < tun->numqueues; i++) {
		tfile = rtnl_dereference(tun->tfiles[i]);
		tfile->socket.sk->sk_sndbuf = tun->sndbuf;
	}
}

static int tun_set_queue(struct file *file, struct ifreq *ifr)
{
	struct tun_file *tfile = file->private_data;
	struct tun_struct *tun;
	int ret = 0;

	rtnl_lock();

	if (ifr->ifr_flags & IFF_ATTACH_QUEUE) {
		tun = tfile->detached;
		if (!tun) {
			ret = -EINVAL;
			goto unlock;
		}
		ret = security_tun_dev_attach_queue(tun->security);
		if (ret < 0)
			goto unlock;
		ret = tun_attach(tun, file, false, tun->flags & IFF_NAPI);
	} else if (ifr->ifr_flags & IFF_DETACH_QUEUE) {
		tun = rtnl_dereference(tfile->tun);
		if (!tun || !(tun->flags & IFF_MULTI_QUEUE) || tfile->detached)
			ret = -EINVAL;
		else
			__tun_detach(tfile, false);
	} else
		ret = -EINVAL;

unlock:
	rtnl_unlock();
	return ret;
}

static int tun_set_ebpf(struct tun_struct *tun, struct tun_prog **prog_p,
			void __user *data)
{
	struct bpf_prog *prog;
	int fd;

	if (copy_from_user(&fd, data, sizeof(fd)))
		return -EFAULT;

	if (fd == -1) {
		prog = NULL;
	} else {
		prog = bpf_prog_get_type(fd, BPF_PROG_TYPE_SOCKET_FILTER);
		if (IS_ERR(prog))
			return PTR_ERR(prog);
	}

	return __tun_set_ebpf(tun, prog_p, prog);
}

static long __tun_chr_ioctl(struct file *file, unsigned int cmd,
			    unsigned long arg, int ifreq_len)
{
	struct tun_file *tfile = file->private_data;
	struct tun_struct *tun;
	void __user* argp = (void __user*)arg;
	struct ifreq ifr;
	struct net *net;
	kuid_t owner;
	kgid_t group;
	int sndbuf;
	int vnet_hdr_sz;
	unsigned int ifindex;
	int le;
	int ret;

	if (cmd == TUNSETIFF || cmd == TUNSETQUEUE ||
	    (_IOC_TYPE(cmd) == SOCK_IOC_TYPE && cmd != SIOCGSKNS)) {
		if (copy_from_user(&ifr, argp, ifreq_len))
			return -EFAULT;
	} else {
		memset(&ifr, 0, sizeof(ifr));
	}
	if (cmd == TUNGETFEATURES) {
		/* Currently this just means: "what IFF flags are valid?".
		 * This is needed because we never checked for invalid flags on
		 * TUNSETIFF.
		 */
		return put_user(IFF_TUN | IFF_TAP | TUN_FEATURES,
				(unsigned int __user*)argp);
	} else if (cmd == TUNSETQUEUE)
		return tun_set_queue(file, &ifr);

	ret = 0;
	rtnl_lock();

	tun = tun_get(tfile);
	net = sock_net(&tfile->sk);
	if (cmd == TUNSETIFF) {
		ret = -EEXIST;
		if (tun)
			goto unlock;

		ifr.ifr_name[IFNAMSIZ-1] = '\0';

		ret = tun_set_iff(net, file, &ifr);

		if (ret)
			goto unlock;

		if (copy_to_user(argp, &ifr, ifreq_len))
			ret = -EFAULT;
		goto unlock;
	}
	if (cmd == TUNSETIFINDEX) {
		ret = -EPERM;
		if (tun)
			goto unlock;

		ret = -EFAULT;
		if (copy_from_user(&ifindex, argp, sizeof(ifindex)))
			goto unlock;

		ret = 0;
		tfile->ifindex = ifindex;
		goto unlock;
	}
	if (cmd == SIOCGSKNS) {
		ret = -EPERM;
		if (!ns_capable(net->user_ns, CAP_NET_ADMIN))
			goto unlock;

		ret = open_related_ns(&net->ns, get_net_ns);
		goto unlock;
	}

	ret = -EBADFD;
	if (!tun)
		goto unlock;

	tun_debug(KERN_INFO, tun, "tun_chr_ioctl cmd %u\n", cmd);

	ret = 0;
	switch (cmd) {
	case TUNGETIFF:
		tun_get_iff(current->nsproxy->net_ns, tun, &ifr);

		if (tfile->detached)
			ifr.ifr_flags |= IFF_DETACH_QUEUE;
		if (!tfile->socket.sk->sk_filter)
			ifr.ifr_flags |= IFF_NOFILTER;

		if (copy_to_user(argp, &ifr, ifreq_len))
			ret = -EFAULT;
		break;

	case TUNSETNOCSUM:
		/* Disable/Enable checksum */

		/* [unimplemented] */
		tun_debug(KERN_INFO, tun, "ignored: set checksum %s\n",
			  arg ? "disabled" : "enabled");
		break;

	case TUNSETPERSIST:
		/* Disable/Enable persist mode. Keep an extra reference to the
		 * module to prevent the module being unprobed.
		 */
		if (arg && !(tun->flags & IFF_PERSIST)) {
			tun->flags |= IFF_PERSIST;
			__module_get(THIS_MODULE);
		}
		if (!arg && (tun->flags & IFF_PERSIST)) {
			tun->flags &= ~IFF_PERSIST;
			module_put(THIS_MODULE);
		}

		tun_debug(KERN_INFO, tun, "persist %s\n",
			  arg ? "enabled" : "disabled");
		break;

	case TUNSETOWNER:
		/* Set owner of the device */
		owner = make_kuid(current_user_ns(), arg);
		if (!uid_valid(owner)) {
			ret = -EINVAL;
			break;
		}
		tun->owner = owner;
		tun_debug(KERN_INFO, tun, "owner set to %u\n",
			  from_kuid(&init_user_ns, tun->owner));
		break;

	case TUNSETGROUP:
		/* Set group of the device */
		group = make_kgid(current_user_ns(), arg);
		if (!gid_valid(group)) {
			ret = -EINVAL;
			break;
		}
		tun->group = group;
		tun_debug(KERN_INFO, tun, "group set to %u\n",
			  from_kgid(&init_user_ns, tun->group));
		break;

	case TUNSETLINK:
		/* Only allow setting the type when the interface is down */
		if (tun->dev->flags & IFF_UP) {
			tun_debug(KERN_INFO, tun,
				  "Linktype set failed because interface is up\n");
			ret = -EBUSY;
		} else {
			tun->dev->type = (int) arg;
			tun_debug(KERN_INFO, tun, "linktype set to %d\n",
				  tun->dev->type);
			ret = 0;
		}
		break;

#ifdef TUN_DEBUG
	case TUNSETDEBUG:
		tun->debug = arg;
		break;
#endif
	case TUNSETOFFLOAD:
		ret = set_offload(tun, arg);
		break;

	case TUNSETTXFILTER:
		/* Can be set only for TAPs */
		ret = -EINVAL;
		if ((tun->flags & TUN_TYPE_MASK) != IFF_TAP)
			break;
		ret = update_filter(&tun->txflt, (void __user *)arg);
		break;

	case SIOCGIFHWADDR:
		/* Get hw address */
		memcpy(ifr.ifr_hwaddr.sa_data, tun->dev->dev_addr, ETH_ALEN);
		ifr.ifr_hwaddr.sa_family = tun->dev->type;
		if (copy_to_user(argp, &ifr, ifreq_len))
			ret = -EFAULT;
		break;

	case SIOCSIFHWADDR:
		/* Set hw address */
		tun_debug(KERN_DEBUG, tun, "set hw address: %pM\n",
			  ifr.ifr_hwaddr.sa_data);

		ret = dev_set_mac_address(tun->dev, &ifr.ifr_hwaddr);
		break;

	case TUNGETSNDBUF:
		sndbuf = tfile->socket.sk->sk_sndbuf;
		if (copy_to_user(argp, &sndbuf, sizeof(sndbuf)))
			ret = -EFAULT;
		break;

	case TUNSETSNDBUF:
		if (copy_from_user(&sndbuf, argp, sizeof(sndbuf))) {
			ret = -EFAULT;
			break;
		}
		if (sndbuf <= 0) {
			ret = -EINVAL;
			break;
		}

		tun->sndbuf = sndbuf;
		tun_set_sndbuf(tun);
		break;

	case TUNGETVNETHDRSZ:
		vnet_hdr_sz = tun->vnet_hdr_sz;
		if (copy_to_user(argp, &vnet_hdr_sz, sizeof(vnet_hdr_sz)))
			ret = -EFAULT;
		break;

	case TUNSETVNETHDRSZ:
		if (copy_from_user(&vnet_hdr_sz, argp, sizeof(vnet_hdr_sz))) {
			ret = -EFAULT;
			break;
		}
		if (vnet_hdr_sz < (int)sizeof(struct virtio_net_hdr)) {
			ret = -EINVAL;
			break;
		}

		tun->vnet_hdr_sz = vnet_hdr_sz;
		break;

	case TUNGETVNETLE:
		le = !!(tun->flags & TUN_VNET_LE);
		if (put_user(le, (int __user *)argp))
			ret = -EFAULT;
		break;

	case TUNSETVNETLE:
		if (get_user(le, (int __user *)argp)) {
			ret = -EFAULT;
			break;
		}
		if (le)
			tun->flags |= TUN_VNET_LE;
		else
			tun->flags &= ~TUN_VNET_LE;
		break;

	case TUNGETVNETBE:
		ret = tun_get_vnet_be(tun, argp);
		break;

	case TUNSETVNETBE:
		ret = tun_set_vnet_be(tun, argp);
		break;

	case TUNATTACHFILTER:
		/* Can be set only for TAPs */
		ret = -EINVAL;
		if ((tun->flags & TUN_TYPE_MASK) != IFF_TAP)
			break;
		ret = -EFAULT;
		if (copy_from_user(&tun->fprog, argp, sizeof(tun->fprog)))
			break;

		ret = tun_attach_filter(tun);
		break;

	case TUNDETACHFILTER:
		/* Can be set only for TAPs */
		ret = -EINVAL;
		if ((tun->flags & TUN_TYPE_MASK) != IFF_TAP)
			break;
		ret = 0;
		tun_detach_filter(tun, tun->numqueues);
		break;

	case TUNGETFILTER:
		ret = -EINVAL;
		if ((tun->flags & TUN_TYPE_MASK) != IFF_TAP)
			break;
		ret = -EFAULT;
		if (copy_to_user(argp, &tun->fprog, sizeof(tun->fprog)))
			break;
		ret = 0;
		break;

	case TUNSETSTEERINGEBPF:
		ret = tun_set_ebpf(tun, &tun->steering_prog, argp);
		break;

	case TUNSETFILTEREBPF:
		ret = tun_set_ebpf(tun, &tun->filter_prog, argp);
		break;

	default:
		ret = -EINVAL;
		break;
	}

unlock:
	rtnl_unlock();
	if (tun)
		tun_put(tun);
	return ret;
}

static long tun_chr_ioctl(struct file *file,
			  unsigned int cmd, unsigned long arg)
{
	return __tun_chr_ioctl(file, cmd, arg, sizeof (struct ifreq));
}

#ifdef CONFIG_COMPAT
static long tun_chr_compat_ioctl(struct file *file,
			 unsigned int cmd, unsigned long arg)
{
	switch (cmd) {
	case TUNSETIFF:
	case TUNGETIFF:
	case TUNSETTXFILTER:
	case TUNGETSNDBUF:
	case TUNSETSNDBUF:
	case SIOCGIFHWADDR:
	case SIOCSIFHWADDR:
		arg = (unsigned long)compat_ptr(arg);
		break;
	default:
		arg = (compat_ulong_t)arg;
		break;
	}

	/*
	 * compat_ifreq is shorter than ifreq, so we must not access beyond
	 * the end of that structure. All fields that are used in this
	 * driver are compatible though, we don't need to convert the
	 * contents.
	 */
	return __tun_chr_ioctl(file, cmd, arg, sizeof(struct compat_ifreq));
}
#endif /* CONFIG_COMPAT */

static int tun_chr_fasync(int fd, struct file *file, int on)
{
	struct tun_file *tfile = file->private_data;
	int ret;

	if ((ret = fasync_helper(fd, file, on, &tfile->fasync)) < 0)
		goto out;

	if (on) {
		__f_setown(file, task_pid(current), PIDTYPE_PID, 0);
		tfile->flags |= TUN_FASYNC;
	} else
		tfile->flags &= ~TUN_FASYNC;
	ret = 0;
out:
	return ret;
}

static int tun_chr_open(struct inode *inode, struct file * file)
{
	struct net *net = current->nsproxy->net_ns;
	struct tun_file *tfile;

	DBG1(KERN_INFO, "tunX: tun_chr_open\n");

	tfile = (struct tun_file *)sk_alloc(net, AF_UNSPEC, GFP_KERNEL,
					    &tun_proto, 0);
	if (!tfile)
		return -ENOMEM;
	RCU_INIT_POINTER(tfile->tun, NULL);
	tfile->flags = 0;
	tfile->ifindex = 0;

	init_waitqueue_head(&tfile->wq.wait);
	RCU_INIT_POINTER(tfile->socket.wq, &tfile->wq);

	tfile->socket.file = file;
	tfile->socket.ops = &tun_socket_ops;

	sock_init_data(&tfile->socket, &tfile->sk);

	tfile->sk.sk_write_space = tun_sock_write_space;
	tfile->sk.sk_sndbuf = INT_MAX;

	file->private_data = tfile;
	INIT_LIST_HEAD(&tfile->next);

	sock_set_flag(&tfile->sk, SOCK_ZEROCOPY);

	memset(&tfile->tx_ring, 0, sizeof(tfile->tx_ring));

	return 0;
}

static int tun_chr_close(struct inode *inode, struct file *file)
{
	struct tun_file *tfile = file->private_data;

	tun_detach(tfile, true);

	return 0;
}

#ifdef CONFIG_PROC_FS
static void tun_chr_show_fdinfo(struct seq_file *m, struct file *file)
{
	struct tun_file *tfile = file->private_data;
	struct tun_struct *tun;
	struct ifreq ifr;

	memset(&ifr, 0, sizeof(ifr));

	rtnl_lock();
	tun = tun_get(tfile);
	if (tun)
		tun_get_iff(current->nsproxy->net_ns, tun, &ifr);
	rtnl_unlock();

	if (tun)
		tun_put(tun);

	seq_printf(m, "iff:\t%s\n", ifr.ifr_name);
}
#endif

static const struct file_operations tun_fops = {
	.owner	= THIS_MODULE,
	.llseek = no_llseek,
	.read_iter  = tun_chr_read_iter,
	.write_iter = tun_chr_write_iter,
	.poll	= tun_chr_poll,
	.unlocked_ioctl	= tun_chr_ioctl,
#ifdef CONFIG_COMPAT
	.compat_ioctl = tun_chr_compat_ioctl,
#endif
	.open	= tun_chr_open,
	.release = tun_chr_close,
	.fasync = tun_chr_fasync,
#ifdef CONFIG_PROC_FS
	.show_fdinfo = tun_chr_show_fdinfo,
#endif
};

static struct miscdevice tun_miscdev = {
	.minor = TUN_MINOR,
	.name = "tun",
	.nodename = "net/tun",
	.fops = &tun_fops,
};

/* ethtool interface */

static int tun_get_link_ksettings(struct net_device *dev,
				  struct ethtool_link_ksettings *cmd)
{
	ethtool_link_ksettings_zero_link_mode(cmd, supported);
	ethtool_link_ksettings_zero_link_mode(cmd, advertising);
	cmd->base.speed		= SPEED_10;
	cmd->base.duplex	= DUPLEX_FULL;
	cmd->base.port		= PORT_TP;
	cmd->base.phy_address	= 0;
	cmd->base.autoneg	= AUTONEG_DISABLE;
	return 0;
}

static void tun_get_drvinfo(struct net_device *dev, struct ethtool_drvinfo *info)
{
	struct tun_struct *tun = netdev_priv(dev);

	strlcpy(info->driver, DRV_NAME, sizeof(info->driver));
	strlcpy(info->version, DRV_VERSION, sizeof(info->version));

	switch (tun->flags & TUN_TYPE_MASK) {
	case IFF_TUN:
		strlcpy(info->bus_info, "tun", sizeof(info->bus_info));
		break;
	case IFF_TAP:
		strlcpy(info->bus_info, "tap", sizeof(info->bus_info));
		break;
	}
}

static u32 tun_get_msglevel(struct net_device *dev)
{
#ifdef TUN_DEBUG
	struct tun_struct *tun = netdev_priv(dev);
	return tun->debug;
#else
	return -EOPNOTSUPP;
#endif
}

static void tun_set_msglevel(struct net_device *dev, u32 value)
{
#ifdef TUN_DEBUG
	struct tun_struct *tun = netdev_priv(dev);
	tun->debug = value;
#endif
}

static int tun_get_coalesce(struct net_device *dev,
			    struct ethtool_coalesce *ec)
{
	struct tun_struct *tun = netdev_priv(dev);

	ec->rx_max_coalesced_frames = tun->rx_batched;

	return 0;
}

static int tun_set_coalesce(struct net_device *dev,
			    struct ethtool_coalesce *ec)
{
	struct tun_struct *tun = netdev_priv(dev);

	if (ec->rx_max_coalesced_frames > NAPI_POLL_WEIGHT)
		tun->rx_batched = NAPI_POLL_WEIGHT;
	else
		tun->rx_batched = ec->rx_max_coalesced_frames;

	return 0;
}

static const struct ethtool_ops tun_ethtool_ops = {
	.get_drvinfo	= tun_get_drvinfo,
	.get_msglevel	= tun_get_msglevel,
	.set_msglevel	= tun_set_msglevel,
	.get_link	= ethtool_op_get_link,
	.get_ts_info	= ethtool_op_get_ts_info,
	.get_coalesce   = tun_get_coalesce,
	.set_coalesce   = tun_set_coalesce,
	.get_link_ksettings = tun_get_link_ksettings,
};

static int tun_queue_resize(struct tun_struct *tun)
{
	struct net_device *dev = tun->dev;
	struct tun_file *tfile;
	struct ptr_ring **rings;
	int n = tun->numqueues + tun->numdisabled;
	int ret, i;

	rings = kmalloc_array(n, sizeof(*rings), GFP_KERNEL);
	if (!rings)
		return -ENOMEM;

	for (i = 0; i < tun->numqueues; i++) {
		tfile = rtnl_dereference(tun->tfiles[i]);
		rings[i] = &tfile->tx_ring;
	}
	list_for_each_entry(tfile, &tun->disabled, next)
		rings[i++] = &tfile->tx_ring;

	ret = ptr_ring_resize_multiple(rings, n,
				       dev->tx_queue_len, GFP_KERNEL,
				       tun_ptr_free);

	kfree(rings);
	return ret;
}

static int tun_device_event(struct notifier_block *unused,
			    unsigned long event, void *ptr)
{
	struct net_device *dev = netdev_notifier_info_to_dev(ptr);
	struct tun_struct *tun = netdev_priv(dev);

	if (dev->rtnl_link_ops != &tun_link_ops)
		return NOTIFY_DONE;

	switch (event) {
	case NETDEV_CHANGE_TX_QUEUE_LEN:
		if (tun_queue_resize(tun))
			return NOTIFY_BAD;
		break;
	default:
		break;
	}

	return NOTIFY_DONE;
}

static struct notifier_block tun_notifier_block __read_mostly = {
	.notifier_call	= tun_device_event,
};

static int __init tun_init(void)
{
	int ret = 0;

	pr_info("%s, %s\n", DRV_DESCRIPTION, DRV_VERSION);

	ret = rtnl_link_register(&tun_link_ops);
	if (ret) {
		pr_err("Can't register link_ops\n");
		goto err_linkops;
	}

	ret = misc_register(&tun_miscdev);
	if (ret) {
		pr_err("Can't register misc device %d\n", TUN_MINOR);
		goto err_misc;
	}

	ret = register_netdevice_notifier(&tun_notifier_block);
	if (ret) {
		pr_err("Can't register netdevice notifier\n");
		goto err_notifier;
	}

	return  0;

err_notifier:
	misc_deregister(&tun_miscdev);
err_misc:
	rtnl_link_unregister(&tun_link_ops);
err_linkops:
	return ret;
}

static void tun_cleanup(void)
{
	misc_deregister(&tun_miscdev);
	rtnl_link_unregister(&tun_link_ops);
	unregister_netdevice_notifier(&tun_notifier_block);
}

/* Get an underlying socket object from tun file.  Returns error unless file is
 * attached to a device.  The returned object works like a packet socket, it
 * can be used for sock_sendmsg/sock_recvmsg.  The caller is responsible for
 * holding a reference to the file for as long as the socket is in use. */
struct socket *tun_get_socket(struct file *file)
{
	struct tun_file *tfile;
	if (file->f_op != &tun_fops)
		return ERR_PTR(-EINVAL);
	tfile = file->private_data;
	if (!tfile)
		return ERR_PTR(-EBADFD);
	return &tfile->socket;
}
EXPORT_SYMBOL_GPL(tun_get_socket);

struct ptr_ring *tun_get_tx_ring(struct file *file)
{
	struct tun_file *tfile;

	if (file->f_op != &tun_fops)
		return ERR_PTR(-EINVAL);
	tfile = file->private_data;
	if (!tfile)
		return ERR_PTR(-EBADFD);
	return &tfile->tx_ring;
}
EXPORT_SYMBOL_GPL(tun_get_tx_ring);

module_init(tun_init);
module_exit(tun_cleanup);
MODULE_DESCRIPTION(DRV_DESCRIPTION);
MODULE_AUTHOR(DRV_COPYRIGHT);
MODULE_LICENSE("GPL");
MODULE_ALIAS_MISCDEV(TUN_MINOR);
MODULE_ALIAS("devname:net/tun");<|MERGE_RESOLUTION|>--- conflicted
+++ resolved
@@ -1705,17 +1705,6 @@
 	get_page(alloc_frag->page);
 	alloc_frag->offset += buflen;
 
-<<<<<<< HEAD
-	if (xdp_xmit) {
-		skb->dev = tun->dev;
-		generic_xdp_tx(skb, xdp_prog);
-		rcu_read_unlock();
-		preempt_enable();
-		return NULL;
-	}
-
-=======
->>>>>>> c314c7ba
 	rcu_read_unlock();
 	preempt_enable();
 

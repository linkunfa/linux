--- conflicted
+++ resolved
@@ -42,18 +42,6 @@
 	  A MCTP protocol network device is created for each I3C bus
 	  having a "mctp-controller" devicetree property.
 
-<<<<<<< HEAD
-config MCTP_TRANSPORT_I3C_PEC
-	tristate "MCTP I3C transport support PEC"
-	depends on MCTP_TRANSPORT_I3C
-	default y
-	help
-	  Some mctp i3c devices disable PEC check since it cost much time to
-	  calculate the result of PEC.
-	  Provides a choice to enable/disable append pec byte.
-
-=======
->>>>>>> 39b8329a
 endmenu
 
 endif
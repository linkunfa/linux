// SPDX-License-Identifier: GPL-2.0+
/* Framework for configuring and reading PHY devices
 * Based on code in sungem_phy.c and gianfar_phy.c
 *
 * Author: Andy Fleming
 *
 * Copyright (c) 2004 Freescale Semiconductor, Inc.
 * Copyright (c) 2006, 2007  Maciej W. Rozycki
 */

#include <linux/kernel.h>
#include <linux/string.h>
#include <linux/errno.h>
#include <linux/unistd.h>
#include <linux/interrupt.h>
#include <linux/delay.h>
#include <linux/netdevice.h>
#include <linux/netlink.h>
#include <linux/etherdevice.h>
#include <linux/skbuff.h>
#include <linux/mm.h>
#include <linux/module.h>
#include <linux/mii.h>
#include <linux/ethtool.h>
#include <linux/ethtool_netlink.h>
#include <linux/phy.h>
#include <linux/phy_led_triggers.h>
#include <linux/sfp.h>
#include <linux/workqueue.h>
#include <linux/mdio.h>
#include <linux/io.h>
#include <linux/uaccess.h>
#include <linux/atomic.h>
#include <net/netlink.h>
#include <net/genetlink.h>
#include <net/sock.h>

#define PHY_STATE_TIME	HZ

#define PHY_STATE_STR(_state)			\
	case PHY_##_state:			\
		return __stringify(_state);	\

static const char *phy_state_to_str(enum phy_state st)
{
	switch (st) {
	PHY_STATE_STR(DOWN)
	PHY_STATE_STR(READY)
	PHY_STATE_STR(UP)
	PHY_STATE_STR(RUNNING)
	PHY_STATE_STR(NOLINK)
	PHY_STATE_STR(CABLETEST)
	PHY_STATE_STR(HALTED)
	}

	return NULL;
}

static void phy_link_up(struct phy_device *phydev)
{
	phydev->phy_link_change(phydev, true);
	phy_led_trigger_change_speed(phydev);
}

static void phy_link_down(struct phy_device *phydev)
{
	phydev->phy_link_change(phydev, false);
	phy_led_trigger_change_speed(phydev);
}

static const char *phy_pause_str(struct phy_device *phydev)
{
	bool local_pause, local_asym_pause;

	if (phydev->autoneg == AUTONEG_DISABLE)
		goto no_pause;

	local_pause = linkmode_test_bit(ETHTOOL_LINK_MODE_Pause_BIT,
					phydev->advertising);
	local_asym_pause = linkmode_test_bit(ETHTOOL_LINK_MODE_Asym_Pause_BIT,
					     phydev->advertising);

	if (local_pause && phydev->pause)
		return "rx/tx";

	if (local_asym_pause && phydev->asym_pause) {
		if (local_pause)
			return "rx";
		if (phydev->pause)
			return "tx";
	}

no_pause:
	return "off";
}

/**
 * phy_print_status - Convenience function to print out the current phy status
 * @phydev: the phy_device struct
 */
void phy_print_status(struct phy_device *phydev)
{
	if (phydev->link) {
		netdev_info(phydev->attached_dev,
			"Link is Up - %s/%s %s- flow control %s\n",
			phy_speed_to_str(phydev->speed),
			phy_duplex_to_str(phydev->duplex),
			phydev->downshifted_rate ? "(downshifted) " : "",
			phy_pause_str(phydev));
	} else	{
		netdev_info(phydev->attached_dev, "Link is Down\n");
	}
}
EXPORT_SYMBOL(phy_print_status);

/**
 * phy_config_interrupt - configure the PHY device for the requested interrupts
 * @phydev: the phy_device struct
 * @interrupts: interrupt flags to configure for this @phydev
 *
 * Returns 0 on success or < 0 on error.
 */
static int phy_config_interrupt(struct phy_device *phydev, bool interrupts)
{
	phydev->interrupts = interrupts ? 1 : 0;
	if (phydev->drv->config_intr)
		return phydev->drv->config_intr(phydev);

	return 0;
}

/**
 * phy_restart_aneg - restart auto-negotiation
 * @phydev: target phy_device struct
 *
 * Restart the autonegotiation on @phydev.  Returns >= 0 on success or
 * negative errno on error.
 */
int phy_restart_aneg(struct phy_device *phydev)
{
	int ret;

	if (phydev->is_c45 && !(phydev->c45_ids.devices_in_package & BIT(0)))
		ret = genphy_c45_restart_aneg(phydev);
	else
		ret = genphy_restart_aneg(phydev);

	return ret;
}
EXPORT_SYMBOL_GPL(phy_restart_aneg);

/**
 * phy_aneg_done - return auto-negotiation status
 * @phydev: target phy_device struct
 *
 * Description: Return the auto-negotiation status from this @phydev
 * Returns > 0 on success or < 0 on error. 0 means that auto-negotiation
 * is still pending.
 */
int phy_aneg_done(struct phy_device *phydev)
{
	if (phydev->drv && phydev->drv->aneg_done)
		return phydev->drv->aneg_done(phydev);
	else if (phydev->is_c45)
		return genphy_c45_aneg_done(phydev);
	else
		return genphy_aneg_done(phydev);
}
EXPORT_SYMBOL(phy_aneg_done);

/**
 * phy_find_valid - find a PHY setting that matches the requested parameters
 * @speed: desired speed
 * @duplex: desired duplex
 * @supported: mask of supported link modes
 *
 * Locate a supported phy setting that is, in priority order:
 * - an exact match for the specified speed and duplex mode
 * - a match for the specified speed, or slower speed
 * - the slowest supported speed
 * Returns the matched phy_setting entry, or %NULL if no supported phy
 * settings were found.
 */
static const struct phy_setting *
phy_find_valid(int speed, int duplex, unsigned long *supported)
{
	return phy_lookup_setting(speed, duplex, supported, false);
}

/**
 * phy_supported_speeds - return all speeds currently supported by a phy device
 * @phy: The phy device to return supported speeds of.
 * @speeds: buffer to store supported speeds in.
 * @size:   size of speeds buffer.
 *
 * Description: Returns the number of supported speeds, and fills the speeds
 * buffer with the supported speeds. If speeds buffer is too small to contain
 * all currently supported speeds, will return as many speeds as can fit.
 */
unsigned int phy_supported_speeds(struct phy_device *phy,
				  unsigned int *speeds,
				  unsigned int size)
{
	return phy_speeds(speeds, size, phy->supported);
}

/**
 * phy_check_valid - check if there is a valid PHY setting which matches
 *		     speed, duplex, and feature mask
 * @speed: speed to match
 * @duplex: duplex to match
 * @features: A mask of the valid settings
 *
 * Description: Returns true if there is a valid setting, false otherwise.
 */
static inline bool phy_check_valid(int speed, int duplex,
				   unsigned long *features)
{
	return !!phy_lookup_setting(speed, duplex, features, true);
}

/**
 * phy_sanitize_settings - make sure the PHY is set to supported speed and duplex
 * @phydev: the target phy_device struct
 *
 * Description: Make sure the PHY is set to supported speeds and
 *   duplexes.  Drop down by one in this order:  1000/FULL,
 *   1000/HALF, 100/FULL, 100/HALF, 10/FULL, 10/HALF.
 */
static void phy_sanitize_settings(struct phy_device *phydev)
{
	const struct phy_setting *setting;

	setting = phy_find_valid(phydev->speed, phydev->duplex,
				 phydev->supported);
	if (setting) {
		phydev->speed = setting->speed;
		phydev->duplex = setting->duplex;
	} else {
		/* We failed to find anything (no supported speeds?) */
		phydev->speed = SPEED_UNKNOWN;
		phydev->duplex = DUPLEX_UNKNOWN;
	}
}

void phy_ethtool_ksettings_get(struct phy_device *phydev,
			       struct ethtool_link_ksettings *cmd)
{
	mutex_lock(&phydev->lock);
	linkmode_copy(cmd->link_modes.supported, phydev->supported);
	linkmode_copy(cmd->link_modes.advertising, phydev->advertising);
	linkmode_copy(cmd->link_modes.lp_advertising, phydev->lp_advertising);

	cmd->base.speed = phydev->speed;
	cmd->base.duplex = phydev->duplex;
	cmd->base.master_slave_cfg = phydev->master_slave_get;
	cmd->base.master_slave_state = phydev->master_slave_state;
	if (phydev->interface == PHY_INTERFACE_MODE_MOCA)
		cmd->base.port = PORT_BNC;
	else
		cmd->base.port = phydev->port;
	cmd->base.transceiver = phy_is_internal(phydev) ?
				XCVR_INTERNAL : XCVR_EXTERNAL;
	cmd->base.phy_address = phydev->mdio.addr;
	cmd->base.autoneg = phydev->autoneg;
	cmd->base.eth_tp_mdix_ctrl = phydev->mdix_ctrl;
	cmd->base.eth_tp_mdix = phydev->mdix;
	mutex_unlock(&phydev->lock);
}
EXPORT_SYMBOL(phy_ethtool_ksettings_get);

/**
 * phy_mii_ioctl - generic PHY MII ioctl interface
 * @phydev: the phy_device struct
 * @ifr: &struct ifreq for socket ioctl's
 * @cmd: ioctl cmd to execute
 *
 * Note that this function is currently incompatible with the
 * PHYCONTROL layer.  It changes registers without regard to
 * current state.  Use at own risk.
 */
int phy_mii_ioctl(struct phy_device *phydev, struct ifreq *ifr, int cmd)
{
	struct mii_ioctl_data *mii_data = if_mii(ifr);
	u16 val = mii_data->val_in;
	bool change_autoneg = false;
	int prtad, devad;

	switch (cmd) {
	case SIOCGMIIPHY:
		mii_data->phy_id = phydev->mdio.addr;
		fallthrough;

	case SIOCGMIIREG:
		if (mdio_phy_id_is_c45(mii_data->phy_id)) {
			prtad = mdio_phy_id_prtad(mii_data->phy_id);
			devad = mdio_phy_id_devad(mii_data->phy_id);
			devad = mdiobus_c45_addr(devad, mii_data->reg_num);
		} else {
			prtad = mii_data->phy_id;
			devad = mii_data->reg_num;
		}
		mii_data->val_out = mdiobus_read(phydev->mdio.bus, prtad,
						 devad);
		return 0;

	case SIOCSMIIREG:
		if (mdio_phy_id_is_c45(mii_data->phy_id)) {
			prtad = mdio_phy_id_prtad(mii_data->phy_id);
			devad = mdio_phy_id_devad(mii_data->phy_id);
			devad = mdiobus_c45_addr(devad, mii_data->reg_num);
		} else {
			prtad = mii_data->phy_id;
			devad = mii_data->reg_num;
		}
		if (prtad == phydev->mdio.addr) {
			switch (devad) {
			case MII_BMCR:
				if ((val & (BMCR_RESET | BMCR_ANENABLE)) == 0) {
					if (phydev->autoneg == AUTONEG_ENABLE)
						change_autoneg = true;
					phydev->autoneg = AUTONEG_DISABLE;
					if (val & BMCR_FULLDPLX)
						phydev->duplex = DUPLEX_FULL;
					else
						phydev->duplex = DUPLEX_HALF;
					if (val & BMCR_SPEED1000)
						phydev->speed = SPEED_1000;
					else if (val & BMCR_SPEED100)
						phydev->speed = SPEED_100;
					else phydev->speed = SPEED_10;
				} else {
					if (phydev->autoneg == AUTONEG_DISABLE)
						change_autoneg = true;
					phydev->autoneg = AUTONEG_ENABLE;
				}
				break;
			case MII_ADVERTISE:
				mii_adv_mod_linkmode_adv_t(phydev->advertising,
							   val);
				change_autoneg = true;
				break;
			case MII_CTRL1000:
				mii_ctrl1000_mod_linkmode_adv_t(phydev->advertising,
							        val);
				change_autoneg = true;
				break;
			default:
				/* do nothing */
				break;
			}
		}

		mdiobus_write(phydev->mdio.bus, prtad, devad, val);

		if (prtad == phydev->mdio.addr &&
		    devad == MII_BMCR &&
		    val & BMCR_RESET)
			return phy_init_hw(phydev);

		if (change_autoneg)
			return phy_start_aneg(phydev);

		return 0;

	case SIOCSHWTSTAMP:
		if (phydev->mii_ts && phydev->mii_ts->hwtstamp)
			return phydev->mii_ts->hwtstamp(phydev->mii_ts, ifr);
		fallthrough;

	default:
		return -EOPNOTSUPP;
	}
}
EXPORT_SYMBOL(phy_mii_ioctl);

/**
 * phy_do_ioctl - generic ndo_eth_ioctl implementation
 * @dev: the net_device struct
 * @ifr: &struct ifreq for socket ioctl's
 * @cmd: ioctl cmd to execute
 */
int phy_do_ioctl(struct net_device *dev, struct ifreq *ifr, int cmd)
{
	if (!dev->phydev)
		return -ENODEV;

	return phy_mii_ioctl(dev->phydev, ifr, cmd);
}
EXPORT_SYMBOL(phy_do_ioctl);

/**
 * phy_do_ioctl_running - generic ndo_eth_ioctl implementation but test first
 *
 * @dev: the net_device struct
 * @ifr: &struct ifreq for socket ioctl's
 * @cmd: ioctl cmd to execute
 *
 * Same as phy_do_ioctl, but ensures that net_device is running before
 * handling the ioctl.
 */
int phy_do_ioctl_running(struct net_device *dev, struct ifreq *ifr, int cmd)
{
	if (!netif_running(dev))
		return -ENODEV;

	return phy_do_ioctl(dev, ifr, cmd);
}
EXPORT_SYMBOL(phy_do_ioctl_running);

/**
 * phy_queue_state_machine - Trigger the state machine to run soon
 *
 * @phydev: the phy_device struct
 * @jiffies: Run the state machine after these jiffies
 */
void phy_queue_state_machine(struct phy_device *phydev, unsigned long jiffies)
{
	mod_delayed_work(system_power_efficient_wq, &phydev->state_queue,
			 jiffies);
}
EXPORT_SYMBOL(phy_queue_state_machine);

/**
 * phy_trigger_machine - Trigger the state machine to run now
 *
 * @phydev: the phy_device struct
 */
void phy_trigger_machine(struct phy_device *phydev)
{
	phy_queue_state_machine(phydev, 0);
}
EXPORT_SYMBOL(phy_trigger_machine);

static void phy_abort_cable_test(struct phy_device *phydev)
{
	int err;

	ethnl_cable_test_finished(phydev);

	err = phy_init_hw(phydev);
	if (err)
		phydev_err(phydev, "Error while aborting cable test");
}

/**
 * phy_ethtool_get_strings - Get the statistic counter names
 *
 * @phydev: the phy_device struct
 * @data: Where to put the strings
 */
int phy_ethtool_get_strings(struct phy_device *phydev, u8 *data)
{
	if (!phydev->drv)
		return -EIO;

	mutex_lock(&phydev->lock);
	phydev->drv->get_strings(phydev, data);
	mutex_unlock(&phydev->lock);

	return 0;
}
EXPORT_SYMBOL(phy_ethtool_get_strings);

/**
 * phy_ethtool_get_sset_count - Get the number of statistic counters
 *
 * @phydev: the phy_device struct
 */
int phy_ethtool_get_sset_count(struct phy_device *phydev)
{
	int ret;

	if (!phydev->drv)
		return -EIO;

	if (phydev->drv->get_sset_count &&
	    phydev->drv->get_strings &&
	    phydev->drv->get_stats) {
		mutex_lock(&phydev->lock);
		ret = phydev->drv->get_sset_count(phydev);
		mutex_unlock(&phydev->lock);

		return ret;
	}

	return -EOPNOTSUPP;
}
EXPORT_SYMBOL(phy_ethtool_get_sset_count);

/**
 * phy_ethtool_get_stats - Get the statistic counters
 *
 * @phydev: the phy_device struct
 * @stats: What counters to get
 * @data: Where to store the counters
 */
int phy_ethtool_get_stats(struct phy_device *phydev,
			  struct ethtool_stats *stats, u64 *data)
{
	if (!phydev->drv)
		return -EIO;

	mutex_lock(&phydev->lock);
	phydev->drv->get_stats(phydev, stats, data);
	mutex_unlock(&phydev->lock);

	return 0;
}
EXPORT_SYMBOL(phy_ethtool_get_stats);

/**
 * phy_start_cable_test - Start a cable test
 *
 * @phydev: the phy_device struct
 * @extack: extack for reporting useful error messages
 */
int phy_start_cable_test(struct phy_device *phydev,
			 struct netlink_ext_ack *extack)
{
	struct net_device *dev = phydev->attached_dev;
	int err = -ENOMEM;

	if (!(phydev->drv &&
	      phydev->drv->cable_test_start &&
	      phydev->drv->cable_test_get_status)) {
		NL_SET_ERR_MSG(extack,
			       "PHY driver does not support cable testing");
		return -EOPNOTSUPP;
	}

	mutex_lock(&phydev->lock);
	if (phydev->state == PHY_CABLETEST) {
		NL_SET_ERR_MSG(extack,
			       "PHY already performing a test");
		err = -EBUSY;
		goto out;
	}

	if (phydev->state < PHY_UP ||
	    phydev->state > PHY_CABLETEST) {
		NL_SET_ERR_MSG(extack,
			       "PHY not configured. Try setting interface up");
		err = -EBUSY;
		goto out;
	}

	err = ethnl_cable_test_alloc(phydev, ETHTOOL_MSG_CABLE_TEST_NTF);
	if (err)
		goto out;

	/* Mark the carrier down until the test is complete */
	phy_link_down(phydev);

	netif_testing_on(dev);
	err = phydev->drv->cable_test_start(phydev);
	if (err) {
		netif_testing_off(dev);
		phy_link_up(phydev);
		goto out_free;
	}

	phydev->state = PHY_CABLETEST;

	if (phy_polling_mode(phydev))
		phy_trigger_machine(phydev);

	mutex_unlock(&phydev->lock);

	return 0;

out_free:
	ethnl_cable_test_free(phydev);
out:
	mutex_unlock(&phydev->lock);

	return err;
}
EXPORT_SYMBOL(phy_start_cable_test);

/**
 * phy_start_cable_test_tdr - Start a raw TDR cable test
 *
 * @phydev: the phy_device struct
 * @extack: extack for reporting useful error messages
 * @config: Configuration of the test to run
 */
int phy_start_cable_test_tdr(struct phy_device *phydev,
			     struct netlink_ext_ack *extack,
			     const struct phy_tdr_config *config)
{
	struct net_device *dev = phydev->attached_dev;
	int err = -ENOMEM;

	if (!(phydev->drv &&
	      phydev->drv->cable_test_tdr_start &&
	      phydev->drv->cable_test_get_status)) {
		NL_SET_ERR_MSG(extack,
			       "PHY driver does not support cable test TDR");
		return -EOPNOTSUPP;
	}

	mutex_lock(&phydev->lock);
	if (phydev->state == PHY_CABLETEST) {
		NL_SET_ERR_MSG(extack,
			       "PHY already performing a test");
		err = -EBUSY;
		goto out;
	}

	if (phydev->state < PHY_UP ||
	    phydev->state > PHY_CABLETEST) {
		NL_SET_ERR_MSG(extack,
			       "PHY not configured. Try setting interface up");
		err = -EBUSY;
		goto out;
	}

	err = ethnl_cable_test_alloc(phydev, ETHTOOL_MSG_CABLE_TEST_TDR_NTF);
	if (err)
		goto out;

	/* Mark the carrier down until the test is complete */
	phy_link_down(phydev);

	netif_testing_on(dev);
	err = phydev->drv->cable_test_tdr_start(phydev, config);
	if (err) {
		netif_testing_off(dev);
		phy_link_up(phydev);
		goto out_free;
	}

	phydev->state = PHY_CABLETEST;

	if (phy_polling_mode(phydev))
		phy_trigger_machine(phydev);

	mutex_unlock(&phydev->lock);

	return 0;

out_free:
	ethnl_cable_test_free(phydev);
out:
	mutex_unlock(&phydev->lock);

	return err;
}
EXPORT_SYMBOL(phy_start_cable_test_tdr);

int phy_config_aneg(struct phy_device *phydev)
{
	if (phydev->drv->config_aneg)
		return phydev->drv->config_aneg(phydev);

	/* Clause 45 PHYs that don't implement Clause 22 registers are not
	 * allowed to call genphy_config_aneg()
	 */
	if (phydev->is_c45 && !(phydev->c45_ids.devices_in_package & BIT(0)))
		return genphy_c45_config_aneg(phydev);

	return genphy_config_aneg(phydev);
}
EXPORT_SYMBOL(phy_config_aneg);

/**
 * phy_check_link_status - check link status and set state accordingly
 * @phydev: the phy_device struct
 *
 * Description: Check for link and whether autoneg was triggered / is running
 * and set state accordingly
 */
static int phy_check_link_status(struct phy_device *phydev)
{
	int err;

	lockdep_assert_held(&phydev->lock);

	/* Keep previous state if loopback is enabled because some PHYs
	 * report that Link is Down when loopback is enabled.
	 */
	if (phydev->loopback_enabled)
		return 0;

	err = phy_read_status(phydev);
	if (err)
		return err;

	if (phydev->link && phydev->state != PHY_RUNNING) {
		phy_check_downshift(phydev);
		phydev->state = PHY_RUNNING;
		phy_link_up(phydev);
	} else if (!phydev->link && phydev->state != PHY_NOLINK) {
		phydev->state = PHY_NOLINK;
		phy_link_down(phydev);
	}

	return 0;
}

/**
 * _phy_start_aneg - start auto-negotiation for this PHY device
 * @phydev: the phy_device struct
 *
 * Description: Sanitizes the settings (if we're not autonegotiating
 *   them), and then calls the driver's config_aneg function.
 *   If the PHYCONTROL Layer is operating, we change the state to
 *   reflect the beginning of Auto-negotiation or forcing.
 */
static int _phy_start_aneg(struct phy_device *phydev)
{
	int err;

	lockdep_assert_held(&phydev->lock);

	if (!phydev->drv)
		return -EIO;

	if (AUTONEG_DISABLE == phydev->autoneg)
		phy_sanitize_settings(phydev);

	err = phy_config_aneg(phydev);
	if (err < 0)
		return err;

	if (phy_is_started(phydev))
		err = phy_check_link_status(phydev);

	return err;
}

/**
 * phy_start_aneg - start auto-negotiation for this PHY device
 * @phydev: the phy_device struct
 *
 * Description: Sanitizes the settings (if we're not autonegotiating
 *   them), and then calls the driver's config_aneg function.
 *   If the PHYCONTROL Layer is operating, we change the state to
 *   reflect the beginning of Auto-negotiation or forcing.
 */
int phy_start_aneg(struct phy_device *phydev)
{
	int err;

	mutex_lock(&phydev->lock);
	err = _phy_start_aneg(phydev);
	mutex_unlock(&phydev->lock);

	return err;
}
EXPORT_SYMBOL(phy_start_aneg);

static int phy_poll_aneg_done(struct phy_device *phydev)
{
	unsigned int retries = 100;
	int ret;

	do {
		msleep(100);
		ret = phy_aneg_done(phydev);
	} while (!ret && --retries);

	if (!ret)
		return -ETIMEDOUT;

	return ret < 0 ? ret : 0;
}

int phy_ethtool_ksettings_set(struct phy_device *phydev,
			      const struct ethtool_link_ksettings *cmd)
{
	__ETHTOOL_DECLARE_LINK_MODE_MASK(advertising);
	u8 autoneg = cmd->base.autoneg;
	u8 duplex = cmd->base.duplex;
	u32 speed = cmd->base.speed;

	if (cmd->base.phy_address != phydev->mdio.addr)
		return -EINVAL;

	linkmode_copy(advertising, cmd->link_modes.advertising);

	/* We make sure that we don't pass unsupported values in to the PHY */
	linkmode_and(advertising, advertising, phydev->supported);

	/* Verify the settings we care about. */
	if (autoneg != AUTONEG_ENABLE && autoneg != AUTONEG_DISABLE)
		return -EINVAL;

	if (autoneg == AUTONEG_ENABLE && linkmode_empty(advertising))
		return -EINVAL;

	if (autoneg == AUTONEG_DISABLE &&
	    ((speed != SPEED_1000 &&
	      speed != SPEED_100 &&
	      speed != SPEED_10) ||
	     (duplex != DUPLEX_HALF &&
	      duplex != DUPLEX_FULL)))
		return -EINVAL;

	mutex_lock(&phydev->lock);
	phydev->autoneg = autoneg;

	if (autoneg == AUTONEG_DISABLE) {
		phydev->speed = speed;
		phydev->duplex = duplex;
	}

	linkmode_copy(phydev->advertising, advertising);

	linkmode_mod_bit(ETHTOOL_LINK_MODE_Autoneg_BIT,
			 phydev->advertising, autoneg == AUTONEG_ENABLE);

	phydev->master_slave_set = cmd->base.master_slave_cfg;
	phydev->mdix_ctrl = cmd->base.eth_tp_mdix_ctrl;

	/* Restart the PHY */
<<<<<<< HEAD
	_phy_start_aneg(phydev);
=======
	if (phy_is_started(phydev)) {
		phydev->state = PHY_UP;
		phy_trigger_machine(phydev);
	} else {
		_phy_start_aneg(phydev);
	}
>>>>>>> df0cc57e

	mutex_unlock(&phydev->lock);
	return 0;
}
EXPORT_SYMBOL(phy_ethtool_ksettings_set);

/**
 * phy_speed_down - set speed to lowest speed supported by both link partners
 * @phydev: the phy_device struct
 * @sync: perform action synchronously
 *
 * Description: Typically used to save energy when waiting for a WoL packet
 *
 * WARNING: Setting sync to false may cause the system being unable to suspend
 * in case the PHY generates an interrupt when finishing the autonegotiation.
 * This interrupt may wake up the system immediately after suspend.
 * Therefore use sync = false only if you're sure it's safe with the respective
 * network chip.
 */
int phy_speed_down(struct phy_device *phydev, bool sync)
{
	__ETHTOOL_DECLARE_LINK_MODE_MASK(adv_tmp);
	int ret;

	if (phydev->autoneg != AUTONEG_ENABLE)
		return 0;

	linkmode_copy(adv_tmp, phydev->advertising);

	ret = phy_speed_down_core(phydev);
	if (ret)
		return ret;

	linkmode_copy(phydev->adv_old, adv_tmp);

	if (linkmode_equal(phydev->advertising, adv_tmp))
		return 0;

	ret = phy_config_aneg(phydev);
	if (ret)
		return ret;

	return sync ? phy_poll_aneg_done(phydev) : 0;
}
EXPORT_SYMBOL_GPL(phy_speed_down);

/**
 * phy_speed_up - (re)set advertised speeds to all supported speeds
 * @phydev: the phy_device struct
 *
 * Description: Used to revert the effect of phy_speed_down
 */
int phy_speed_up(struct phy_device *phydev)
{
	__ETHTOOL_DECLARE_LINK_MODE_MASK(adv_tmp);

	if (phydev->autoneg != AUTONEG_ENABLE)
		return 0;

	if (linkmode_empty(phydev->adv_old))
		return 0;

	linkmode_copy(adv_tmp, phydev->advertising);
	linkmode_copy(phydev->advertising, phydev->adv_old);
	linkmode_zero(phydev->adv_old);

	if (linkmode_equal(phydev->advertising, adv_tmp))
		return 0;

	return phy_config_aneg(phydev);
}
EXPORT_SYMBOL_GPL(phy_speed_up);

/**
 * phy_start_machine - start PHY state machine tracking
 * @phydev: the phy_device struct
 *
 * Description: The PHY infrastructure can run a state machine
 *   which tracks whether the PHY is starting up, negotiating,
 *   etc.  This function starts the delayed workqueue which tracks
 *   the state of the PHY. If you want to maintain your own state machine,
 *   do not call this function.
 */
void phy_start_machine(struct phy_device *phydev)
{
	phy_trigger_machine(phydev);
}
EXPORT_SYMBOL_GPL(phy_start_machine);

/**
 * phy_stop_machine - stop the PHY state machine tracking
 * @phydev: target phy_device struct
 *
 * Description: Stops the state machine delayed workqueue, sets the
 *   state to UP (unless it wasn't up yet). This function must be
 *   called BEFORE phy_detach.
 */
void phy_stop_machine(struct phy_device *phydev)
{
	cancel_delayed_work_sync(&phydev->state_queue);

	mutex_lock(&phydev->lock);
	if (phy_is_started(phydev))
		phydev->state = PHY_UP;
	mutex_unlock(&phydev->lock);
}

/**
 * phy_error - enter HALTED state for this PHY device
 * @phydev: target phy_device struct
 *
 * Moves the PHY to the HALTED state in response to a read
 * or write error, and tells the controller the link is down.
 * Must not be called from interrupt context, or while the
 * phydev->lock is held.
 */
void phy_error(struct phy_device *phydev)
{
	WARN_ON(1);

	mutex_lock(&phydev->lock);
	phydev->state = PHY_HALTED;
	mutex_unlock(&phydev->lock);

	phy_trigger_machine(phydev);
}
EXPORT_SYMBOL(phy_error);

/**
 * phy_disable_interrupts - Disable the PHY interrupts from the PHY side
 * @phydev: target phy_device struct
 */
int phy_disable_interrupts(struct phy_device *phydev)
{
	/* Disable PHY interrupts */
	return phy_config_interrupt(phydev, PHY_INTERRUPT_DISABLED);
}

/**
 * phy_interrupt - PHY interrupt handler
 * @irq: interrupt line
 * @phy_dat: phy_device pointer
 *
 * Description: Handle PHY interrupt
 */
static irqreturn_t phy_interrupt(int irq, void *phy_dat)
{
	struct phy_device *phydev = phy_dat;
	struct phy_driver *drv = phydev->drv;

	return drv->handle_interrupt(phydev);
}

/**
 * phy_enable_interrupts - Enable the interrupts from the PHY side
 * @phydev: target phy_device struct
 */
static int phy_enable_interrupts(struct phy_device *phydev)
{
	return phy_config_interrupt(phydev, PHY_INTERRUPT_ENABLED);
}

/**
 * phy_request_interrupt - request and enable interrupt for a PHY device
 * @phydev: target phy_device struct
 *
 * Description: Request and enable the interrupt for the given PHY.
 *   If this fails, then we set irq to PHY_POLL.
 *   This should only be called with a valid IRQ number.
 */
void phy_request_interrupt(struct phy_device *phydev)
{
	int err;

	err = request_threaded_irq(phydev->irq, NULL, phy_interrupt,
				   IRQF_ONESHOT | IRQF_SHARED,
				   phydev_name(phydev), phydev);
	if (err) {
		phydev_warn(phydev, "Error %d requesting IRQ %d, falling back to polling\n",
			    err, phydev->irq);
		phydev->irq = PHY_POLL;
	} else {
		if (phy_enable_interrupts(phydev)) {
			phydev_warn(phydev, "Can't enable interrupt, falling back to polling\n");
			phy_free_interrupt(phydev);
			phydev->irq = PHY_POLL;
		}
	}
}
EXPORT_SYMBOL(phy_request_interrupt);

/**
 * phy_free_interrupt - disable and free interrupt for a PHY device
 * @phydev: target phy_device struct
 *
 * Description: Disable and free the interrupt for the given PHY.
 *   This should only be called with a valid IRQ number.
 */
void phy_free_interrupt(struct phy_device *phydev)
{
	phy_disable_interrupts(phydev);
	free_irq(phydev->irq, phydev);
}
EXPORT_SYMBOL(phy_free_interrupt);

/**
 * phy_stop - Bring down the PHY link, and stop checking the status
 * @phydev: target phy_device struct
 */
void phy_stop(struct phy_device *phydev)
{
	struct net_device *dev = phydev->attached_dev;

	if (!phy_is_started(phydev) && phydev->state != PHY_DOWN) {
		WARN(1, "called from state %s\n",
		     phy_state_to_str(phydev->state));
		return;
	}

	mutex_lock(&phydev->lock);

	if (phydev->state == PHY_CABLETEST) {
		phy_abort_cable_test(phydev);
		netif_testing_off(dev);
	}

	if (phydev->sfp_bus)
		sfp_upstream_stop(phydev->sfp_bus);

	phydev->state = PHY_HALTED;

	mutex_unlock(&phydev->lock);

	phy_state_machine(&phydev->state_queue.work);
	phy_stop_machine(phydev);

	/* Cannot call flush_scheduled_work() here as desired because
	 * of rtnl_lock(), but PHY_HALTED shall guarantee irq handler
	 * will not reenable interrupts.
	 */
}
EXPORT_SYMBOL(phy_stop);

/**
 * phy_start - start or restart a PHY device
 * @phydev: target phy_device struct
 *
 * Description: Indicates the attached device's readiness to
 *   handle PHY-related work.  Used during startup to start the
 *   PHY, and after a call to phy_stop() to resume operation.
 *   Also used to indicate the MDIO bus has cleared an error
 *   condition.
 */
void phy_start(struct phy_device *phydev)
{
	mutex_lock(&phydev->lock);

	if (phydev->state != PHY_READY && phydev->state != PHY_HALTED) {
		WARN(1, "called from state %s\n",
		     phy_state_to_str(phydev->state));
		goto out;
	}

	if (phydev->sfp_bus)
		sfp_upstream_start(phydev->sfp_bus);

	/* if phy was suspended, bring the physical link up again */
	__phy_resume(phydev);

	phydev->state = PHY_UP;

	phy_start_machine(phydev);
out:
	mutex_unlock(&phydev->lock);
}
EXPORT_SYMBOL(phy_start);

/**
 * phy_state_machine - Handle the state machine
 * @work: work_struct that describes the work to be done
 */
void phy_state_machine(struct work_struct *work)
{
	struct delayed_work *dwork = to_delayed_work(work);
	struct phy_device *phydev =
			container_of(dwork, struct phy_device, state_queue);
	struct net_device *dev = phydev->attached_dev;
	bool needs_aneg = false, do_suspend = false;
	enum phy_state old_state;
	bool finished = false;
	int err = 0;

	mutex_lock(&phydev->lock);

	old_state = phydev->state;

	switch (phydev->state) {
	case PHY_DOWN:
	case PHY_READY:
		break;
	case PHY_UP:
		needs_aneg = true;

		break;
	case PHY_NOLINK:
	case PHY_RUNNING:
		err = phy_check_link_status(phydev);
		break;
	case PHY_CABLETEST:
		err = phydev->drv->cable_test_get_status(phydev, &finished);
		if (err) {
			phy_abort_cable_test(phydev);
			netif_testing_off(dev);
			needs_aneg = true;
			phydev->state = PHY_UP;
			break;
		}

		if (finished) {
			ethnl_cable_test_finished(phydev);
			netif_testing_off(dev);
			needs_aneg = true;
			phydev->state = PHY_UP;
		}
		break;
	case PHY_HALTED:
		if (phydev->link) {
			phydev->link = 0;
			phy_link_down(phydev);
		}
		do_suspend = true;
		break;
	}

	mutex_unlock(&phydev->lock);

	if (needs_aneg)
		err = phy_start_aneg(phydev);
	else if (do_suspend)
		phy_suspend(phydev);

	if (err == -ENODEV)
		return;

	if (err < 0)
		phy_error(phydev);

	if (old_state != phydev->state) {
		phydev_dbg(phydev, "PHY state change %s -> %s\n",
			   phy_state_to_str(old_state),
			   phy_state_to_str(phydev->state));
		if (phydev->drv && phydev->drv->link_change_notify)
			phydev->drv->link_change_notify(phydev);
	}

	/* Only re-schedule a PHY state machine change if we are polling the
	 * PHY, if PHY_MAC_INTERRUPT is set, then we will be moving
	 * between states from phy_mac_interrupt().
	 *
	 * In state PHY_HALTED the PHY gets suspended, so rescheduling the
	 * state machine would be pointless and possibly error prone when
	 * called from phy_disconnect() synchronously.
	 */
	mutex_lock(&phydev->lock);
	if (phy_polling_mode(phydev) && phy_is_started(phydev))
		phy_queue_state_machine(phydev, PHY_STATE_TIME);
	mutex_unlock(&phydev->lock);
}

/**
 * phy_mac_interrupt - MAC says the link has changed
 * @phydev: phy_device struct with changed link
 *
 * The MAC layer is able to indicate there has been a change in the PHY link
 * status. Trigger the state machine and work a work queue.
 */
void phy_mac_interrupt(struct phy_device *phydev)
{
	/* Trigger a state machine change */
	phy_trigger_machine(phydev);
}
EXPORT_SYMBOL(phy_mac_interrupt);

static void mmd_eee_adv_to_linkmode(unsigned long *advertising, u16 eee_adv)
{
	linkmode_zero(advertising);

	if (eee_adv & MDIO_EEE_100TX)
		linkmode_set_bit(ETHTOOL_LINK_MODE_100baseT_Full_BIT,
				 advertising);
	if (eee_adv & MDIO_EEE_1000T)
		linkmode_set_bit(ETHTOOL_LINK_MODE_1000baseT_Full_BIT,
				 advertising);
	if (eee_adv & MDIO_EEE_10GT)
		linkmode_set_bit(ETHTOOL_LINK_MODE_10000baseT_Full_BIT,
				 advertising);
	if (eee_adv & MDIO_EEE_1000KX)
		linkmode_set_bit(ETHTOOL_LINK_MODE_1000baseKX_Full_BIT,
				 advertising);
	if (eee_adv & MDIO_EEE_10GKX4)
		linkmode_set_bit(ETHTOOL_LINK_MODE_10000baseKX4_Full_BIT,
				 advertising);
	if (eee_adv & MDIO_EEE_10GKR)
		linkmode_set_bit(ETHTOOL_LINK_MODE_10000baseKR_Full_BIT,
				 advertising);
}

/**
 * phy_init_eee - init and check the EEE feature
 * @phydev: target phy_device struct
 * @clk_stop_enable: PHY may stop the clock during LPI
 *
 * Description: it checks if the Energy-Efficient Ethernet (EEE)
 * is supported by looking at the MMD registers 3.20 and 7.60/61
 * and it programs the MMD register 3.0 setting the "Clock stop enable"
 * bit if required.
 */
int phy_init_eee(struct phy_device *phydev, bool clk_stop_enable)
{
	if (!phydev->drv)
		return -EIO;

	/* According to 802.3az,the EEE is supported only in full duplex-mode.
	 */
	if (phydev->duplex == DUPLEX_FULL) {
		__ETHTOOL_DECLARE_LINK_MODE_MASK(common);
		__ETHTOOL_DECLARE_LINK_MODE_MASK(lp);
		__ETHTOOL_DECLARE_LINK_MODE_MASK(adv);
		int eee_lp, eee_cap, eee_adv;
		int status;
		u32 cap;

		/* Read phy status to properly get the right settings */
		status = phy_read_status(phydev);
		if (status)
			return status;

		/* First check if the EEE ability is supported */
		eee_cap = phy_read_mmd(phydev, MDIO_MMD_PCS, MDIO_PCS_EEE_ABLE);
		if (eee_cap <= 0)
			goto eee_exit_err;

		cap = mmd_eee_cap_to_ethtool_sup_t(eee_cap);
		if (!cap)
			goto eee_exit_err;

		/* Check which link settings negotiated and verify it in
		 * the EEE advertising registers.
		 */
		eee_lp = phy_read_mmd(phydev, MDIO_MMD_AN, MDIO_AN_EEE_LPABLE);
		if (eee_lp <= 0)
			goto eee_exit_err;

		eee_adv = phy_read_mmd(phydev, MDIO_MMD_AN, MDIO_AN_EEE_ADV);
		if (eee_adv <= 0)
			goto eee_exit_err;

		mmd_eee_adv_to_linkmode(adv, eee_adv);
		mmd_eee_adv_to_linkmode(lp, eee_lp);
		linkmode_and(common, adv, lp);

		if (!phy_check_valid(phydev->speed, phydev->duplex, common))
			goto eee_exit_err;

		if (clk_stop_enable)
			/* Configure the PHY to stop receiving xMII
			 * clock while it is signaling LPI.
			 */
			phy_set_bits_mmd(phydev, MDIO_MMD_PCS, MDIO_CTRL1,
					 MDIO_PCS_CTRL1_CLKSTOP_EN);

		return 0; /* EEE supported */
	}
eee_exit_err:
	return -EPROTONOSUPPORT;
}
EXPORT_SYMBOL(phy_init_eee);

/**
 * phy_get_eee_err - report the EEE wake error count
 * @phydev: target phy_device struct
 *
 * Description: it is to report the number of time where the PHY
 * failed to complete its normal wake sequence.
 */
int phy_get_eee_err(struct phy_device *phydev)
{
	if (!phydev->drv)
		return -EIO;

	return phy_read_mmd(phydev, MDIO_MMD_PCS, MDIO_PCS_EEE_WK_ERR);
}
EXPORT_SYMBOL(phy_get_eee_err);

/**
 * phy_ethtool_get_eee - get EEE supported and status
 * @phydev: target phy_device struct
 * @data: ethtool_eee data
 *
 * Description: it reportes the Supported/Advertisement/LP Advertisement
 * capabilities.
 */
int phy_ethtool_get_eee(struct phy_device *phydev, struct ethtool_eee *data)
{
	int val;

	if (!phydev->drv)
		return -EIO;

	/* Get Supported EEE */
	val = phy_read_mmd(phydev, MDIO_MMD_PCS, MDIO_PCS_EEE_ABLE);
	if (val < 0)
		return val;
	data->supported = mmd_eee_cap_to_ethtool_sup_t(val);

	/* Get advertisement EEE */
	val = phy_read_mmd(phydev, MDIO_MMD_AN, MDIO_AN_EEE_ADV);
	if (val < 0)
		return val;
	data->advertised = mmd_eee_adv_to_ethtool_adv_t(val);
	data->eee_enabled = !!data->advertised;

	/* Get LP advertisement EEE */
	val = phy_read_mmd(phydev, MDIO_MMD_AN, MDIO_AN_EEE_LPABLE);
	if (val < 0)
		return val;
	data->lp_advertised = mmd_eee_adv_to_ethtool_adv_t(val);

	data->eee_active = !!(data->advertised & data->lp_advertised);

	return 0;
}
EXPORT_SYMBOL(phy_ethtool_get_eee);

/**
 * phy_ethtool_set_eee - set EEE supported and status
 * @phydev: target phy_device struct
 * @data: ethtool_eee data
 *
 * Description: it is to program the Advertisement EEE register.
 */
int phy_ethtool_set_eee(struct phy_device *phydev, struct ethtool_eee *data)
{
	int cap, old_adv, adv = 0, ret;

	if (!phydev->drv)
		return -EIO;

	/* Get Supported EEE */
	cap = phy_read_mmd(phydev, MDIO_MMD_PCS, MDIO_PCS_EEE_ABLE);
	if (cap < 0)
		return cap;

	old_adv = phy_read_mmd(phydev, MDIO_MMD_AN, MDIO_AN_EEE_ADV);
	if (old_adv < 0)
		return old_adv;

	if (data->eee_enabled) {
		adv = !data->advertised ? cap :
		      ethtool_adv_to_mmd_eee_adv_t(data->advertised) & cap;
		/* Mask prohibited EEE modes */
		adv &= ~phydev->eee_broken_modes;
	}

	if (old_adv != adv) {
		ret = phy_write_mmd(phydev, MDIO_MMD_AN, MDIO_AN_EEE_ADV, adv);
		if (ret < 0)
			return ret;

		/* Restart autonegotiation so the new modes get sent to the
		 * link partner.
		 */
		if (phydev->autoneg == AUTONEG_ENABLE) {
			ret = phy_restart_aneg(phydev);
			if (ret < 0)
				return ret;
		}
	}

	return 0;
}
EXPORT_SYMBOL(phy_ethtool_set_eee);

/**
 * phy_ethtool_set_wol - Configure Wake On LAN
 *
 * @phydev: target phy_device struct
 * @wol: Configuration requested
 */
int phy_ethtool_set_wol(struct phy_device *phydev, struct ethtool_wolinfo *wol)
{
	if (phydev->drv && phydev->drv->set_wol)
		return phydev->drv->set_wol(phydev, wol);

	return -EOPNOTSUPP;
}
EXPORT_SYMBOL(phy_ethtool_set_wol);

/**
 * phy_ethtool_get_wol - Get the current Wake On LAN configuration
 *
 * @phydev: target phy_device struct
 * @wol: Store the current configuration here
 */
void phy_ethtool_get_wol(struct phy_device *phydev, struct ethtool_wolinfo *wol)
{
	if (phydev->drv && phydev->drv->get_wol)
		phydev->drv->get_wol(phydev, wol);
}
EXPORT_SYMBOL(phy_ethtool_get_wol);

int phy_ethtool_get_link_ksettings(struct net_device *ndev,
				   struct ethtool_link_ksettings *cmd)
{
	struct phy_device *phydev = ndev->phydev;

	if (!phydev)
		return -ENODEV;

	phy_ethtool_ksettings_get(phydev, cmd);

	return 0;
}
EXPORT_SYMBOL(phy_ethtool_get_link_ksettings);

int phy_ethtool_set_link_ksettings(struct net_device *ndev,
				   const struct ethtool_link_ksettings *cmd)
{
	struct phy_device *phydev = ndev->phydev;

	if (!phydev)
		return -ENODEV;

	return phy_ethtool_ksettings_set(phydev, cmd);
}
EXPORT_SYMBOL(phy_ethtool_set_link_ksettings);

/**
 * phy_ethtool_nway_reset - Restart auto negotiation
 * @ndev: Network device to restart autoneg for
 */
int phy_ethtool_nway_reset(struct net_device *ndev)
{
	struct phy_device *phydev = ndev->phydev;

	if (!phydev)
		return -ENODEV;

	if (!phydev->drv)
		return -EIO;

	return phy_restart_aneg(phydev);
}
EXPORT_SYMBOL(phy_ethtool_nway_reset);<|MERGE_RESOLUTION|>--- conflicted
+++ resolved
@@ -815,16 +815,12 @@
 	phydev->mdix_ctrl = cmd->base.eth_tp_mdix_ctrl;
 
 	/* Restart the PHY */
-<<<<<<< HEAD
-	_phy_start_aneg(phydev);
-=======
 	if (phy_is_started(phydev)) {
 		phydev->state = PHY_UP;
 		phy_trigger_machine(phydev);
 	} else {
 		_phy_start_aneg(phydev);
 	}
->>>>>>> df0cc57e
 
 	mutex_unlock(&phydev->lock);
 	return 0;

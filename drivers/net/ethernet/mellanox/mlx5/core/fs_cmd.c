--- conflicted
+++ resolved
@@ -340,17 +340,12 @@
 
 	in_flow_context = MLX5_ADDR_OF(set_fte_in, in, flow_context);
 	MLX5_SET(flow_context, in_flow_context, group_id, group_id);
-<<<<<<< HEAD
-=======
-
->>>>>>> 5d22d47b
+
 	MLX5_SET(flow_context, in_flow_context, flow_tag, fte->action.flow_tag);
 	MLX5_SET(flow_context, in_flow_context, action, fte->action.action);
 	MLX5_SET(flow_context, in_flow_context, encap_id, fte->action.encap_id);
 	MLX5_SET(flow_context, in_flow_context, modify_header_id,
 		 fte->action.modify_id);
-<<<<<<< HEAD
-=======
 
 	vlan = MLX5_ADDR_OF(flow_context, in_flow_context, push_vlan);
 
@@ -358,7 +353,6 @@
 	MLX5_SET(vlan, vlan, vid, fte->action.vlan.vid);
 	MLX5_SET(vlan, vlan, prio, fte->action.vlan.prio);
 
->>>>>>> 5d22d47b
 	in_match_value = MLX5_ADDR_OF(flow_context, in_flow_context,
 				      match_value);
 	memcpy(in_match_value, &fte->val, sizeof(fte->val));

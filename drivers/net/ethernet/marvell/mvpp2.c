--- conflicted
+++ resolved
@@ -7532,30 +7532,14 @@
 {
 	struct mvpp2_port *port = netdev_priv(dev);
 
-<<<<<<< HEAD
-retry:
-	mvpp2_prs_mac_promisc_set(priv, id, dev->flags & IFF_PROMISC);
-	mvpp2_prs_mac_multi_set(priv, id, MVPP2_PE_MAC_MC_ALL, allmulti);
-	mvpp2_prs_mac_multi_set(priv, id, MVPP2_PE_MAC_MC_IP6, allmulti);
-=======
 	/* Clear the whole UC and MC list */
 	mvpp2_prs_mac_del_all(port);
->>>>>>> 0466080c
 
 	if (dev->flags & IFF_PROMISC) {
 		mvpp2_set_rx_promisc(port, true);
 		return;
 	}
 
-<<<<<<< HEAD
-	if (!allmulti) {
-		netdev_for_each_mc_addr(ha, dev) {
-			if (mvpp2_prs_mac_da_accept(priv, id, ha->addr, true)) {
-				allmulti = true;
-				goto retry;
-			}
-		}
-=======
 	mvpp2_set_rx_promisc(port, false);
 
 	if (netdev_uc_count(dev) > MVPP2_PRS_MAC_UC_FILT_MAX ||
@@ -7567,7 +7551,6 @@
 		mvpp2_prs_mac_promisc_set(port->priv, port->id,
 					  MVPP2_PRS_L2_MULTI_CAST, true);
 		return;
->>>>>>> 0466080c
 	}
 
 	if (netdev_mc_count(dev) > MVPP2_PRS_MAC_MC_FILT_MAX ||

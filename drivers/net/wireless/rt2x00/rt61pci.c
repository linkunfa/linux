--- conflicted
+++ resolved
@@ -2855,11 +2855,7 @@
 	 * rfkill switch GPIO pin correctly.
 	 */
 	rt2x00pci_register_read(rt2x00dev, MAC_CSR13, &reg);
-<<<<<<< HEAD
-	rt2x00_set_field32(&reg, MAC_CSR13_BIT13, 1);
-=======
 	rt2x00_set_field32(&reg, MAC_CSR13_DIR5, 1);
->>>>>>> 9316f0e3
 	rt2x00pci_register_write(rt2x00dev, MAC_CSR13, reg);
 
 	/*

--- conflicted
+++ resolved
@@ -2,11 +2,7 @@
 VERSION = 4
 PATCHLEVEL = 15
 SUBLEVEL = 0
-<<<<<<< HEAD
-EXTRAVERSION = -rc4
-=======
 EXTRAVERSION = -rc7
->>>>>>> bd730bfd
 NAME = Fearless Coyote
 
 # *DOCUMENTATION*

/* SPDX-License-Identifier: GPL-2.0 */
#ifndef _LINUX_COMPAT_H
#define _LINUX_COMPAT_H
/*
 * These are the type definitions for the architecture specific
 * syscall compatibility layer.
 */

#include <linux/types.h>

#ifdef CONFIG_COMPAT

#include <linux/stat.h>
#include <linux/param.h>	/* for HZ */
#include <linux/sem.h>
#include <linux/socket.h>
#include <linux/if.h>
#include <linux/fs.h>
#include <linux/aio_abi.h>	/* for aio_context_t */
#include <linux/uaccess.h>
#include <linux/unistd.h>

#include <asm/compat.h>
#include <asm/siginfo.h>
#include <asm/signal.h>

#ifdef CONFIG_ARCH_HAS_SYSCALL_WRAPPER
/*
 * It may be useful for an architecture to override the definitions of the
 * COMPAT_SYSCALL_DEFINE0 and COMPAT_SYSCALL_DEFINEx() macros, in particular
 * to use a different calling convention for syscalls. To allow for that,
 + the prototypes for the compat_sys_*() functions below will *not* be included
 * if CONFIG_ARCH_HAS_SYSCALL_WRAPPER is enabled.
 */
#include <asm/syscall_wrapper.h>
#endif /* CONFIG_ARCH_HAS_SYSCALL_WRAPPER */

#ifndef COMPAT_USE_64BIT_TIME
#define COMPAT_USE_64BIT_TIME 0
#endif

#ifndef __SC_DELOUSE
#define __SC_DELOUSE(t,v) ((__force t)(unsigned long)(v))
#endif

#ifndef COMPAT_SYSCALL_DEFINE0
#define COMPAT_SYSCALL_DEFINE0(name) \
	asmlinkage long compat_sys_##name(void); \
	ALLOW_ERROR_INJECTION(compat_sys_##name, ERRNO); \
	asmlinkage long compat_sys_##name(void)
#endif /* COMPAT_SYSCALL_DEFINE0 */

#define COMPAT_SYSCALL_DEFINE1(name, ...) \
        COMPAT_SYSCALL_DEFINEx(1, _##name, __VA_ARGS__)
#define COMPAT_SYSCALL_DEFINE2(name, ...) \
	COMPAT_SYSCALL_DEFINEx(2, _##name, __VA_ARGS__)
#define COMPAT_SYSCALL_DEFINE3(name, ...) \
	COMPAT_SYSCALL_DEFINEx(3, _##name, __VA_ARGS__)
#define COMPAT_SYSCALL_DEFINE4(name, ...) \
	COMPAT_SYSCALL_DEFINEx(4, _##name, __VA_ARGS__)
#define COMPAT_SYSCALL_DEFINE5(name, ...) \
	COMPAT_SYSCALL_DEFINEx(5, _##name, __VA_ARGS__)
#define COMPAT_SYSCALL_DEFINE6(name, ...) \
	COMPAT_SYSCALL_DEFINEx(6, _##name, __VA_ARGS__)

<<<<<<< HEAD
#define COMPAT_SYSCALL_DEFINEx(x, name, ...)				\
	asmlinkage long compat_sys##name(__MAP(x,__SC_DECL,__VA_ARGS__));\
	asmlinkage long compat_sys##name(__MAP(x,__SC_DECL,__VA_ARGS__))\
		__attribute__((alias(__stringify(compat_SyS##name))));  \
	ALLOW_ERROR_INJECTION(compat_sys##name, ERRNO);	\
	static inline long C_SYSC##name(__MAP(x,__SC_DECL,__VA_ARGS__));\
	asmlinkage long compat_SyS##name(__MAP(x,__SC_LONG,__VA_ARGS__));\
	asmlinkage long compat_SyS##name(__MAP(x,__SC_LONG,__VA_ARGS__))\
	{								\
		return C_SYSC##name(__MAP(x,__SC_DELOUSE,__VA_ARGS__));	\
	}								\
	static inline long C_SYSC##name(__MAP(x,__SC_DECL,__VA_ARGS__))
=======
/*
 * The asmlinkage stub is aliased to a function named __se_compat_sys_*() which
 * sign-extends 32-bit ints to longs whenever needed. The actual work is
 * done within __do_compat_sys_*().
 */
#ifndef COMPAT_SYSCALL_DEFINEx
#define COMPAT_SYSCALL_DEFINEx(x, name, ...)					\
	asmlinkage long compat_sys##name(__MAP(x,__SC_DECL,__VA_ARGS__));	\
	asmlinkage long compat_sys##name(__MAP(x,__SC_DECL,__VA_ARGS__))	\
		__attribute__((alias(__stringify(__se_compat_sys##name))));	\
	ALLOW_ERROR_INJECTION(compat_sys##name, ERRNO);				\
	static inline long __do_compat_sys##name(__MAP(x,__SC_DECL,__VA_ARGS__));\
	asmlinkage long __se_compat_sys##name(__MAP(x,__SC_LONG,__VA_ARGS__));	\
	asmlinkage long __se_compat_sys##name(__MAP(x,__SC_LONG,__VA_ARGS__))	\
	{									\
		return __do_compat_sys##name(__MAP(x,__SC_DELOUSE,__VA_ARGS__));\
	}									\
	static inline long __do_compat_sys##name(__MAP(x,__SC_DECL,__VA_ARGS__))
#endif /* COMPAT_SYSCALL_DEFINEx */
>>>>>>> 66342c74

#ifndef compat_user_stack_pointer
#define compat_user_stack_pointer() current_user_stack_pointer()
#endif
#ifndef compat_sigaltstack	/* we'll need that for MIPS */
typedef struct compat_sigaltstack {
	compat_uptr_t			ss_sp;
	int				ss_flags;
	compat_size_t			ss_size;
} compat_stack_t;
#endif

#define compat_jiffies_to_clock_t(x)	\
		(((unsigned long)(x) * COMPAT_USER_HZ) / HZ)

typedef __compat_uid32_t	compat_uid_t;
typedef __compat_gid32_t	compat_gid_t;

typedef	compat_ulong_t		compat_aio_context_t;

struct compat_sel_arg_struct;
struct rusage;

struct compat_itimerspec {
	struct compat_timespec it_interval;
	struct compat_timespec it_value;
};

struct compat_utimbuf {
	compat_time_t		actime;
	compat_time_t		modtime;
};

struct compat_itimerval {
	struct compat_timeval	it_interval;
	struct compat_timeval	it_value;
};

struct itimerval;
int get_compat_itimerval(struct itimerval *, const struct compat_itimerval __user *);
int put_compat_itimerval(struct compat_itimerval __user *, const struct itimerval *);

struct compat_tms {
	compat_clock_t		tms_utime;
	compat_clock_t		tms_stime;
	compat_clock_t		tms_cutime;
	compat_clock_t		tms_cstime;
};

struct compat_timex {
	compat_uint_t modes;
	compat_long_t offset;
	compat_long_t freq;
	compat_long_t maxerror;
	compat_long_t esterror;
	compat_int_t status;
	compat_long_t constant;
	compat_long_t precision;
	compat_long_t tolerance;
	struct compat_timeval time;
	compat_long_t tick;
	compat_long_t ppsfreq;
	compat_long_t jitter;
	compat_int_t shift;
	compat_long_t stabil;
	compat_long_t jitcnt;
	compat_long_t calcnt;
	compat_long_t errcnt;
	compat_long_t stbcnt;
	compat_int_t tai;

	compat_int_t:32; compat_int_t:32; compat_int_t:32; compat_int_t:32;
	compat_int_t:32; compat_int_t:32; compat_int_t:32; compat_int_t:32;
	compat_int_t:32; compat_int_t:32; compat_int_t:32;
};

struct timex;
int compat_get_timex(struct timex *, const struct compat_timex __user *);
int compat_put_timex(struct compat_timex __user *, const struct timex *);

#define _COMPAT_NSIG_WORDS	(_COMPAT_NSIG / _COMPAT_NSIG_BPW)

typedef struct {
	compat_sigset_word	sig[_COMPAT_NSIG_WORDS];
} compat_sigset_t;

struct compat_sigaction {
#ifndef __ARCH_HAS_IRIX_SIGACTION
	compat_uptr_t			sa_handler;
	compat_ulong_t			sa_flags;
#else
	compat_uint_t			sa_flags;
	compat_uptr_t			sa_handler;
#endif
#ifdef __ARCH_HAS_SA_RESTORER
	compat_uptr_t			sa_restorer;
#endif
	compat_sigset_t			sa_mask __packed;
};

typedef union compat_sigval {
	compat_int_t	sival_int;
	compat_uptr_t	sival_ptr;
} compat_sigval_t;

typedef struct compat_siginfo {
	int si_signo;
#ifndef __ARCH_HAS_SWAPPED_SIGINFO
	int si_errno;
	int si_code;
#else
	int si_code;
	int si_errno;
#endif

	union {
		int _pad[128/sizeof(int) - 3];

		/* kill() */
		struct {
			compat_pid_t _pid;	/* sender's pid */
			__compat_uid32_t _uid;	/* sender's uid */
		} _kill;

		/* POSIX.1b timers */
		struct {
			compat_timer_t _tid;	/* timer id */
			int _overrun;		/* overrun count */
			compat_sigval_t _sigval;	/* same as below */
		} _timer;

		/* POSIX.1b signals */
		struct {
			compat_pid_t _pid;	/* sender's pid */
			__compat_uid32_t _uid;	/* sender's uid */
			compat_sigval_t _sigval;
		} _rt;

		/* SIGCHLD */
		struct {
			compat_pid_t _pid;	/* which child */
			__compat_uid32_t _uid;	/* sender's uid */
			int _status;		/* exit code */
			compat_clock_t _utime;
			compat_clock_t _stime;
		} _sigchld;

#ifdef CONFIG_X86_X32_ABI
		/* SIGCHLD (x32 version) */
		struct {
			compat_pid_t _pid;	/* which child */
			__compat_uid32_t _uid;	/* sender's uid */
			int _status;		/* exit code */
			compat_s64 _utime;
			compat_s64 _stime;
		} _sigchld_x32;
#endif

		/* SIGILL, SIGFPE, SIGSEGV, SIGBUS, SIGTRAP, SIGEMT */
		struct {
			compat_uptr_t _addr;	/* faulting insn/memory ref. */
#ifdef __ARCH_SI_TRAPNO
			int _trapno;	/* TRAP # which caused the signal */
#endif
#define __COMPAT_ADDR_BND_PKEY_PAD  (__alignof__(compat_uptr_t) < sizeof(short) ? \
				     sizeof(short) : __alignof__(compat_uptr_t))
			union {
				/*
				 * used when si_code=BUS_MCEERR_AR or
				 * used when si_code=BUS_MCEERR_AO
				 */
				short int _addr_lsb;	/* Valid LSB of the reported address. */
				/* used when si_code=SEGV_BNDERR */
				struct {
					char _dummy_bnd[__COMPAT_ADDR_BND_PKEY_PAD];
					compat_uptr_t _lower;
					compat_uptr_t _upper;
				} _addr_bnd;
				/* used when si_code=SEGV_PKUERR */
				struct {
					char _dummy_pkey[__COMPAT_ADDR_BND_PKEY_PAD];
					u32 _pkey;
				} _addr_pkey;
			};
		} _sigfault;

		/* SIGPOLL */
		struct {
			compat_long_t _band;	/* POLL_IN, POLL_OUT, POLL_MSG */
			int _fd;
		} _sigpoll;

		struct {
			compat_uptr_t _call_addr; /* calling user insn */
			int _syscall;	/* triggering system call number */
			unsigned int _arch;	/* AUDIT_ARCH_* of syscall */
		} _sigsys;
	} _sifields;
} compat_siginfo_t;

/*
 * These functions operate on 32- or 64-bit specs depending on
 * COMPAT_USE_64BIT_TIME, hence the void user pointer arguments.
 */
extern int compat_get_timespec(struct timespec *, const void __user *);
extern int compat_put_timespec(const struct timespec *, void __user *);
extern int compat_get_timeval(struct timeval *, const void __user *);
extern int compat_put_timeval(const struct timeval *, void __user *);
extern int compat_get_timespec64(struct timespec64 *, const void __user *);
extern int compat_put_timespec64(const struct timespec64 *, void __user *);
extern int get_compat_itimerspec64(struct itimerspec64 *its,
			const struct compat_itimerspec __user *uits);
extern int put_compat_itimerspec64(const struct itimerspec64 *its,
			struct compat_itimerspec __user *uits);

struct compat_iovec {
	compat_uptr_t	iov_base;
	compat_size_t	iov_len;
};

struct compat_rlimit {
	compat_ulong_t	rlim_cur;
	compat_ulong_t	rlim_max;
};

struct compat_rusage {
	struct compat_timeval ru_utime;
	struct compat_timeval ru_stime;
	compat_long_t	ru_maxrss;
	compat_long_t	ru_ixrss;
	compat_long_t	ru_idrss;
	compat_long_t	ru_isrss;
	compat_long_t	ru_minflt;
	compat_long_t	ru_majflt;
	compat_long_t	ru_nswap;
	compat_long_t	ru_inblock;
	compat_long_t	ru_oublock;
	compat_long_t	ru_msgsnd;
	compat_long_t	ru_msgrcv;
	compat_long_t	ru_nsignals;
	compat_long_t	ru_nvcsw;
	compat_long_t	ru_nivcsw;
};

extern int put_compat_rusage(const struct rusage *,
			     struct compat_rusage __user *);

struct compat_siginfo;

struct compat_dirent {
	u32		d_ino;
	compat_off_t	d_off;
	u16		d_reclen;
	char		d_name[256];
};

struct compat_ustat {
	compat_daddr_t		f_tfree;
	compat_ino_t		f_tinode;
	char			f_fname[6];
	char			f_fpack[6];
};

#define COMPAT_SIGEV_PAD_SIZE	((SIGEV_MAX_SIZE/sizeof(int)) - 3)

typedef struct compat_sigevent {
	compat_sigval_t sigev_value;
	compat_int_t sigev_signo;
	compat_int_t sigev_notify;
	union {
		compat_int_t _pad[COMPAT_SIGEV_PAD_SIZE];
		compat_int_t _tid;

		struct {
			compat_uptr_t _function;
			compat_uptr_t _attribute;
		} _sigev_thread;
	} _sigev_un;
} compat_sigevent_t;

struct compat_ifmap {
	compat_ulong_t mem_start;
	compat_ulong_t mem_end;
	unsigned short base_addr;
	unsigned char irq;
	unsigned char dma;
	unsigned char port;
};

struct compat_if_settings {
	unsigned int type;	/* Type of physical device or protocol */
	unsigned int size;	/* Size of the data allocated by the caller */
	compat_uptr_t ifs_ifsu;	/* union of pointers */
};

struct compat_ifreq {
	union {
		char	ifrn_name[IFNAMSIZ];    /* if name, e.g. "en0" */
	} ifr_ifrn;
	union {
		struct	sockaddr ifru_addr;
		struct	sockaddr ifru_dstaddr;
		struct	sockaddr ifru_broadaddr;
		struct	sockaddr ifru_netmask;
		struct	sockaddr ifru_hwaddr;
		short	ifru_flags;
		compat_int_t	ifru_ivalue;
		compat_int_t	ifru_mtu;
		struct	compat_ifmap ifru_map;
		char	ifru_slave[IFNAMSIZ];   /* Just fits the size */
		char	ifru_newname[IFNAMSIZ];
		compat_caddr_t	ifru_data;
		struct	compat_if_settings ifru_settings;
	} ifr_ifru;
};

struct compat_ifconf {
	compat_int_t	ifc_len;                /* size of buffer */
	compat_caddr_t  ifcbuf;
};

struct compat_robust_list {
	compat_uptr_t			next;
};

struct compat_robust_list_head {
	struct compat_robust_list	list;
	compat_long_t			futex_offset;
	compat_uptr_t			list_op_pending;
};

#ifdef CONFIG_COMPAT_OLD_SIGACTION
struct compat_old_sigaction {
	compat_uptr_t			sa_handler;
	compat_old_sigset_t		sa_mask;
	compat_ulong_t			sa_flags;
	compat_uptr_t			sa_restorer;
};
#endif

struct compat_keyctl_kdf_params {
	compat_uptr_t hashname;
	compat_uptr_t otherinfo;
	__u32 otherinfolen;
	__u32 __spare[8];
};

struct compat_statfs;
struct compat_statfs64;
struct compat_old_linux_dirent;
struct compat_linux_dirent;
struct linux_dirent64;
struct compat_msghdr;
struct compat_mmsghdr;
struct compat_sysinfo;
struct compat_sysctl_args;
struct compat_kexec_segment;
struct compat_mq_attr;
struct compat_msgbuf;

extern void compat_exit_robust_list(struct task_struct *curr);

#define BITS_PER_COMPAT_LONG    (8*sizeof(compat_long_t))

#define BITS_TO_COMPAT_LONGS(bits) DIV_ROUND_UP(bits, BITS_PER_COMPAT_LONG)

long compat_get_bitmap(unsigned long *mask, const compat_ulong_t __user *umask,
		       unsigned long bitmap_size);
long compat_put_bitmap(compat_ulong_t __user *umask, unsigned long *mask,
		       unsigned long bitmap_size);
int copy_siginfo_from_user32(siginfo_t *to, const struct compat_siginfo __user *from);
int copy_siginfo_to_user32(struct compat_siginfo __user *to, const siginfo_t *from);
int get_compat_sigevent(struct sigevent *event,
		const struct compat_sigevent __user *u_event);

static inline int compat_timeval_compare(struct compat_timeval *lhs,
					struct compat_timeval *rhs)
{
	if (lhs->tv_sec < rhs->tv_sec)
		return -1;
	if (lhs->tv_sec > rhs->tv_sec)
		return 1;
	return lhs->tv_usec - rhs->tv_usec;
}

static inline int compat_timespec_compare(struct compat_timespec *lhs,
					struct compat_timespec *rhs)
{
	if (lhs->tv_sec < rhs->tv_sec)
		return -1;
	if (lhs->tv_sec > rhs->tv_sec)
		return 1;
	return lhs->tv_nsec - rhs->tv_nsec;
}

extern int get_compat_sigset(sigset_t *set, const compat_sigset_t __user *compat);

/*
 * Defined inline such that size can be compile time constant, which avoids
 * CONFIG_HARDENED_USERCOPY complaining about copies from task_struct
 */
static inline int
put_compat_sigset(compat_sigset_t __user *compat, const sigset_t *set,
		  unsigned int size)
{
	/* size <= sizeof(compat_sigset_t) <= sizeof(sigset_t) */
#ifdef __BIG_ENDIAN
	compat_sigset_t v;
	switch (_NSIG_WORDS) {
	case 4: v.sig[7] = (set->sig[3] >> 32); v.sig[6] = set->sig[3];
	case 3: v.sig[5] = (set->sig[2] >> 32); v.sig[4] = set->sig[2];
	case 2: v.sig[3] = (set->sig[1] >> 32); v.sig[2] = set->sig[1];
	case 1: v.sig[1] = (set->sig[0] >> 32); v.sig[0] = set->sig[0];
	}
	return copy_to_user(compat, &v, size) ? -EFAULT : 0;
#else
	return copy_to_user(compat, set, size) ? -EFAULT : 0;
#endif
}

extern int compat_ptrace_request(struct task_struct *child,
				 compat_long_t request,
				 compat_ulong_t addr, compat_ulong_t data);

extern long compat_arch_ptrace(struct task_struct *child, compat_long_t request,
			       compat_ulong_t addr, compat_ulong_t data);

struct epoll_event;	/* fortunately, this one is fixed-layout */

extern ssize_t compat_rw_copy_check_uvector(int type,
		const struct compat_iovec __user *uvector,
		unsigned long nr_segs,
		unsigned long fast_segs, struct iovec *fast_pointer,
		struct iovec **ret_pointer);

extern void __user *compat_alloc_user_space(unsigned long len);

int compat_restore_altstack(const compat_stack_t __user *uss);
int __compat_save_altstack(compat_stack_t __user *, unsigned long);
#define compat_save_altstack_ex(uss, sp) do { \
	compat_stack_t __user *__uss = uss; \
	struct task_struct *t = current; \
	put_user_ex(ptr_to_compat((void __user *)t->sas_ss_sp), &__uss->ss_sp); \
	put_user_ex(t->sas_ss_flags, &__uss->ss_flags); \
	put_user_ex(t->sas_ss_size, &__uss->ss_size); \
	if (t->sas_ss_flags & SS_AUTODISARM) \
		sas_ss_reset(t); \
} while (0);

/*
 * These syscall function prototypes are kept in the same order as
 * include/uapi/asm-generic/unistd.h. Deprecated or obsolete system calls
 * go below.
 *
 * Please note that these prototypes here are only provided for information
 * purposes, for static analysis, and for linking from the syscall table.
 * These functions should not be called elsewhere from kernel code.
<<<<<<< HEAD
 */
=======
 *
 * As the syscall calling convention may be different from the default
 * for architectures overriding the syscall calling convention, do not
 * include the prototypes if CONFIG_ARCH_HAS_SYSCALL_WRAPPER is enabled.
 */
#ifndef CONFIG_ARCH_HAS_SYSCALL_WRAPPER
>>>>>>> 66342c74
asmlinkage long compat_sys_io_setup(unsigned nr_reqs, u32 __user *ctx32p);
asmlinkage long compat_sys_io_submit(compat_aio_context_t ctx_id, int nr,
				     u32 __user *iocb);
asmlinkage long compat_sys_io_getevents(compat_aio_context_t ctx_id,
					compat_long_t min_nr,
					compat_long_t nr,
					struct io_event __user *events,
					struct compat_timespec __user *timeout);

/* fs/cookies.c */
asmlinkage long compat_sys_lookup_dcookie(u32, u32, char __user *, compat_size_t);

/* fs/eventpoll.c */
asmlinkage long compat_sys_epoll_pwait(int epfd,
			struct epoll_event __user *events,
			int maxevents, int timeout,
			const compat_sigset_t __user *sigmask,
			compat_size_t sigsetsize);

/* fs/fcntl.c */
asmlinkage long compat_sys_fcntl(unsigned int fd, unsigned int cmd,
				 compat_ulong_t arg);
asmlinkage long compat_sys_fcntl64(unsigned int fd, unsigned int cmd,
				   compat_ulong_t arg);

/* fs/ioctl.c */
asmlinkage long compat_sys_ioctl(unsigned int fd, unsigned int cmd,
				 compat_ulong_t arg);

/* fs/namespace.c */
asmlinkage long compat_sys_mount(const char __user *dev_name,
				 const char __user *dir_name,
				 const char __user *type, compat_ulong_t flags,
				 const void __user *data);

/* fs/open.c */
asmlinkage long compat_sys_statfs(const char __user *pathname,
				  struct compat_statfs __user *buf);
asmlinkage long compat_sys_statfs64(const char __user *pathname,
				    compat_size_t sz,
				    struct compat_statfs64 __user *buf);
asmlinkage long compat_sys_fstatfs(unsigned int fd,
				   struct compat_statfs __user *buf);
asmlinkage long compat_sys_fstatfs64(unsigned int fd, compat_size_t sz,
				     struct compat_statfs64 __user *buf);
asmlinkage long compat_sys_truncate(const char __user *, compat_off_t);
asmlinkage long compat_sys_ftruncate(unsigned int, compat_ulong_t);
/* No generic prototype for truncate64, ftruncate64, fallocate */
asmlinkage long compat_sys_openat(int dfd, const char __user *filename,
				  int flags, umode_t mode);

/* fs/readdir.c */
asmlinkage long compat_sys_getdents(unsigned int fd,
				    struct compat_linux_dirent __user *dirent,
				    unsigned int count);

/* fs/read_write.c */
asmlinkage long compat_sys_lseek(unsigned int, compat_off_t, unsigned int);
asmlinkage ssize_t compat_sys_readv(compat_ulong_t fd,
		const struct compat_iovec __user *vec, compat_ulong_t vlen);
asmlinkage ssize_t compat_sys_writev(compat_ulong_t fd,
		const struct compat_iovec __user *vec, compat_ulong_t vlen);
/* No generic prototype for pread64 and pwrite64 */
asmlinkage ssize_t compat_sys_preadv(compat_ulong_t fd,
		const struct compat_iovec __user *vec,
		compat_ulong_t vlen, u32 pos_low, u32 pos_high);
asmlinkage ssize_t compat_sys_pwritev(compat_ulong_t fd,
		const struct compat_iovec __user *vec,
		compat_ulong_t vlen, u32 pos_low, u32 pos_high);
#ifdef __ARCH_WANT_COMPAT_SYS_PREADV64
asmlinkage long compat_sys_preadv64(unsigned long fd,
		const struct compat_iovec __user *vec,
		unsigned long vlen, loff_t pos);
#endif

#ifdef __ARCH_WANT_COMPAT_SYS_PWRITEV64
asmlinkage long compat_sys_pwritev64(unsigned long fd,
		const struct compat_iovec __user *vec,
		unsigned long vlen, loff_t pos);
#endif

/* fs/sendfile.c */
asmlinkage long compat_sys_sendfile(int out_fd, int in_fd,
				    compat_off_t __user *offset, compat_size_t count);
asmlinkage long compat_sys_sendfile64(int out_fd, int in_fd,
				    compat_loff_t __user *offset, compat_size_t count);

/* fs/select.c */
asmlinkage long compat_sys_pselect6(int n, compat_ulong_t __user *inp,
				    compat_ulong_t __user *outp,
				    compat_ulong_t __user *exp,
				    struct compat_timespec __user *tsp,
				    void __user *sig);
asmlinkage long compat_sys_ppoll(struct pollfd __user *ufds,
				 unsigned int nfds,
				 struct compat_timespec __user *tsp,
				 const compat_sigset_t __user *sigmask,
				 compat_size_t sigsetsize);

/* fs/signalfd.c */
asmlinkage long compat_sys_signalfd4(int ufd,
				     const compat_sigset_t __user *sigmask,
				     compat_size_t sigsetsize, int flags);

/* fs/splice.c */
asmlinkage long compat_sys_vmsplice(int fd, const struct compat_iovec __user *,
				    unsigned int nr_segs, unsigned int flags);

/* fs/stat.c */
asmlinkage long compat_sys_newfstatat(unsigned int dfd,
				      const char __user *filename,
				      struct compat_stat __user *statbuf,
				      int flag);
asmlinkage long compat_sys_newfstat(unsigned int fd,
				    struct compat_stat __user *statbuf);

/* fs/sync.c: No generic prototype for sync_file_range and sync_file_range2 */

/* fs/timerfd.c */
asmlinkage long compat_sys_timerfd_gettime(int ufd,
				   struct compat_itimerspec __user *otmr);
asmlinkage long compat_sys_timerfd_settime(int ufd, int flags,
				   const struct compat_itimerspec __user *utmr,
				   struct compat_itimerspec __user *otmr);

/* fs/utimes.c */
asmlinkage long compat_sys_utimensat(unsigned int dfd,
				     const char __user *filename,
				     struct compat_timespec __user *t,
				     int flags);

/* kernel/exit.c */
asmlinkage long compat_sys_waitid(int, compat_pid_t,
		struct compat_siginfo __user *, int,
		struct compat_rusage __user *);



/* kernel/futex.c */
asmlinkage long compat_sys_futex(u32 __user *uaddr, int op, u32 val,
		struct compat_timespec __user *utime, u32 __user *uaddr2,
		u32 val3);
asmlinkage long
compat_sys_set_robust_list(struct compat_robust_list_head __user *head,
			   compat_size_t len);
asmlinkage long
compat_sys_get_robust_list(int pid, compat_uptr_t __user *head_ptr,
			   compat_size_t __user *len_ptr);

/* kernel/hrtimer.c */
asmlinkage long compat_sys_nanosleep(struct compat_timespec __user *rqtp,
				     struct compat_timespec __user *rmtp);

/* kernel/itimer.c */
asmlinkage long compat_sys_getitimer(int which,
				     struct compat_itimerval __user *it);
asmlinkage long compat_sys_setitimer(int which,
				     struct compat_itimerval __user *in,
				     struct compat_itimerval __user *out);

/* kernel/kexec.c */
asmlinkage long compat_sys_kexec_load(compat_ulong_t entry,
				      compat_ulong_t nr_segments,
				      struct compat_kexec_segment __user *,
				      compat_ulong_t flags);

/* kernel/posix-timers.c */
asmlinkage long compat_sys_timer_create(clockid_t which_clock,
			struct compat_sigevent __user *timer_event_spec,
			timer_t __user *created_timer_id);
asmlinkage long compat_sys_timer_gettime(timer_t timer_id,
				 struct compat_itimerspec __user *setting);
asmlinkage long compat_sys_timer_settime(timer_t timer_id, int flags,
					 struct compat_itimerspec __user *new,
					 struct compat_itimerspec __user *old);
asmlinkage long compat_sys_clock_settime(clockid_t which_clock,
					 struct compat_timespec __user *tp);
asmlinkage long compat_sys_clock_gettime(clockid_t which_clock,
					 struct compat_timespec __user *tp);
asmlinkage long compat_sys_clock_getres(clockid_t which_clock,
					struct compat_timespec __user *tp);
asmlinkage long compat_sys_clock_nanosleep(clockid_t which_clock, int flags,
					   struct compat_timespec __user *rqtp,
					   struct compat_timespec __user *rmtp);

/* kernel/ptrace.c */
asmlinkage long compat_sys_ptrace(compat_long_t request, compat_long_t pid,
				  compat_long_t addr, compat_long_t data);

/* kernel/sched/core.c */
asmlinkage long compat_sys_sched_setaffinity(compat_pid_t pid,
				     unsigned int len,
				     compat_ulong_t __user *user_mask_ptr);
asmlinkage long compat_sys_sched_getaffinity(compat_pid_t pid,
				     unsigned int len,
				     compat_ulong_t __user *user_mask_ptr);
asmlinkage long compat_sys_sched_rr_get_interval(compat_pid_t pid,
						 struct compat_timespec __user *interval);

/* kernel/signal.c */
asmlinkage long compat_sys_sigaltstack(const compat_stack_t __user *uss_ptr,
				       compat_stack_t __user *uoss_ptr);
asmlinkage long compat_sys_rt_sigsuspend(compat_sigset_t __user *unewset,
					 compat_size_t sigsetsize);
#ifndef CONFIG_ODD_RT_SIGACTION
asmlinkage long compat_sys_rt_sigaction(int,
				 const struct compat_sigaction __user *,
				 struct compat_sigaction __user *,
				 compat_size_t);
#endif
asmlinkage long compat_sys_rt_sigprocmask(int how, compat_sigset_t __user *set,
					  compat_sigset_t __user *oset,
					  compat_size_t sigsetsize);
asmlinkage long compat_sys_rt_sigpending(compat_sigset_t __user *uset,
					 compat_size_t sigsetsize);
asmlinkage long compat_sys_rt_sigtimedwait(compat_sigset_t __user *uthese,
		struct compat_siginfo __user *uinfo,
		struct compat_timespec __user *uts, compat_size_t sigsetsize);
asmlinkage long compat_sys_rt_sigqueueinfo(compat_pid_t pid, int sig,
				struct compat_siginfo __user *uinfo);
/* No generic prototype for rt_sigreturn */

/* kernel/sys.c */
asmlinkage long compat_sys_times(struct compat_tms __user *tbuf);
asmlinkage long compat_sys_getrlimit(unsigned int resource,
				     struct compat_rlimit __user *rlim);
asmlinkage long compat_sys_setrlimit(unsigned int resource,
				     struct compat_rlimit __user *rlim);
asmlinkage long compat_sys_getrusage(int who, struct compat_rusage __user *ru);

/* kernel/time.c */
asmlinkage long compat_sys_gettimeofday(struct compat_timeval __user *tv,
		struct timezone __user *tz);
asmlinkage long compat_sys_settimeofday(struct compat_timeval __user *tv,
		struct timezone __user *tz);
asmlinkage long compat_sys_adjtimex(struct compat_timex __user *utp);

/* kernel/timer.c */
asmlinkage long compat_sys_sysinfo(struct compat_sysinfo __user *info);

/* ipc/mqueue.c */
asmlinkage long compat_sys_mq_open(const char __user *u_name,
			int oflag, compat_mode_t mode,
			struct compat_mq_attr __user *u_attr);
asmlinkage long compat_sys_mq_timedsend(mqd_t mqdes,
			const char __user *u_msg_ptr,
			compat_size_t msg_len, unsigned int msg_prio,
			const struct compat_timespec __user *u_abs_timeout);
asmlinkage ssize_t compat_sys_mq_timedreceive(mqd_t mqdes,
			char __user *u_msg_ptr,
			compat_size_t msg_len, unsigned int __user *u_msg_prio,
			const struct compat_timespec __user *u_abs_timeout);
asmlinkage long compat_sys_mq_notify(mqd_t mqdes,
			const struct compat_sigevent __user *u_notification);
asmlinkage long compat_sys_mq_getsetattr(mqd_t mqdes,
			const struct compat_mq_attr __user *u_mqstat,
			struct compat_mq_attr __user *u_omqstat);

/* ipc/msg.c */
asmlinkage long compat_sys_msgctl(int first, int second, void __user *uptr);
asmlinkage long compat_sys_msgrcv(int msqid, compat_uptr_t msgp,
		compat_ssize_t msgsz, compat_long_t msgtyp, int msgflg);
asmlinkage long compat_sys_msgsnd(int msqid, compat_uptr_t msgp,
		compat_ssize_t msgsz, int msgflg);

/* ipc/sem.c */
asmlinkage long compat_sys_semctl(int semid, int semnum, int cmd, int arg);
asmlinkage long compat_sys_semtimedop(int semid, struct sembuf __user *tsems,
		unsigned nsems, const struct compat_timespec __user *timeout);

/* ipc/shm.c */
asmlinkage long compat_sys_shmctl(int first, int second, void __user *uptr);
asmlinkage long compat_sys_shmat(int shmid, compat_uptr_t shmaddr, int shmflg);

/* net/socket.c */
asmlinkage long compat_sys_recvfrom(int fd, void __user *buf, compat_size_t len,
			    unsigned flags, struct sockaddr __user *addr,
			    int __user *addrlen);
asmlinkage long compat_sys_setsockopt(int fd, int level, int optname,
				      char __user *optval, unsigned int optlen);
asmlinkage long compat_sys_getsockopt(int fd, int level, int optname,
				      char __user *optval, int __user *optlen);
asmlinkage long compat_sys_sendmsg(int fd, struct compat_msghdr __user *msg,
				   unsigned flags);
asmlinkage long compat_sys_recvmsg(int fd, struct compat_msghdr __user *msg,
				   unsigned int flags);

/* mm/filemap.c: No generic prototype for readahead */

/* security/keys/keyctl.c */
asmlinkage long compat_sys_keyctl(u32 option,
			      u32 arg2, u32 arg3, u32 arg4, u32 arg5);

/* arch/example/kernel/sys_example.c */
asmlinkage long compat_sys_execve(const char __user *filename, const compat_uptr_t __user *argv,
		     const compat_uptr_t __user *envp);

/* mm/fadvise.c: No generic prototype for fadvise64_64 */
<<<<<<< HEAD

/* mm/, CONFIG_MMU only */
asmlinkage long compat_sys_mbind(compat_ulong_t start, compat_ulong_t len,
				 compat_ulong_t mode,
				 compat_ulong_t __user *nmask,
				 compat_ulong_t maxnode, compat_ulong_t flags);
asmlinkage long compat_sys_get_mempolicy(int __user *policy,
					 compat_ulong_t __user *nmask,
					 compat_ulong_t maxnode,
					 compat_ulong_t addr,
					 compat_ulong_t flags);
asmlinkage long compat_sys_set_mempolicy(int mode, compat_ulong_t __user *nmask,
					 compat_ulong_t maxnode);
asmlinkage long compat_sys_migrate_pages(compat_pid_t pid,
		compat_ulong_t maxnode, const compat_ulong_t __user *old_nodes,
		const compat_ulong_t __user *new_nodes);
asmlinkage long compat_sys_move_pages(pid_t pid, compat_ulong_t nr_pages,
				      __u32 __user *pages,
				      const int __user *nodes,
				      int __user *status,
				      int flags);

=======

/* mm/, CONFIG_MMU only */
asmlinkage long compat_sys_mbind(compat_ulong_t start, compat_ulong_t len,
				 compat_ulong_t mode,
				 compat_ulong_t __user *nmask,
				 compat_ulong_t maxnode, compat_ulong_t flags);
asmlinkage long compat_sys_get_mempolicy(int __user *policy,
					 compat_ulong_t __user *nmask,
					 compat_ulong_t maxnode,
					 compat_ulong_t addr,
					 compat_ulong_t flags);
asmlinkage long compat_sys_set_mempolicy(int mode, compat_ulong_t __user *nmask,
					 compat_ulong_t maxnode);
asmlinkage long compat_sys_migrate_pages(compat_pid_t pid,
		compat_ulong_t maxnode, const compat_ulong_t __user *old_nodes,
		const compat_ulong_t __user *new_nodes);
asmlinkage long compat_sys_move_pages(pid_t pid, compat_ulong_t nr_pages,
				      __u32 __user *pages,
				      const int __user *nodes,
				      int __user *status,
				      int flags);

>>>>>>> 66342c74
asmlinkage long compat_sys_rt_tgsigqueueinfo(compat_pid_t tgid,
					compat_pid_t pid, int sig,
					struct compat_siginfo __user *uinfo);
asmlinkage long compat_sys_recvmmsg(int fd, struct compat_mmsghdr __user *mmsg,
				    unsigned vlen, unsigned int flags,
				    struct compat_timespec __user *timeout);
asmlinkage long compat_sys_wait4(compat_pid_t pid,
				 compat_uint_t __user *stat_addr, int options,
				 struct compat_rusage __user *ru);
asmlinkage long compat_sys_fanotify_mark(int, unsigned int, __u32, __u32,
					    int, const char __user *);
asmlinkage long compat_sys_open_by_handle_at(int mountdirfd,
					     struct file_handle __user *handle,
					     int flags);
asmlinkage long compat_sys_clock_adjtime(clockid_t which_clock,
					 struct compat_timex __user *tp);
asmlinkage long compat_sys_sendmmsg(int fd, struct compat_mmsghdr __user *mmsg,
				    unsigned vlen, unsigned int flags);
asmlinkage ssize_t compat_sys_process_vm_readv(compat_pid_t pid,
		const struct compat_iovec __user *lvec,
		compat_ulong_t liovcnt, const struct compat_iovec __user *rvec,
		compat_ulong_t riovcnt, compat_ulong_t flags);
asmlinkage ssize_t compat_sys_process_vm_writev(compat_pid_t pid,
		const struct compat_iovec __user *lvec,
		compat_ulong_t liovcnt, const struct compat_iovec __user *rvec,
		compat_ulong_t riovcnt, compat_ulong_t flags);
asmlinkage long compat_sys_execveat(int dfd, const char __user *filename,
		     const compat_uptr_t __user *argv,
		     const compat_uptr_t __user *envp, int flags);
asmlinkage ssize_t compat_sys_preadv2(compat_ulong_t fd,
		const struct compat_iovec __user *vec,
		compat_ulong_t vlen, u32 pos_low, u32 pos_high, rwf_t flags);
asmlinkage ssize_t compat_sys_pwritev2(compat_ulong_t fd,
		const struct compat_iovec __user *vec,
		compat_ulong_t vlen, u32 pos_low, u32 pos_high, rwf_t flags);
#ifdef __ARCH_WANT_COMPAT_SYS_PREADV64V2
asmlinkage long  compat_sys_readv64v2(unsigned long fd,
		const struct compat_iovec __user *vec,
		unsigned long vlen, loff_t pos, rwf_t flags);
#endif
<<<<<<< HEAD

#ifdef __ARCH_WANT_COMPAT_SYS_PWRITEV64V2
asmlinkage long compat_sys_pwritev64v2(unsigned long fd,
		const struct compat_iovec __user *vec,
		unsigned long vlen, loff_t pos, rwf_t flags);
#endif


/*
 * Deprecated system calls which are still defined in
 * include/uapi/asm-generic/unistd.h and wanted by >= 1 arch
 */

/* __ARCH_WANT_SYSCALL_NO_AT */
asmlinkage long compat_sys_open(const char __user *filename, int flags,
				umode_t mode);
asmlinkage long compat_sys_utimes(const char __user *filename,
				  struct compat_timeval __user *t);

/* __ARCH_WANT_SYSCALL_NO_FLAGS */
asmlinkage long compat_sys_signalfd(int ufd,
				    const compat_sigset_t __user *sigmask,
				    compat_size_t sigsetsize);

/* __ARCH_WANT_SYSCALL_OFF_T */
asmlinkage long compat_sys_newstat(const char __user *filename,
				   struct compat_stat __user *statbuf);
asmlinkage long compat_sys_newlstat(const char __user *filename,
				    struct compat_stat __user *statbuf);

/* __ARCH_WANT_SYSCALL_DEPRECATED */
asmlinkage long compat_sys_time(compat_time_t __user *tloc);
asmlinkage long compat_sys_utime(const char __user *filename,
				 struct compat_utimbuf __user *t);
asmlinkage long compat_sys_futimesat(unsigned int dfd,
				     const char __user *filename,
				     struct compat_timeval __user *t);
asmlinkage long compat_sys_select(int n, compat_ulong_t __user *inp,
		compat_ulong_t __user *outp, compat_ulong_t __user *exp,
		struct compat_timeval __user *tvp);
asmlinkage long compat_sys_ustat(unsigned dev, struct compat_ustat __user *u32);
asmlinkage long compat_sys_recv(int fd, void __user *buf, compat_size_t len,
				unsigned flags);
asmlinkage long compat_sys_sysctl(struct compat_sysctl_args __user *args);

/* obsolete: fs/readdir.c */
asmlinkage long compat_sys_old_readdir(unsigned int fd,
				       struct compat_old_linux_dirent __user *,
				       unsigned int count);

/* obsolete: fs/select.c */
asmlinkage long compat_sys_old_select(struct compat_sel_arg_struct __user *arg);

=======

#ifdef __ARCH_WANT_COMPAT_SYS_PWRITEV64V2
asmlinkage long compat_sys_pwritev64v2(unsigned long fd,
		const struct compat_iovec __user *vec,
		unsigned long vlen, loff_t pos, rwf_t flags);
#endif


/*
 * Deprecated system calls which are still defined in
 * include/uapi/asm-generic/unistd.h and wanted by >= 1 arch
 */

/* __ARCH_WANT_SYSCALL_NO_AT */
asmlinkage long compat_sys_open(const char __user *filename, int flags,
				umode_t mode);
asmlinkage long compat_sys_utimes(const char __user *filename,
				  struct compat_timeval __user *t);

/* __ARCH_WANT_SYSCALL_NO_FLAGS */
asmlinkage long compat_sys_signalfd(int ufd,
				    const compat_sigset_t __user *sigmask,
				    compat_size_t sigsetsize);

/* __ARCH_WANT_SYSCALL_OFF_T */
asmlinkage long compat_sys_newstat(const char __user *filename,
				   struct compat_stat __user *statbuf);
asmlinkage long compat_sys_newlstat(const char __user *filename,
				    struct compat_stat __user *statbuf);

/* __ARCH_WANT_SYSCALL_DEPRECATED */
asmlinkage long compat_sys_time(compat_time_t __user *tloc);
asmlinkage long compat_sys_utime(const char __user *filename,
				 struct compat_utimbuf __user *t);
asmlinkage long compat_sys_futimesat(unsigned int dfd,
				     const char __user *filename,
				     struct compat_timeval __user *t);
asmlinkage long compat_sys_select(int n, compat_ulong_t __user *inp,
		compat_ulong_t __user *outp, compat_ulong_t __user *exp,
		struct compat_timeval __user *tvp);
asmlinkage long compat_sys_ustat(unsigned dev, struct compat_ustat __user *u32);
asmlinkage long compat_sys_recv(int fd, void __user *buf, compat_size_t len,
				unsigned flags);
asmlinkage long compat_sys_sysctl(struct compat_sysctl_args __user *args);

/* obsolete: fs/readdir.c */
asmlinkage long compat_sys_old_readdir(unsigned int fd,
				       struct compat_old_linux_dirent __user *,
				       unsigned int count);

/* obsolete: fs/select.c */
asmlinkage long compat_sys_old_select(struct compat_sel_arg_struct __user *arg);

>>>>>>> 66342c74
/* obsolete: ipc */
asmlinkage long compat_sys_ipc(u32, int, int, u32, compat_uptr_t, u32);

/* obsolete: kernel/signal.c */
#ifdef __ARCH_WANT_SYS_SIGPENDING
asmlinkage long compat_sys_sigpending(compat_old_sigset_t __user *set);
#endif

#ifdef __ARCH_WANT_SYS_SIGPROCMASK
asmlinkage long compat_sys_sigprocmask(int how, compat_old_sigset_t __user *nset,
				       compat_old_sigset_t __user *oset);
#endif
#ifdef CONFIG_COMPAT_OLD_SIGACTION
asmlinkage long compat_sys_sigaction(int sig,
                                   const struct compat_old_sigaction __user *act,
                                   struct compat_old_sigaction __user *oact);
#endif

/* obsolete: kernel/time/time.c */
asmlinkage long compat_sys_stime(compat_time_t __user *tptr);
<<<<<<< HEAD

/* obsolete: net/socket.c */
asmlinkage long compat_sys_socketcall(int call, u32 __user *args);
=======

/* obsolete: net/socket.c */
asmlinkage long compat_sys_socketcall(int call, u32 __user *args);

#endif /* CONFIG_ARCH_HAS_SYSCALL_WRAPPER */
>>>>>>> 66342c74


/*
 * For most but not all architectures, "am I in a compat syscall?" and
 * "am I a compat task?" are the same question.  For architectures on which
 * they aren't the same question, arch code can override in_compat_syscall.
 */

#ifndef in_compat_syscall
static inline bool in_compat_syscall(void) { return is_compat_task(); }
#endif

/**
 * ns_to_compat_timeval - Compat version of ns_to_timeval
 * @nsec:	the nanoseconds value to be converted
 *
 * Returns the compat_timeval representation of the nsec parameter.
 */
static inline struct compat_timeval ns_to_compat_timeval(s64 nsec)
{
	struct timeval tv;
	struct compat_timeval ctv;

	tv = ns_to_timeval(nsec);
	ctv.tv_sec = tv.tv_sec;
	ctv.tv_usec = tv.tv_usec;

	return ctv;
}

#else /* !CONFIG_COMPAT */

#define is_compat_task() (0)
static inline bool in_compat_syscall(void) { return false; }

#endif /* CONFIG_COMPAT */

#endif /* _LINUX_COMPAT_H */<|MERGE_RESOLUTION|>--- conflicted
+++ resolved
@@ -63,20 +63,6 @@
 #define COMPAT_SYSCALL_DEFINE6(name, ...) \
 	COMPAT_SYSCALL_DEFINEx(6, _##name, __VA_ARGS__)
 
-<<<<<<< HEAD
-#define COMPAT_SYSCALL_DEFINEx(x, name, ...)				\
-	asmlinkage long compat_sys##name(__MAP(x,__SC_DECL,__VA_ARGS__));\
-	asmlinkage long compat_sys##name(__MAP(x,__SC_DECL,__VA_ARGS__))\
-		__attribute__((alias(__stringify(compat_SyS##name))));  \
-	ALLOW_ERROR_INJECTION(compat_sys##name, ERRNO);	\
-	static inline long C_SYSC##name(__MAP(x,__SC_DECL,__VA_ARGS__));\
-	asmlinkage long compat_SyS##name(__MAP(x,__SC_LONG,__VA_ARGS__));\
-	asmlinkage long compat_SyS##name(__MAP(x,__SC_LONG,__VA_ARGS__))\
-	{								\
-		return C_SYSC##name(__MAP(x,__SC_DELOUSE,__VA_ARGS__));	\
-	}								\
-	static inline long C_SYSC##name(__MAP(x,__SC_DECL,__VA_ARGS__))
-=======
 /*
  * The asmlinkage stub is aliased to a function named __se_compat_sys_*() which
  * sign-extends 32-bit ints to longs whenever needed. The actual work is
@@ -96,7 +82,6 @@
 	}									\
 	static inline long __do_compat_sys##name(__MAP(x,__SC_DECL,__VA_ARGS__))
 #endif /* COMPAT_SYSCALL_DEFINEx */
->>>>>>> 66342c74
 
 #ifndef compat_user_stack_pointer
 #define compat_user_stack_pointer() current_user_stack_pointer()
@@ -554,16 +539,12 @@
  * Please note that these prototypes here are only provided for information
  * purposes, for static analysis, and for linking from the syscall table.
  * These functions should not be called elsewhere from kernel code.
-<<<<<<< HEAD
- */
-=======
  *
  * As the syscall calling convention may be different from the default
  * for architectures overriding the syscall calling convention, do not
  * include the prototypes if CONFIG_ARCH_HAS_SYSCALL_WRAPPER is enabled.
  */
 #ifndef CONFIG_ARCH_HAS_SYSCALL_WRAPPER
->>>>>>> 66342c74
 asmlinkage long compat_sys_io_setup(unsigned nr_reqs, u32 __user *ctx32p);
 asmlinkage long compat_sys_io_submit(compat_aio_context_t ctx_id, int nr,
 				     u32 __user *iocb);
@@ -862,7 +843,6 @@
 		     const compat_uptr_t __user *envp);
 
 /* mm/fadvise.c: No generic prototype for fadvise64_64 */
-<<<<<<< HEAD
 
 /* mm/, CONFIG_MMU only */
 asmlinkage long compat_sys_mbind(compat_ulong_t start, compat_ulong_t len,
@@ -885,30 +865,6 @@
 				      int __user *status,
 				      int flags);
 
-=======
-
-/* mm/, CONFIG_MMU only */
-asmlinkage long compat_sys_mbind(compat_ulong_t start, compat_ulong_t len,
-				 compat_ulong_t mode,
-				 compat_ulong_t __user *nmask,
-				 compat_ulong_t maxnode, compat_ulong_t flags);
-asmlinkage long compat_sys_get_mempolicy(int __user *policy,
-					 compat_ulong_t __user *nmask,
-					 compat_ulong_t maxnode,
-					 compat_ulong_t addr,
-					 compat_ulong_t flags);
-asmlinkage long compat_sys_set_mempolicy(int mode, compat_ulong_t __user *nmask,
-					 compat_ulong_t maxnode);
-asmlinkage long compat_sys_migrate_pages(compat_pid_t pid,
-		compat_ulong_t maxnode, const compat_ulong_t __user *old_nodes,
-		const compat_ulong_t __user *new_nodes);
-asmlinkage long compat_sys_move_pages(pid_t pid, compat_ulong_t nr_pages,
-				      __u32 __user *pages,
-				      const int __user *nodes,
-				      int __user *status,
-				      int flags);
-
->>>>>>> 66342c74
 asmlinkage long compat_sys_rt_tgsigqueueinfo(compat_pid_t tgid,
 					compat_pid_t pid, int sig,
 					struct compat_siginfo __user *uinfo);
@@ -949,7 +905,6 @@
 		const struct compat_iovec __user *vec,
 		unsigned long vlen, loff_t pos, rwf_t flags);
 #endif
-<<<<<<< HEAD
 
 #ifdef __ARCH_WANT_COMPAT_SYS_PWRITEV64V2
 asmlinkage long compat_sys_pwritev64v2(unsigned long fd,
@@ -1003,61 +958,6 @@
 /* obsolete: fs/select.c */
 asmlinkage long compat_sys_old_select(struct compat_sel_arg_struct __user *arg);
 
-=======
-
-#ifdef __ARCH_WANT_COMPAT_SYS_PWRITEV64V2
-asmlinkage long compat_sys_pwritev64v2(unsigned long fd,
-		const struct compat_iovec __user *vec,
-		unsigned long vlen, loff_t pos, rwf_t flags);
-#endif
-
-
-/*
- * Deprecated system calls which are still defined in
- * include/uapi/asm-generic/unistd.h and wanted by >= 1 arch
- */
-
-/* __ARCH_WANT_SYSCALL_NO_AT */
-asmlinkage long compat_sys_open(const char __user *filename, int flags,
-				umode_t mode);
-asmlinkage long compat_sys_utimes(const char __user *filename,
-				  struct compat_timeval __user *t);
-
-/* __ARCH_WANT_SYSCALL_NO_FLAGS */
-asmlinkage long compat_sys_signalfd(int ufd,
-				    const compat_sigset_t __user *sigmask,
-				    compat_size_t sigsetsize);
-
-/* __ARCH_WANT_SYSCALL_OFF_T */
-asmlinkage long compat_sys_newstat(const char __user *filename,
-				   struct compat_stat __user *statbuf);
-asmlinkage long compat_sys_newlstat(const char __user *filename,
-				    struct compat_stat __user *statbuf);
-
-/* __ARCH_WANT_SYSCALL_DEPRECATED */
-asmlinkage long compat_sys_time(compat_time_t __user *tloc);
-asmlinkage long compat_sys_utime(const char __user *filename,
-				 struct compat_utimbuf __user *t);
-asmlinkage long compat_sys_futimesat(unsigned int dfd,
-				     const char __user *filename,
-				     struct compat_timeval __user *t);
-asmlinkage long compat_sys_select(int n, compat_ulong_t __user *inp,
-		compat_ulong_t __user *outp, compat_ulong_t __user *exp,
-		struct compat_timeval __user *tvp);
-asmlinkage long compat_sys_ustat(unsigned dev, struct compat_ustat __user *u32);
-asmlinkage long compat_sys_recv(int fd, void __user *buf, compat_size_t len,
-				unsigned flags);
-asmlinkage long compat_sys_sysctl(struct compat_sysctl_args __user *args);
-
-/* obsolete: fs/readdir.c */
-asmlinkage long compat_sys_old_readdir(unsigned int fd,
-				       struct compat_old_linux_dirent __user *,
-				       unsigned int count);
-
-/* obsolete: fs/select.c */
-asmlinkage long compat_sys_old_select(struct compat_sel_arg_struct __user *arg);
-
->>>>>>> 66342c74
 /* obsolete: ipc */
 asmlinkage long compat_sys_ipc(u32, int, int, u32, compat_uptr_t, u32);
 
@@ -1078,17 +978,11 @@
 
 /* obsolete: kernel/time/time.c */
 asmlinkage long compat_sys_stime(compat_time_t __user *tptr);
-<<<<<<< HEAD
 
 /* obsolete: net/socket.c */
 asmlinkage long compat_sys_socketcall(int call, u32 __user *args);
-=======
-
-/* obsolete: net/socket.c */
-asmlinkage long compat_sys_socketcall(int call, u32 __user *args);
 
 #endif /* CONFIG_ARCH_HAS_SYSCALL_WRAPPER */
->>>>>>> 66342c74
 
 
 /*

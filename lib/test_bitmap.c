/*
 * Test cases for printf facility.
 */

#define pr_fmt(fmt) KBUILD_MODNAME ": " fmt

#include <linux/bitmap.h>
#include <linux/init.h>
#include <linux/kernel.h>
#include <linux/module.h>
#include <linux/printk.h>
#include <linux/slab.h>
#include <linux/string.h>

static unsigned total_tests __initdata;
static unsigned failed_tests __initdata;

static char pbl_buffer[PAGE_SIZE] __initdata;


static bool __init
__check_eq_uint(const char *srcfile, unsigned int line,
		const unsigned int exp_uint, unsigned int x)
{
	if (exp_uint != x) {
		pr_warn("[%s:%u] expected %u, got %u\n",
			srcfile, line, exp_uint, x);
		return false;
	}
	return true;
}


static bool __init
__check_eq_bitmap(const char *srcfile, unsigned int line,
		  const unsigned long *exp_bmap, unsigned int exp_nbits,
		  const unsigned long *bmap, unsigned int nbits)
{
	if (exp_nbits != nbits) {
		pr_warn("[%s:%u] bitmap length mismatch: expected %u, got %u\n",
			srcfile, line, exp_nbits, nbits);
		return false;
	}

	if (!bitmap_equal(exp_bmap, bmap, nbits)) {
		pr_warn("[%s:%u] bitmaps contents differ: expected \"%*pbl\", got \"%*pbl\"\n",
			srcfile, line,
			exp_nbits, exp_bmap, nbits, bmap);
		return false;
	}
	return true;
}

static bool __init
__check_eq_pbl(const char *srcfile, unsigned int line,
	       const char *expected_pbl,
	       const unsigned long *bitmap, unsigned int nbits)
{
	snprintf(pbl_buffer, sizeof(pbl_buffer), "%*pbl", nbits, bitmap);
	if (strcmp(expected_pbl, pbl_buffer)) {
		pr_warn("[%s:%u] expected \"%s\", got \"%s\"\n",
			srcfile, line,
			expected_pbl, pbl_buffer);
		return false;
	}
	return true;
}

static bool __init
__check_eq_u32_array(const char *srcfile, unsigned int line,
		     const u32 *exp_arr, unsigned int exp_len,
		     const u32 *arr, unsigned int len)
{
	if (exp_len != len) {
		pr_warn("[%s:%u] array length differ: expected %u, got %u\n",
			srcfile, line,
			exp_len, len);
		return false;
	}

	if (memcmp(exp_arr, arr, len*sizeof(*arr))) {
		pr_warn("[%s:%u] array contents differ\n", srcfile, line);
		print_hex_dump(KERN_WARNING, "  exp:  ", DUMP_PREFIX_OFFSET,
			       32, 4, exp_arr, exp_len*sizeof(*exp_arr), false);
		print_hex_dump(KERN_WARNING, "  got:  ", DUMP_PREFIX_OFFSET,
			       32, 4, arr, len*sizeof(*arr), false);
		return false;
	}

	return true;
}

#define __expect_eq(suffix, ...)					\
	({								\
		int result = 0;						\
		total_tests++;						\
		if (!__check_eq_ ## suffix(__FILE__, __LINE__,		\
					   ##__VA_ARGS__)) {		\
			failed_tests++;					\
			result = 1;					\
		}							\
		result;							\
	})

#define expect_eq_uint(...)		__expect_eq(uint, ##__VA_ARGS__)
#define expect_eq_bitmap(...)		__expect_eq(bitmap, ##__VA_ARGS__)
#define expect_eq_pbl(...)		__expect_eq(pbl, ##__VA_ARGS__)
#define expect_eq_u32_array(...)	__expect_eq(u32_array, ##__VA_ARGS__)

static void __init test_zero_fill_copy(void)
{
	DECLARE_BITMAP(bmap1, 1024);
	DECLARE_BITMAP(bmap2, 1024);

	bitmap_zero(bmap1, 1024);
	bitmap_zero(bmap2, 1024);

	/* single-word bitmaps */
	expect_eq_pbl("", bmap1, 23);

	bitmap_fill(bmap1, 19);
	expect_eq_pbl("0-18", bmap1, 1024);

	bitmap_copy(bmap2, bmap1, 23);
	expect_eq_pbl("0-18", bmap2, 1024);

	bitmap_fill(bmap2, 23);
	expect_eq_pbl("0-22", bmap2, 1024);

	bitmap_copy(bmap2, bmap1, 23);
	expect_eq_pbl("0-18", bmap2, 1024);

	bitmap_zero(bmap1, 23);
	expect_eq_pbl("", bmap1, 1024);

	/* multi-word bitmaps */
	bitmap_zero(bmap1, 1024);
	expect_eq_pbl("", bmap1, 1024);

	bitmap_fill(bmap1, 109);
	expect_eq_pbl("0-108", bmap1, 1024);

	bitmap_copy(bmap2, bmap1, 1024);
	expect_eq_pbl("0-108", bmap2, 1024);

	bitmap_fill(bmap2, 1024);
	expect_eq_pbl("0-1023", bmap2, 1024);

	bitmap_copy(bmap2, bmap1, 1024);
	expect_eq_pbl("0-108", bmap2, 1024);

	/* the following tests assume a 32- or 64-bit arch (even 128b
	 * if we care)
	 */

	bitmap_fill(bmap2, 1024);
	bitmap_copy(bmap2, bmap1, 109);  /* ... but 0-padded til word length */
	expect_eq_pbl("0-108,128-1023", bmap2, 1024);

	bitmap_fill(bmap2, 1024);
	bitmap_copy(bmap2, bmap1, 97);  /* ... but aligned on word length */
	expect_eq_pbl("0-108,128-1023", bmap2, 1024);

	bitmap_zero(bmap2, 97);  /* ... but 0-padded til word length */
	expect_eq_pbl("128-1023", bmap2, 1024);
}

#define PARSE_TIME 0x1

struct test_bitmap_parselist{
	const int errno;
	const char *in;
	const unsigned long *expected;
	const int nbits;
	const int flags;
};

static const unsigned long exp[] __initconst = {
	BITMAP_FROM_U64(1),
	BITMAP_FROM_U64(2),
	BITMAP_FROM_U64(0x0000ffff),
	BITMAP_FROM_U64(0xffff0000),
	BITMAP_FROM_U64(0x55555555),
	BITMAP_FROM_U64(0xaaaaaaaa),
	BITMAP_FROM_U64(0x11111111),
	BITMAP_FROM_U64(0x22222222),
	BITMAP_FROM_U64(0xffffffff),
	BITMAP_FROM_U64(0xfffffffe),
	BITMAP_FROM_U64(0x3333333311111111ULL),
	BITMAP_FROM_U64(0xffffffff77777777ULL)
};

static const unsigned long exp2[] __initconst = {
	BITMAP_FROM_U64(0x3333333311111111ULL),
	BITMAP_FROM_U64(0xffffffff77777777ULL)
};

static const struct test_bitmap_parselist parselist_tests[] __initconst = {
#define step (sizeof(u64) / sizeof(unsigned long))

	{0, "0",			&exp[0], 8, 0},
	{0, "1",			&exp[1 * step], 8, 0},
	{0, "0-15",			&exp[2 * step], 32, 0},
	{0, "16-31",			&exp[3 * step], 32, 0},
	{0, "0-31:1/2",			&exp[4 * step], 32, 0},
	{0, "1-31:1/2",			&exp[5 * step], 32, 0},
	{0, "0-31:1/4",			&exp[6 * step], 32, 0},
	{0, "1-31:1/4",			&exp[7 * step], 32, 0},
	{0, "0-31:4/4",			&exp[8 * step], 32, 0},
	{0, "1-31:4/4",			&exp[9 * step], 32, 0},
	{0, "0-31:1/4,32-63:2/4",	&exp[10 * step], 64, 0},
	{0, "0-31:3/4,32-63:4/4",	&exp[11 * step], 64, 0},

	{0, "0-31:1/4,32-63:2/4,64-95:3/4,96-127:4/4",	exp2, 128, 0},

	{0, "0-2047:128/256", NULL, 2048, PARSE_TIME},

	{-EINVAL, "-1",	NULL, 8, 0},
	{-EINVAL, "-0",	NULL, 8, 0},
	{-EINVAL, "10-1", NULL, 8, 0},
	{-EINVAL, "0-31:10/1", NULL, 8, 0},
};

static void __init test_bitmap_parselist(void)
{
	int i;
	int err;
	cycles_t cycles;
	DECLARE_BITMAP(bmap, 2048);

	for (i = 0; i < ARRAY_SIZE(parselist_tests); i++) {
#define ptest parselist_tests[i]

		cycles = get_cycles();
		err = bitmap_parselist(ptest.in, bmap, ptest.nbits);
		cycles = get_cycles() - cycles;

		if (err != ptest.errno) {
			pr_err("test %d: input is %s, errno is %d, expected %d\n",
					i, ptest.in, err, ptest.errno);
			continue;
		}

		if (!err && ptest.expected
			 && !__bitmap_equal(bmap, ptest.expected, ptest.nbits)) {
			pr_err("test %d: input is %s, result is 0x%lx, expected 0x%lx\n",
					i, ptest.in, bmap[0], *ptest.expected);
			continue;
		}

		if (ptest.flags & PARSE_TIME)
			pr_err("test %d: input is '%s' OK, Time: %llu\n",
					i, ptest.in,
					(unsigned long long)cycles);
	}
}

static void __init test_bitmap_u32_array_conversions(void)
{
	DECLARE_BITMAP(bmap1, 1024);
	DECLARE_BITMAP(bmap2, 1024);
	u32 exp_arr[32], arr[32];
	unsigned nbits;

	for (nbits = 0 ; nbits < 257 ; ++nbits) {
		const unsigned int used_u32s = DIV_ROUND_UP(nbits, 32);
		unsigned int i, rv;

		bitmap_zero(bmap1, nbits);
		bitmap_set(bmap1, nbits, 1024 - nbits);  /* garbage */

		memset(arr, 0xff, sizeof(arr));
		rv = bitmap_to_u32array(arr, used_u32s, bmap1, nbits);
		expect_eq_uint(nbits, rv);

		memset(exp_arr, 0xff, sizeof(exp_arr));
		memset(exp_arr, 0, used_u32s*sizeof(*exp_arr));
		expect_eq_u32_array(exp_arr, 32, arr, 32);

		bitmap_fill(bmap2, 1024);
		rv = bitmap_from_u32array(bmap2, nbits, arr, used_u32s);
		expect_eq_uint(nbits, rv);
		expect_eq_bitmap(bmap1, 1024, bmap2, 1024);

		for (i = 0 ; i < nbits ; ++i) {
			/*
			 * test conversion bitmap -> u32[]
			 */

			bitmap_zero(bmap1, 1024);
			__set_bit(i, bmap1);
			bitmap_set(bmap1, nbits, 1024 - nbits);  /* garbage */

			memset(arr, 0xff, sizeof(arr));
			rv = bitmap_to_u32array(arr, used_u32s, bmap1, nbits);
			expect_eq_uint(nbits, rv);

			/* 1st used u32 words contain expected bit set, the
			 * remaining words are left unchanged (0xff)
			 */
			memset(exp_arr, 0xff, sizeof(exp_arr));
			memset(exp_arr, 0, used_u32s*sizeof(*exp_arr));
			exp_arr[i/32] = (1U<<(i%32));
			expect_eq_u32_array(exp_arr, 32, arr, 32);


			/* same, with longer array to fill
			 */
			memset(arr, 0xff, sizeof(arr));
			rv = bitmap_to_u32array(arr, 32, bmap1, nbits);
			expect_eq_uint(nbits, rv);

			/* 1st used u32 words contain expected bit set, the
			 * remaining words are all 0s
			 */
			memset(exp_arr, 0, sizeof(exp_arr));
			exp_arr[i/32] = (1U<<(i%32));
			expect_eq_u32_array(exp_arr, 32, arr, 32);

			/*
			 * test conversion u32[] -> bitmap
			 */

			/* the 1st nbits of bmap2 are identical to
			 * bmap1, the remaining bits of bmap2 are left
			 * unchanged (all 1s)
			 */
			bitmap_fill(bmap2, 1024);
			rv = bitmap_from_u32array(bmap2, nbits,
						  exp_arr, used_u32s);
			expect_eq_uint(nbits, rv);

			expect_eq_bitmap(bmap1, 1024, bmap2, 1024);

			/* same, with more bits to fill
			 */
			memset(arr, 0xff, sizeof(arr));  /* garbage */
			memset(arr, 0, used_u32s*sizeof(u32));
			arr[i/32] = (1U<<(i%32));

			bitmap_fill(bmap2, 1024);
			rv = bitmap_from_u32array(bmap2, 1024, arr, used_u32s);
			expect_eq_uint(used_u32s*32, rv);

			/* the 1st nbits of bmap2 are identical to
			 * bmap1, the remaining bits of bmap2 are cleared
			 */
			bitmap_zero(bmap1, 1024);
			__set_bit(i, bmap1);
			expect_eq_bitmap(bmap1, 1024, bmap2, 1024);


			/*
			 * test short conversion bitmap -> u32[] (1
			 * word too short)
			 */
			if (used_u32s > 1) {
				bitmap_zero(bmap1, 1024);
				__set_bit(i, bmap1);
				bitmap_set(bmap1, nbits,
					   1024 - nbits);  /* garbage */
				memset(arr, 0xff, sizeof(arr));

				rv = bitmap_to_u32array(arr, used_u32s - 1,
							bmap1, nbits);
				expect_eq_uint((used_u32s - 1)*32, rv);

				/* 1st used u32 words contain expected
				 * bit set, the remaining words are
				 * left unchanged (0xff)
				 */
				memset(exp_arr, 0xff, sizeof(exp_arr));
				memset(exp_arr, 0,
				       (used_u32s-1)*sizeof(*exp_arr));
				if ((i/32) < (used_u32s - 1))
					exp_arr[i/32] = (1U<<(i%32));
				expect_eq_u32_array(exp_arr, 32, arr, 32);
			}

			/*
			 * test short conversion u32[] -> bitmap (3
			 * bits too short)
			 */
			if (nbits > 3) {
				memset(arr, 0xff, sizeof(arr));  /* garbage */
				memset(arr, 0, used_u32s*sizeof(*arr));
				arr[i/32] = (1U<<(i%32));

				bitmap_zero(bmap1, 1024);
				rv = bitmap_from_u32array(bmap1, nbits - 3,
							  arr, used_u32s);
				expect_eq_uint(nbits - 3, rv);

				/* we are expecting the bit < nbits -
				 * 3 (none otherwise), and the rest of
				 * bmap1 unchanged (0-filled)
				 */
				bitmap_zero(bmap2, 1024);
				if (i < nbits - 3)
					__set_bit(i, bmap2);
				expect_eq_bitmap(bmap2, 1024, bmap1, 1024);

				/* do the same with bmap1 initially
				 * 1-filled
				 */

				bitmap_fill(bmap1, 1024);
				rv = bitmap_from_u32array(bmap1, nbits - 3,
							 arr, used_u32s);
				expect_eq_uint(nbits - 3, rv);

				/* we are expecting the bit < nbits -
				 * 3 (none otherwise), and the rest of
				 * bmap1 unchanged (1-filled)
				 */
				bitmap_zero(bmap2, 1024);
				if (i < nbits - 3)
					__set_bit(i, bmap2);
				bitmap_set(bmap2, nbits-3, 1024 - nbits + 3);
				expect_eq_bitmap(bmap2, 1024, bmap1, 1024);
			}
		}
	}
}

static void noinline __init test_mem_optimisations(void)
{
	DECLARE_BITMAP(bmap1, 1024);
	DECLARE_BITMAP(bmap2, 1024);
	unsigned int start, nbits;

	for (start = 0; start < 1024; start += 8) {
		memset(bmap1, 0x5a, sizeof(bmap1));
		memset(bmap2, 0x5a, sizeof(bmap2));
		for (nbits = 0; nbits < 1024 - start; nbits += 8) {
			bitmap_set(bmap1, start, nbits);
			__bitmap_set(bmap2, start, nbits);
			if (!bitmap_equal(bmap1, bmap2, 1024))
				printk("set not equal %d %d\n", start, nbits);
			if (!__bitmap_equal(bmap1, bmap2, 1024))
				printk("set not __equal %d %d\n", start, nbits);

			bitmap_clear(bmap1, start, nbits);
			__bitmap_clear(bmap2, start, nbits);
			if (!bitmap_equal(bmap1, bmap2, 1024))
				printk("clear not equal %d %d\n", start, nbits);
			if (!__bitmap_equal(bmap1, bmap2, 1024))
				printk("clear not __equal %d %d\n", start,
									nbits);
		}
	}
}

static int __init test_bitmap_init(void)
{
	test_zero_fill_copy();
	test_bitmap_u32_array_conversions();
<<<<<<< HEAD
=======
	test_bitmap_parselist();
>>>>>>> bb176f67
	test_mem_optimisations();

	if (failed_tests == 0)
		pr_info("all %u tests passed\n", total_tests);
	else
		pr_warn("failed %u out of %u tests\n",
			failed_tests, total_tests);

	return failed_tests ? -EINVAL : 0;
}

static void __exit test_bitmap_cleanup(void)
{
}

module_init(test_bitmap_init);
module_exit(test_bitmap_cleanup);

MODULE_AUTHOR("david decotigny <david.decotigny@googlers.com>");
MODULE_LICENSE("GPL");<|MERGE_RESOLUTION|>--- conflicted
+++ resolved
@@ -455,10 +455,7 @@
 {
 	test_zero_fill_copy();
 	test_bitmap_u32_array_conversions();
-<<<<<<< HEAD
-=======
 	test_bitmap_parselist();
->>>>>>> bb176f67
 	test_mem_optimisations();
 
 	if (failed_tests == 0)
